<<<<<<< HEAD
mastermind (2.28.165) trusty; urgency=medium
=======
mastermind-cocainev11 (2.28.166) trusty; urgency=medium

  * Add optional external storage validation task for lrc restore
  * Fix restore job

 -- Andrey Vasilenkov <indigo@yandex-team.ru>  Fri, 10 Feb 2017 19:38:49 +0300

mastermind-cocainev11 (2.28.165) trusty; urgency=medium
>>>>>>> f0fabdfe

  * Add --no-check-status option to skip lrc groupset status checking on restore
  * Fix uncoupled groups total space checking in lrc reserve planner

 -- Andrey Vasilenkov <indigo@yandex-team.ru>  Thu, 09 Feb 2017 19:58:15 +0300

mastermind (2.28.164) trusty; urgency=medium

  * Fix lrc group restore

 -- Andrey Vasilenkov <indigo@yandex-team.ru>  Thu, 09 Feb 2017 19:11:03 +0300

mastermind (2.28.163) trusty; urgency=medium

  * Use only appropriate groups on lrc reserve planning

 -- Andrey Vasilenkov <indigo@yandex-team.ru>  Thu, 09 Feb 2017 17:39:37 +0300

mastermind (2.28.162) trusty; urgency=medium

  * Use cluster tree for lrc reserve planning

 -- Andrey Vasilenkov <indigo@yandex-team.ru>  Thu, 09 Feb 2017 16:08:03 +0300

mastermind (2.28.161) trusty; urgency=medium

  * Fix restore job

 -- Andrey Vasilenkov <indigo@yandex-team.ru>  Wed, 08 Feb 2017 14:05:49 +0300

mastermind (2.28.160) trusty; urgency=medium

  * Add backend to history record only when its statistics is fresh

 -- Andrey Vasilenkov <indigo@yandex-team.ru>  Tue, 07 Feb 2017 18:42:10 +0300

mastermind (2.28.159) trusty; urgency=medium

  * Skip acquiring global 'jobs' lock when stopping jobs
  * Check lrc groupset status before creating restore job

 -- Andrey Vasilenkov <indigo@yandex-team.ru>  Tue, 07 Feb 2017 14:19:48 +0300

mastermind (2.28.158) trusty; urgency=medium

  * Stop trying to use uncoupled group for reserve groups planning if job
    creation failed

 -- Andrey Vasilenkov <indigo@yandex-team.ru>  Mon, 06 Feb 2017 19:45:46 +0300

mastermind (2.28.157) trusty; urgency=medium

  * Remove check for group existence when executing create group task
  * Add NodeBackend helper method to create NodeBackend object from backend history record
  * Add lrc group restore cli command
  * Implement LrcReserveGroupSelector that selects appropriate lrc reserve groups and creates lrc restore jobs
  * Add helper for fetching last known host for group by its id
  * Add reserved groups list to cli commands
  * Implement lrc reserve planner
  * Implement make lrc reserved group job
  * Add groupset view for uncoupled lrc groups list cli command
  * Add lrc recover job

 -- Andrey Vasilenkov <indigo@yandex-team.ru>  Mon, 06 Feb 2017 18:27:54 +0300

mastermind (2.28.156) trusty; urgency=medium

  * Use minion task

 -- Andrey Vasilenkov <indigo@yandex-team.ru>  Fri, 03 Feb 2017 16:31:25 +0300

mastermind (2.28.155) trusty; urgency=medium

  * Remove excessive logs
  * Cache external storage mapping along with namespaces states
  * Add debug log for namespace state
  * Fix info_data usage for lrc groupsets

 -- Andrey Vasilenkov <indigo@yandex-team.ru>  Tue, 31 Jan 2017 16:49:12 +0300

mastermind (2.28.154) trusty; urgency=medium

  * Increase startup timeout

 -- Andrey Vasilenkov <indigo@yandex-team.ru>  Thu, 26 Jan 2017 14:20:02 +0300

mastermind (2.28.153) trusty; urgency=medium

  * Fix restore path workflow

 -- Andrey Vasilenkov <indigo@yandex-team.ru>  Thu, 26 Jan 2017 13:51:42 +0300

mastermind (2.28.152) trusty; urgency=medium

  * Fix restore job

 -- Andrey Vasilenkov <indigo@yandex-team.ru>  Tue, 24 Jan 2017 17:26:08 +0300

mastermind (2.28.151) trusty; urgency=medium

  * Restore-path: fix group type

 -- Andrey Vasilenkov <indigo@yandex-team.ru>  Tue, 24 Jan 2017 14:32:12 +0300

mastermind (2.28.150) trusty; urgency=medium

  * Alter debug logs for _cached property

 -- Andrey Vasilenkov <indigo@yandex-team.ru>  Mon, 23 Jan 2017 19:43:47 +0300

mastermind (2.28.149) trusty; urgency=medium

  * Add elliptics-client dependency

 -- Andrey Vasilenkov <indigo@yandex-team.ru>  Mon, 23 Jan 2017 18:32:58 +0300

mastermind (2.28.148) trusty; urgency=medium

  * Fix backend manager and cleanup job locks
  * Fix caching info data for couples with only a single lrc groupset

 -- Andrey Vasilenkov <indigo@yandex-team.ru>  Mon, 23 Jan 2017 17:05:59 +0300

mastermind (2.28.147) trusty; urgency=medium

  * Fix caching info data for couples with only a single lrc groupset

 -- Andrey Vasilenkov <indigo@yandex-team.ru>  Mon, 23 Jan 2017 15:18:06 +0300

mastermind (2.28.146) trusty; urgency=medium

  * Store couple explicitly in backend manager job's data
  * Store couple explicitly in backend cleanup job's data
  * Skip not approved jobs when selecting ready jobs
  * Restore-path: use group history

 -- Andrey Vasilenkov <indigo@yandex-team.ru>  Sun, 22 Jan 2017 17:41:31 +0300

mastermind (2.28.145) trusty; urgency=medium

  * Add couple info data invalidation on settings change
  * Cache the latest namespaces states update result

 -- Andrey Vasilenkov <indigo@yandex-team.ru>  Fri, 20 Jan 2017 18:14:46 +0300

mastermind (2.28.144) trusty; urgency=medium

  * Remove yql dependency
  * Fix misprint

 -- Andrey Vasilenkov <indigo@yandex-team.ru>  Fri, 20 Jan 2017 15:32:35 +0300

mastermind (2.28.143) trusty; urgency=medium

  * Fix possible old mongo sorting limit problem

 -- Andrey Vasilenkov <indigo@yandex-team.ru>  Fri, 20 Jan 2017 14:17:52 +0300

mastermind (2.28.142) trusty; urgency=medium

  * Add temporary debug log

 -- Andrey Vasilenkov <indigo@yandex-team.ru>  Sun, 15 Jan 2017 00:28:08 +0300

mastermind (2.28.141) trusty; urgency=medium

  * Fix concurrent object serialization bug

 -- Andrey Vasilenkov <indigo@yandex-team.ru>  Thu, 12 Jan 2017 17:38:41 +0300

mastermind (2.28.140) trusty; urgency=medium

  * Add 'ids' filter option to job list handler

 -- Andrey Vasilenkov <indigo@yandex-team.ru>  Thu, 12 Jan 2017 00:09:34 +0300

mastermind (2.28.139) trusty; urgency=medium

  * Cache *effective_space counters
  * Use light copying for namespace states

 -- Andrey Vasilenkov <indigo@yandex-team.ru>  Wed, 11 Jan 2017 18:45:04 +0300

mastermind (2.28.138) trusty; urgency=medium

  * Calculate storage statistics only once
  * Disable hash memoization temporarily

 -- Andrey Vasilenkov <indigo@yandex-team.ru>  Tue, 10 Jan 2017 17:24:07 +0300

mastermind (2.28.137) trusty; urgency=medium

  * Add hash memoization for all storage objects

 -- Andrey Vasilenkov <indigo@yandex-team.ru>  Mon, 09 Jan 2017 23:48:09 +0300

mastermind (2.28.136) trusty; urgency=medium

  * Disable weight manager's intensive debug logging

 -- Andrey Vasilenkov <indigo@yandex-team.ru>  Mon, 09 Jan 2017 13:39:41 +0300

mastermind (2.28.135) trusty; urgency=medium

  * Disable job sort where it is not required

 -- Andrey Vasilenkov <indigo@yandex-team.ru>  Sat, 07 Jan 2017 17:54:48 +0300

mastermind (2.28.134) trusty; urgency=medium

  * Fix excessive jobs sorting when updating groups' state

 -- Andrey Vasilenkov <indigo@yandex-team.ru>  Sat, 07 Jan 2017 15:26:55 +0300

mastermind (2.28.133) trusty; urgency=medium

  * Fix excessive jobs sorting when searching for good uncoupled groups

 -- Andrey Vasilenkov <indigo@yandex-team.ru>  Wed, 04 Jan 2017 00:25:01 +0300

mastermind (2.28.132) trusty; urgency=medium

  * Change task status when failed check if it's finished

 -- Andrey Vasilenkov <indigo@yandex-team.ru>  Sun, 01 Jan 2017 11:40:00 +0300

mastermind (2.28.131) trusty; urgency=medium

  * Check alive keys when selecting lrc groups for converting
  * Add tskv_log name as a parameter of ttl_cleanup job

 -- Andrey Vasilenkov <indigo@yandex-team.ru>  Sat, 31 Dec 2016 18:24:16 +0300

mastermind (2.28.130) trusty; urgency=medium

  * Adding permanent options to mastermind cli

 -- Andrey Vasilenkov <indigo@yandex-team.ru>  Tue, 27 Dec 2016 18:09:47 +0300

mastermind (2.28.129) trusty; urgency=medium

  * Increase worker startup timeout

 -- Andrey Vasilenkov <indigo@yandex-team.ru>  Mon, 26 Dec 2016 19:43:20 +0300

mastermind (2.28.128) trusty; urgency=medium

  * Process artifact's meta null value as empty dict

 -- Andrey Vasilenkov <indigo@yandex-team.ru>  Mon, 26 Dec 2016 18:22:37 +0300

mastermind (2.28.127) trusty; urgency=medium

  * Do not update minion host's finish ts if any command failed to update

 -- Andrey Vasilenkov <indigo@yandex-team.ru>  Mon, 26 Dec 2016 17:31:01 +0300

mastermind (2.28.126) trusty; urgency=medium

  * Skip command states if failed to update
  * Modify commands for compatibility with mongo

 -- Andrey Vasilenkov <indigo@yandex-team.ru>  Sun, 25 Dec 2016 16:49:05 +0300

mastermind (2.28.125) trusty; urgency=medium

  * Continue to check convert queue items if dcs filter is exhausted
  * Fix chunk size misprint
  * Skip checking group when removing it

 -- Andrey Vasilenkov <indigo@yandex-team.ru>  Sat, 24 Dec 2016 16:13:14 +0300

mastermind (2.28.124) trusty; urgency=medium

  * Add backward compatibility with tasks without run history

 -- Andrey Vasilenkov <indigo@yandex-team.ru>  Fri, 23 Dec 2016 20:15:59 +0300

mastermind (2.28.123) trusty; urgency=medium

  * Add default init value for task's run history delayed_till_ts

 -- Andrey Vasilenkov <indigo@yandex-team.ru>  Fri, 23 Dec 2016 17:56:27 +0300

mastermind (2.28.122) trusty; urgency=medium

  * Implement retry jobs workflow
  * Add inventory extension for determining if the task is ready for retry
  * Add task interface to determine next retry if possible
  * Add inventory extension for determining retry timestamp for external storage operations
  * Update and fixes for inventory module

 -- Andrey Vasilenkov <indigo@yandex-team.ru>  Fri, 23 Dec 2016 16:05:19 +0300

mastermind (2.28.121) trusty; urgency=medium

  * Skip uncoupled groups if failed to determine dc

 -- Andrey Vasilenkov <indigo@yandex-team.ru>  Thu, 22 Dec 2016 14:33:36 +0300

mastermind (2.28.120) trusty; urgency=medium

  * Fix job start_ts setting

 -- Andrey Vasilenkov <indigo@yandex-team.ru>  Tue, 20 Dec 2016 14:06:04 +0300

mastermind (2.28.119) trusty; urgency=medium

  * Set dc to 'unknown' value when strict detection is not required

 -- Andrey Vasilenkov <indigo@yandex-team.ru>  Tue, 20 Dec 2016 12:08:07 +0300

mastermind (2.28.118) trusty; urgency=medium

  * Fix groups' state update

 -- Andrey Vasilenkov <indigo@yandex-team.ru>  Sun, 18 Dec 2016 21:53:54 +0300

mastermind (2.28.117) trusty; urgency=medium

  * Update eblob want_defrag value interpretation

 -- Andrey Vasilenkov <indigo@yandex-team.ru>  Sat, 17 Dec 2016 22:40:17 +0300

mastermind (2.28.116) trusty; urgency=medium

  * Restore job: make RO group.backend
  * Refactor job processing

 -- Andrey Vasilenkov <indigo@yandex-team.ru>  Fri, 16 Dec 2016 15:39:32 +0300

mastermind (2.28.115) trusty; urgency=medium

  * Add mimetype namespace settings

 -- Andrey Vasilenkov <indigo@yandex-team.ru>  Tue, 13 Dec 2016 14:38:59 +0300

mastermind (2.28.114) trusty; urgency=medium

  * Restore: remove backend

 -- Andrey Vasilenkov <indigo@yandex-team.ru>  Mon, 12 Dec 2016 17:05:09 +0300

mastermind (2.28.113) trusty; urgency=medium

  * Restore-path: fix

 -- Andrey Vasilenkov <indigo@yandex-team.ru>  Fri, 09 Dec 2016 17:52:44 +0300

mastermind (2.28.112) trusty; urgency=medium

  * Fix wait backend state

 -- Andrey Vasilenkov <indigo@yandex-team.ru>  Fri, 09 Dec 2016 14:17:31 +0300

mastermind (2.28.111) trusty; urgency=medium

  * Add task for wait backends's detection and acquiring statu

 -- Andrey Vasilenkov <indigo@yandex-team.ru>  Thu, 08 Dec 2016 22:42:48 +0300

mastermind (2.28.110) trusty; urgency=medium

  * Add sleep period for lrc convert jobs

 -- Andrey Vasilenkov <indigo@yandex-team.ru>  Thu, 08 Dec 2016 19:15:00 +0300

mastermind (2.28.109) trusty; urgency=medium

  * Restore job: RO task

 -- Andrey Vasilenkov <indigo@yandex-team.ru>  Thu, 08 Dec 2016 13:42:09 +0300

mastermind (2.28.108) trusty; urgency=medium

  * Do not exhaust host list while searching for appropriate converting
    storages
  * Fix uncoupling groups without history record

 -- Andrey Vasilenkov <indigo@yandex-team.ru>  Thu, 08 Dec 2016 02:03:44 +0300

mastermind (2.28.107) trusty; urgency=medium

  * Minor fix

 -- Andrey Vasilenkov <indigo@yandex-team.ru>  Wed, 07 Dec 2016 14:36:02 +0300

mastermind (2.28.106) trusty; urgency=medium

  * Allow setting required groups' total space for new couples

 -- Andrey Vasilenkov <indigo@yandex-team.ru>  Wed, 07 Dec 2016 01:41:05 +0300

mastermind (2.28.105) trusty; urgency=medium

  * Add workaround for creating jobs with empty involved groups list

 -- Andrey Vasilenkov <indigo@yandex-team.ru>  Tue, 06 Dec 2016 18:35:51 +0300

mastermind (2.28.104) trusty; urgency=medium

  * Extend is_external_storage_ready function

 -- Andrey Vasilenkov <indigo@yandex-team.ru>  Tue, 06 Dec 2016 01:04:16 +0300

mastermind (2.28.103) trusty; urgency=medium

  * Fix unknown couple settings update
  * Add configurable profiles for mastermind cocaine applications

 -- Andrey Vasilenkov <indigo@yandex-team.ru>  Mon, 05 Dec 2016 17:13:45 +0300

mastermind (2.28.102) trusty; urgency=medium

  * Minor fix

 -- Andrey Vasilenkov <indigo@yandex-team.ru>  Fri, 02 Dec 2016 23:12:19 +0300

mastermind (2.28.101) trusty; urgency=medium

  * Change mongo find request construction to provide complete logging

 -- Andrey Vasilenkov <indigo@yandex-team.ru>  Fri, 02 Dec 2016 18:05:27 +0300

mastermind (2.28.100) trusty; urgency=medium

  * Improve `couple break`: update group histories
  * Remove READ* commands accounting for weight calculation
  * Restore-path: fail lrc groups

 -- Andrey Vasilenkov <indigo@yandex-team.ru>  Fri, 02 Dec 2016 00:13:53 +0300

mastermind (2.28.99) trusty; urgency=medium

  * Fix lrc converting for external storage with empty data
  * Restore-path: create backend lock file

 -- Andrey Vasilenkov <indigo@yandex-team.ru>  Thu, 24 Nov 2016 18:29:27 +0300

mastermind (2.28.98) trusty; urgency=medium

  * Fix inventory function usage

 -- Andrey Vasilenkov <indigo@yandex-team.ru>  Thu, 24 Nov 2016 14:57:37 +0300

mastermind (2.28.97) trusty; urgency=medium

  * Add optional inventory function to check if external storage is ready to
    be converted
  * Use convert items priority when constructing convert jobs

 -- Andrey Vasilenkov <indigo@yandex-team.ru>  Wed, 23 Nov 2016 19:29:53 +0300

mastermind (2.28.96) trusty; urgency=medium

  * Version bump

 -- Andrey Vasilenkov <indigo@yandex-team.ru>  Mon, 21 Nov 2016 17:46:21 +0300

mastermind (2.28.95) trusty; urgency=medium

  * Update workers to run on cocaine v12

 -- Andrey Vasilenkov <indigo@yandex-team.ru>  Mon, 21 Nov 2016 16:33:29 +0300

mastermind (2.28.91) trusty; urgency=medium

  * Add support of determine_data_size convert queue parameter

 -- Andrey Vasilenkov <indigo@yandex-team.ru>  Sun, 20 Nov 2016 17:25:56 +0300

mastermind (2.28.90) trusty; urgency=medium

  * Implement external storage converting planner
  * Remove unsupported symlink parameter value description

 -- Andrey Vasilenkov <indigo@yandex-team.ru>  Thu, 17 Nov 2016 19:03:49 +0300

mastermind (2.28.89) trusty; urgency=medium

  * Add symlink namespace setting

 -- Andrey Vasilenkov <indigo@yandex-team.ru>  Mon, 14 Nov 2016 11:47:32 +0300

mastermind (2.28.88) trusty; urgency=medium

  * Update group type properly if metakey was removed

 -- Andrey Vasilenkov <indigo@yandex-team.ru>  Fri, 11 Nov 2016 20:55:32 +0300

mastermind (2.28.87) trusty; urgency=medium

  * Minor fix

 -- Andrey Vasilenkov <indigo@yandex-team.ru>  Wed, 09 Nov 2016 18:42:30 +0300

mastermind (2.28.86) trusty; urgency=medium

  * Add job processor enable config flag

 -- Andrey Vasilenkov <indigo@yandex-team.ru>  Wed, 09 Nov 2016 14:57:13 +0300

mastermind (2.28.85) trusty; urgency=medium

  * Claim net resources on weight calcaltion for a namespace

 -- Andrey Vasilenkov <indigo@yandex-team.ru>  Tue, 08 Nov 2016 18:41:28 +0300

mastermind (2.28.84) trusty; urgency=medium

  * Claim net resources during single namespace weights calculation

 -- Andrey Vasilenkov <indigo@yandex-team.ru>  Tue, 08 Nov 2016 16:49:34 +0300

mastermind (2.28.83) trusty; urgency=medium

  * Tweak resource accounting for running move jobs

 -- Andrey Vasilenkov <indigo@yandex-team.ru>  Thu, 03 Nov 2016 00:44:15 +0300

mastermind (2.28.82) trusty; urgency=medium

  * Fix for total space accounting in move planner

 -- Andrey Vasilenkov <indigo@yandex-team.ru>  Wed, 02 Nov 2016 14:17:21 +0300

mastermind (2.28.81) trusty; urgency=medium

  * Fix uncoupled space min limit accounting in move planner

 -- Andrey Vasilenkov <indigo@yandex-team.ru>  Tue, 01 Nov 2016 22:40:28 +0300

mastermind (2.28.80) trusty; urgency=medium

  * Fix resource accounting in move planner

 -- Andrey Vasilenkov <indigo@yandex-team.ru>  Tue, 01 Nov 2016 20:16:06 +0300

mastermind (2.28.79) trusty; urgency=medium

  * Refactor move planner
  * Allow cooperative running of low priority jobs

 -- Andrey Vasilenkov <indigo@yandex-team.ru>  Tue, 01 Nov 2016 15:54:27 +0300

mastermind (2.28.78) trusty; urgency=medium

  * Add separate minion API request to fetch command output

 -- Andrey Vasilenkov <indigo@yandex-team.ru>  Mon, 24 Oct 2016 17:22:59 +0300

mastermind (2.28.77) trusty; urgency=medium

  * * Add separate minion API request to fetch command output

 -- Andrey Vasilenkov <indigo@yandex-team.ru>  Mon, 24 Oct 2016 16:53:11 +0300

mastermind (2.28.76) trusty; urgency=medium

  * Skip static couple validation when skip_validation option is applied

 -- Andrey Vasilenkov <indigo@yandex-team.ru>  Mon, 24 Oct 2016 13:03:13 +0300

mastermind (2.28.75) trusty; urgency=medium

  * Skip claiming net resources when calculating couple weights

 -- Andrey Vasilenkov <indigo@yandex-team.ru>  Mon, 24 Oct 2016 12:23:45 +0300

mastermind (2.28.74) trusty; urgency=medium

  * Minor fixes

 -- Andrey Vasilenkov <indigo@yandex-team.ru>  Fri, 21 Oct 2016 14:51:42 +0300

mastermind (2.28.73) trusty; urgency=medium

  * Misprint fix

 -- Andrey Vasilenkov <indigo@yandex-team.ru>  Thu, 20 Oct 2016 19:04:20 +0300

mastermind (2.28.72) trusty; urgency=medium

  * Fix return of storage_keys_diff

 -- Andrey Vasilenkov <indigo@yandex-team.ru>  Thu, 20 Oct 2016 18:48:26 +0300

mastermind (2.28.71) trusty; urgency=medium

  * Fix minions monitor's request execution

 -- Andrey Vasilenkov <indigo@yandex-team.ru>  Thu, 20 Oct 2016 18:39:12 +0300

mastermind (2.28.70) trusty; urgency=medium

  * Get rid of elliptics meta database
  * Implement max group manager to store storage max group id in mongo

 -- Andrey Vasilenkov <indigo@yandex-team.ru>  Thu, 20 Oct 2016 15:37:30 +0300

mastermind (2.28.69) trusty; urgency=medium

  * Remove obsolete elliptics indexes wrappers
  * Store inventory cache on a file system instead of metaelliptics

 -- Andrey Vasilenkov <indigo@yandex-team.ru>  Fri, 14 Oct 2016 18:32:28 +0300

mastermind (2.28.68) trusty; urgency=medium

  * Force updating minion command when command is completed

 -- Andrey Vasilenkov <indigo@yandex-team.ru>  Fri, 14 Oct 2016 16:55:26 +0300

mastermind (2.28.67) trusty; urgency=medium

  * Fix cache worker namespaces usage

 -- Andrey Vasilenkov <indigo@yandex-team.ru>  Fri, 14 Oct 2016 13:59:41 +0300

mastermind (2.28.66) trusty; urgency=medium

  * Fix for job list options passing

 -- Andrey Vasilenkov <indigo@yandex-team.ru>  Thu, 13 Oct 2016 23:39:27 +0300

mastermind (2.28.65) trusty; urgency=medium

  * Initialize http client after making thread ioloop

 -- Andrey Vasilenkov <indigo@yandex-team.ru>  Thu, 13 Oct 2016 18:32:10 +0300

mastermind (2.28.64) trusty; urgency=medium

  * Remove run_sync timeout from ioloop
  * Added jobs list in cli

 -- Andrey Vasilenkov <indigo@yandex-team.ru>  Thu, 13 Oct 2016 17:37:50 +0300

mastermind (2.28.63) trusty; urgency=medium

  * Store and use minion commands from mongo

 -- Andrey Vasilenkov <indigo@yandex-team.ru>  Wed, 12 Oct 2016 13:57:55 +0300

mastermind (2.28.62) trusty; urgency=medium

  * Fix move group planner misprint

 -- Andrey Vasilenkov <indigo@yandex-team.ru>  Tue, 11 Oct 2016 17:57:57 +0300

mastermind (2.28.61) trusty; urgency=medium

  * Fix namespace setup parameter types

 -- Andrey Vasilenkov <indigo@yandex-team.ru>  Tue, 11 Oct 2016 12:23:40 +0300

mastermind (2.28.60) trusty; urgency=medium

  * Fix cache worker

 -- Andrey Vasilenkov <indigo@yandex-team.ru>  Thu, 06 Oct 2016 17:56:24 +0300

mastermind (2.28.59) trusty; urgency=medium

  * Fix cache worker

 -- Andrey Vasilenkov <indigo@yandex-team.ru>  Thu, 06 Oct 2016 17:02:27 +0300

mastermind (2.28.58) trusty; urgency=medium

  * Skip hosts without known dc for dc host view
  * Restore-path: ask for help if restore pending

 -- Andrey Vasilenkov <indigo@yandex-team.ru>  Thu, 06 Oct 2016 16:47:37 +0300

mastermind (2.28.57) trusty; urgency=medium

  * Change min finish time when fetching states from minions

 -- Andrey Vasilenkov <indigo@yandex-team.ru>  Thu, 06 Oct 2016 15:17:47 +0300

mastermind (2.28.56) trusty; urgency=medium

  * Fix delete service key name

 -- Andrey Vasilenkov <indigo@yandex-team.ru>  Wed, 05 Oct 2016 13:50:49 +0300

mastermind (2.28.55) trusty; urgency=medium

  * Implement uncoupled group selector for group selection problems
    investigating

 -- Andrey Vasilenkov <indigo@yandex-team.ru>  Wed, 05 Oct 2016 11:50:57 +0300

mastermind (2.28.54) trusty; urgency=medium

  * Fix reserved space percentage setting

 -- Andrey Vasilenkov <indigo@yandex-team.ru>  Tue, 04 Oct 2016 18:04:27 +0300

mastermind (2.28.53) trusty; urgency=medium

  * Change priority for BACKEND_MANAGER_JOB

 -- Andrey Vasilenkov <indigo@yandex-team.ru>  Tue, 04 Oct 2016 14:28:45 +0300

mastermind (2.28.52) trusty; urgency=medium

  * Support internal storage_cache namespace

 -- Andrey Vasilenkov <indigo@yandex-team.ru>  Tue, 04 Oct 2016 12:07:17 +0300

mastermind (2.28.51) trusty; urgency=medium

  * Move to using namespaces settings from mongo

 -- Andrey Vasilenkov <indigo@yandex-team.ru>  Mon, 03 Oct 2016 12:32:16 +0300

mastermind (2.28.50) trusty; urgency=medium

  * Tolerate unknown command errors when failed to fetch from metadb

 -- Andrey Vasilenkov <indigo@yandex-team.ru>  Wed, 28 Sep 2016 13:38:01 +0300

mastermind (2.28.49) trusty; urgency=medium

  * Tolerate unknown command errors when failed to fetch from metadb

 -- Andrey Vasilenkov <indigo@yandex-team.ru>  Wed, 28 Sep 2016 11:56:42 +0300

mastermind (2.28.48) trusty; urgency=medium

  * Improve finding jobs for path restoring

 -- Andrey Vasilenkov <indigo@yandex-team.ru>  Tue, 27 Sep 2016 16:38:42 +0300

mastermind (2.28.47) trusty; urgency=medium

  * Sample move source groups by neighbouring dcs along with total space
  * Skip -2 and -77 statuses when parsing recover dc command results

 -- Andrey Vasilenkov <indigo@yandex-team.ru>  Tue, 27 Sep 2016 15:21:40 +0300

mastermind (2.28.46) trusty; urgency=medium

  * Replace 'group_ids' with empty list when replicas groupset is not
    available

 -- Andrey Vasilenkov <indigo@yandex-team.ru>  Wed, 21 Sep 2016 18:26:14 +0300

mastermind (2.28.45) trusty; urgency=medium

  * Add couple settings viewer command
  * Do not provide a list of fake groups if replicas groupset is not used

 -- Andrey Vasilenkov <indigo@yandex-team.ru>  Wed, 21 Sep 2016 15:13:09 +0300

mastermind (2.28.44) trusty; urgency=medium

  * Ignore checks for uncoupled groups in node stop task

 -- Andrey Vasilenkov <indigo@yandex-team.ru>  Tue, 20 Sep 2016 18:18:18 +0300

mastermind (2.28.43) trusty; urgency=medium

  * Fix backend cleanup tasks creating

 -- Andrey Vasilenkov <indigo@yandex-team.ru>  Mon, 19 Sep 2016 20:29:37 +0300

mastermind (2.28.42) trusty; urgency=medium

  * Fix jobs status filtering on jobs scheduling

 -- Andrey Vasilenkov <indigo@yandex-team.ru>  Mon, 19 Sep 2016 20:18:07 +0300

mastermind (2.28.41) trusty; urgency=medium

  * Use backend cleanup and backend manager jobs when restoring path

 -- Andrey Vasilenkov <indigo@yandex-team.ru>  Mon, 19 Sep 2016 18:17:13 +0300

mastermind (2.28.40) trusty; urgency=medium

  * Add tskv option support for mds_cleanup
  * Skip uncoupled groups with alive keys
  * Add couple and namespace to ttl cleanup job attributes

 -- Andrey Vasilenkov <indigo@yandex-team.ru>  Fri, 16 Sep 2016 18:14:42 +0300

mastermind (2.28.39) trusty; urgency=medium

  * Separate replicas and lrc groupset primary/secondary hosts

 -- Andrey Vasilenkov <indigo@yandex-team.ru>  Thu, 15 Sep 2016 14:10:45 +0300

mastermind (2.28.38) trusty; urgency=medium

  * Set primary and secondary hosts when lrc groupset is used

 -- Andrey Vasilenkov <indigo@yandex-team.ru>  Wed, 14 Sep 2016 17:52:59 +0300

mastermind (2.28.37) trusty; urgency=medium

  * Add new job to remove records with expired ttl

 -- Andrey Vasilenkov <indigo@yandex-team.ru>  Mon, 12 Sep 2016 19:17:54 +0300

mastermind (2.28.36) trusty; urgency=medium

  * Fix mastermind2.26-cache worker start

 -- Andrey Vasilenkov <indigo@yandex-team.ru>  Thu, 08 Sep 2016 13:49:20 +0300

mastermind (2.28.35) trusty; urgency=medium

  * Restore-path: fix cancel_job

 -- Andrey Vasilenkov <indigo@yandex-team.ru>  Mon, 05 Sep 2016 14:07:27 +0300

mastermind (2.28.34) trusty; urgency=medium

  * Restore-path: cancel jobs

 -- Andrey Vasilenkov <indigo@yandex-team.ru>  Fri, 02 Sep 2016 17:59:25 +0300

mastermind (2.28.33) trusty; urgency=medium

  * Optimize history record search mongo queries

 -- Andrey Vasilenkov <indigo@yandex-team.ru>  Thu, 01 Sep 2016 23:04:06 +0300

mastermind (2.28.32) trusty; urgency=medium

  * Limit couple defrag jobs number per host

 -- Andrey Vasilenkov <indigo@yandex-team.ru>  Thu, 01 Sep 2016 20:56:39 +0300

mastermind (2.28.31) trusty; urgency=medium

  * Convert to lrc groupset minor fix

 -- Andrey Vasilenkov <indigo@yandex-team.ru>  Wed, 31 Aug 2016 14:06:12 +0300

mastermind (2.28.30) trusty; urgency=medium

  * Restore path: option to automatically approve jobs

 -- Andrey Vasilenkov <indigo@yandex-team.ru>  Wed, 31 Aug 2016 12:17:57 +0300

mastermind (2.28.29) trusty; urgency=medium

  * Fix group restore by path handle

 -- Andrey Vasilenkov <indigo@yandex-team.ru>  Thu, 25 Aug 2016 18:51:43 +0300

mastermind (2.28.28) trusty; urgency=medium

  * Fix restore group src_group parameter

 -- Andrey Vasilenkov <indigo@yandex-team.ru>  Thu, 25 Aug 2016 13:58:34 +0300

mastermind (2.28.27) trusty; urgency=medium

  * Add job for restore groups from path

 -- Andrey Vasilenkov <indigo@yandex-team.ru>  Wed, 24 Aug 2016 18:38:33 +0300

mastermind (2.28.26) trusty; urgency=medium

  * Add group base path to recover dc command

 -- Andrey Vasilenkov <indigo@yandex-team.ru>  Wed, 24 Aug 2016 15:09:04 +0300

mastermind (2.28.25) trusty; urgency=medium

  * Consider want_defrag worth when > 3

 -- Andrey Vasilenkov <indigo@yandex-team.ru>  Tue, 23 Aug 2016 14:18:50 +0300

mastermind (2.28.24) trusty; urgency=medium

  * Implement external storage mapping for external storage convertion
  * Use task to determine external storage total size and alter convert job accordingly
  * Add ExternalStorageDataSizeTask for fetching data size of external storage
  * Add multi groupsets to mastermind-cli groupset convert command
  * Add make_external_storage_data_size_command inventory command

 -- Andrey Vasilenkov <indigo@yandex-team.ru>  Thu, 11 Aug 2016 17:02:57 +0300

mastermind (2.28.23) trusty; urgency=medium

  * Consider WRITE_NEW commands as write operations

 -- Andrey Vasilenkov <indigo@yandex-team.ru>  Mon, 08 Aug 2016 14:25:37 +0300

mastermind (2.28.22) trusty; urgency=medium

  * Forbid moving cache groups via move jobs

 -- Andrey Vasilenkov <indigo@yandex-team.ru>  Fri, 29 Jul 2016 00:57:11 +0300

mastermind (2.28.21) trusty; urgency=medium

  * Refactor move planner candidates generating
  * Filter destination groups in unsuitable dcs when moving groups via move planner

 -- Andrey Vasilenkov <indigo@yandex-team.ru>  Wed, 27 Jul 2016 15:16:18 +0300

mastermind (2.28.20) trusty; urgency=medium

  * Optimize group move planner algorithm

 -- Andrey Vasilenkov <indigo@yandex-team.ru>  Tue, 26 Jul 2016 18:21:02 +0300

mastermind (2.28.19) trusty; urgency=medium

  * Read metakey with nolock flag

 -- Andrey Vasilenkov <indigo@yandex-team.ru>  Tue, 12 Jul 2016 13:21:40 +0300

mastermind (2.28.18) trusty; urgency=medium

  * Change convert job priority

 -- Andrey Vasilenkov <indigo@yandex-team.ru>  Thu, 30 Jun 2016 01:13:03 +0300

mastermind (2.28.17) trusty; urgency=medium

  * Add convert to lrc groupset from external source job

 -- Andrey Vasilenkov <indigo@yandex-team.ru>  Wed, 29 Jun 2016 23:44:03 +0300

mastermind (2.28.16) trusty; urgency=medium

  * Fix group's effective_free_space calculation

 -- Andrey Vasilenkov <indigo@yandex-team.ru>  Mon, 20 Jun 2016 17:29:52 +0300

mastermind (2.28.15) trusty; urgency=medium

  * Add data_flow_rate and wait_timeout parameters for lrc-* commands

 -- Andrey Vasilenkov <indigo@yandex-team.ru>  Fri, 17 Jun 2016 13:20:46 +0300

mastermind (2.28.14) trusty; urgency=medium

  * Fix couple status text for non-coupled couples

 -- Andrey Vasilenkov <indigo@yandex-team.ru>  Tue, 14 Jun 2016 15:05:13 +0300

mastermind (2.28.13) trusty; urgency=medium

  * Fix StorageState excessive dcs list construction

 -- Andrey Vasilenkov <indigo@yandex-team.ru>  Sat, 11 Jun 2016 19:32:30 +0300

mastermind (2.28.12) trusty; urgency=medium

  * Run lrc_* commands with all nodes as remotes

 -- Andrey Vasilenkov <indigo@yandex-team.ru>  Fri, 10 Jun 2016 20:18:55 +0300

mastermind (2.28.11) trusty; urgency=medium

  * Fix StorageState excessive dcs list construction

 -- Andrey Vasilenkov <indigo@yandex-team.ru>  Fri, 10 Jun 2016 15:45:04 +0300

mastermind (2.28.10) trusty; urgency=medium

  * Add lrc groupset statuses for couple list handle

 -- Andrey Vasilenkov <indigo@yandex-team.ru>  Thu, 09 Jun 2016 19:07:47 +0300

mastermind (2.28.9) trusty; urgency=medium

  * Add histories query object for fetching group histories

 -- Andrey Vasilenkov <indigo@yandex-team.ru>  Wed, 08 Jun 2016 18:51:52 +0300

mastermind (2.28.8) trusty; urgency=medium

  * Add remove backend task to prepare lrc groups job

 -- Andrey Vasilenkov <indigo@yandex-team.ru>  Mon, 06 Jun 2016 12:02:49 +0300

mastermind (2.28.7) trusty; urgency=medium

  * Increase lrc groupset job priority

 -- Andrey Vasilenkov <indigo@yandex-team.ru>  Tue, 31 May 2016 15:45:40 +0300

mastermind (2.28.6) trusty; urgency=medium

  * Check task status after its execution is started

 -- Andrey Vasilenkov <indigo@yandex-team.ru>  Tue, 31 May 2016 01:14:51 +0300

mastermind (2.28.5) trusty; urgency=medium

  * Skip checking if all replicas groups are read-only
  * Fix logging of couple status change

 -- Andrey Vasilenkov <indigo@yandex-team.ru>  Tue, 31 May 2016 00:33:45 +0300

mastermind (2.28.4) trusty; urgency=medium

  * Add ttl attribute namespace settings

 -- Andrey Vasilenkov <indigo@yandex-team.ru>  Tue, 24 May 2016 18:16:09 +0300

mastermind (2.28.3) trusty; urgency=medium

  * Disable dnet_recovery safe mode

 -- Andrey Vasilenkov <indigo@yandex-team.ru>  Thu, 19 May 2016 17:34:15 +0300

mastermind (2.28.2) trusty; urgency=medium

  * Add prepare-new-groups cmd handle

 -- Andrey Vasilenkov <indigo@yandex-team.ru>  Thu, 19 May 2016 17:21:33 +0300

mastermind (2.28.1) trusty; urgency=medium

  * Add mastermind-util add-groupset command
  * Add 'add_groupset_to_couple' API handle
  * Add job that creates new groupset for a couple

 -- Andrey Vasilenkov <indigo@yandex-team.ru>  Thu, 19 May 2016 12:51:03 +0300

mastermind (2.27.18) trusty; urgency=medium

  * Fix constructing jobs' involved groups list

 -- Andrey Vasilenkov <indigo@yandex-team.ru>  Wed, 04 May 2016 14:47:17 +0300

mastermind (2.27.17) trusty; urgency=medium

  * Add weight coefficient for outgoing traffic
  * Not perform rollback on couple repair

 -- Andrey Vasilenkov <indigo@yandex-team.ru>  Fri, 29 Apr 2016 03:59:48 +0300

mastermind (2.27.16) trusty; urgency=medium

  * Use family when detaching node backend from group

 -- Andrey Vasilenkov <indigo@yandex-team.ru>  Mon, 11 Apr 2016 16:25:30 +0300

mastermind (2.27.15) trusty; urgency=medium

  * Add defrag startup timeout

 -- Andrey Vasilenkov <indigo@yandex-team.ru>  Mon, 11 Apr 2016 13:09:36 +0300

mastermind (2.27.14) trusty; urgency=medium

  * Add backward compatibility of NodeBackend binding object

 -- Andrey Vasilenkov <indigo@yandex-team.ru>  Sun, 10 Apr 2016 14:25:51 +0300

mastermind (2.27.13) trusty; urgency=medium

  * Add NodeBackend binding object

 -- Andrey Vasilenkov <indigo@yandex-team.ru>  Sun, 10 Apr 2016 14:15:13 +0300

mastermind (2.27.12) trusty; urgency=medium

  * Add new BAD_* statuses for LRC Groupset

 -- Andrey Vasilenkov <indigo@yandex-team.ru>  Fri, 08 Apr 2016 16:54:16 +0300

mastermind (2.27.11) trusty; urgency=medium

  * Fix couple freeze meta compose

 -- Andrey Vasilenkov <indigo@yandex-team.ru>  Tue, 05 Apr 2016 19:20:08 +0300

mastermind (2.27.10) trusty; urgency=medium

  * Fix 'couple settings' in for mastermind-cli
  * Format log messages

 -- Andrey Vasilenkov <indigo@yandex-team.ru>  Thu, 31 Mar 2016 18:04:19 +0300

mastermind (2.27.9) trusty; urgency=medium

  * Fix couple groupset attachment

 -- Andrey Vasilenkov <indigo@yandex-team.ru>  Thu, 31 Mar 2016 14:12:23 +0300

mastermind (2.27.8) trusty; urgency=medium

  * Add 'attach_groupset_to_couple' handle
  * Make groupsets responsible for generating its metakey
  * Skip uncoupled lrc groups meta processing

 -- Andrey Vasilenkov <indigo@yandex-team.ru>  Wed, 30 Mar 2016 16:35:07 +0300

mastermind (2.27.7) trusty; urgency=medium

  * Add couple settings

 -- Andrey Vasilenkov <indigo@yandex-team.ru>  Tue, 29 Mar 2016 15:39:09 +0300

mastermind (2.27.6) trusty; urgency=medium

  * Fix couple build parameters

 -- Andrey Vasilenkov <indigo@yandex-team.ru>  Mon, 28 Mar 2016 18:38:14 +0300

mastermind (2.27.5) trusty; urgency=medium

  * Add 'couple' attribute to binding Groupset object
  * Account new cache key distribute tasks
  * Add various binding features

 -- Andrey Vasilenkov <indigo@yandex-team.ru>  Sun, 27 Mar 2016 21:11:22 +0300

mastermind (2.27.4) trusty; urgency=medium

  * Add support of groupsets in couple build method of mastermind client
  * Add 'groupsets' property to couple object

 -- Andrey Vasilenkov <indigo@yandex-team.ru>  Fri, 25 Mar 2016 22:20:34 +0300

mastermind (2.27.3) trusty; urgency=medium

  * Skip internatl namespaces in client APIs

 -- Andrey Vasilenkov <indigo@yandex-team.ru>  Fri, 25 Mar 2016 13:00:34 +0300

mastermind (2.27.2) trusty; urgency=medium

  * Add python-requests dependency

 -- Andrey Vasilenkov <indigo@yandex-team.ru>  Thu, 24 Mar 2016 20:19:40 +0300

mastermind (2.27.1) trusty; urgency=medium

  * Add lrc commands to mastermind-cli
  * Add group filtering by 'type'
  * Add LRC builder to select groups for future LRC groupsets
  * Add lrc groupsets representation object
  * Add make lrc group job type
  * Divide groupsets by different types

 -- Andrey Vasilenkov <indigo@yandex-team.ru>  Thu, 24 Mar 2016 15:11:28 +0300

mastermind (2.26.6) trusty; urgency=medium

  * Increase defrag check timeout to 14 days

 -- Andrey Vasilenkov <indigo@yandex-team.ru>  Mon, 21 Mar 2016 14:20:39 +0300

mastermind (2.26.5) trusty; urgency=medium

  * Make recover planner coefficients configurable

 -- Andrey Vasilenkov <indigo@yandex-team.ru>  Thu, 10 Mar 2016 14:51:27 +0300

mastermind (2.26.4) trusty; urgency=medium

  * Fix group type detection

 -- Andrey Vasilenkov <indigo@yandex-team.ru>  Sat, 05 Mar 2016 05:26:33 +0300

mastermind (2.26.3) trusty; urgency=medium

  * Remove attributes capacity namespace setting
  * Add support for completion of unambiguous prefix commands

 -- Andrey Vasilenkov <indigo@yandex-team.ru>  Thu, 03 Mar 2016 18:01:54 +0300

mastermind (2.26.2) trusty; urgency=medium

  * Add namespace attribute setitngs

 -- Andrey Vasilenkov <indigo@yandex-team.ru>  Wed, 02 Mar 2016 17:34:12 +0300

mastermind (2.26.1) trusty; urgency=medium

  * Fix max net write setting for weight manager
  * Add explicit runtime error for cases when failed to release locks

 -- Andrey Vasilenkov <indigo@yandex-team.ru>  Wed, 02 Mar 2016 12:36:24 +0300

mastermind (2.25.120) trusty; urgency=medium

  * Enable dnet_recovery safe mode

 -- Andrey Vasilenkov <indigo@yandex-team.ru>  Sun, 28 Feb 2016 00:08:51 +0300

mastermind (2.25.119) trusty; urgency=medium

  * Fix bug for dc hosts view
  * Add logging for monitor stats update
  * Fix error fs and dstat update

 -- Andrey Vasilenkov <indigo@yandex-team.ru>  Tue, 23 Feb 2016 13:04:56 +0300

mastermind (2.25.118) trusty; urgency=medium

  * Increase startup timeouts

 -- Andrey Vasilenkov <indigo@yandex-team.ru>  Wed, 17 Feb 2016 23:31:26 +0300

mastermind (2.25.117) trusty; urgency=medium

  * Increase cache worker startup timeout

 -- Andrey Vasilenkov <indigo@yandex-team.ru>  Wed, 17 Feb 2016 14:37:28 +0300

mastermind (2.25.116) trusty; urgency=medium

  * Fix for cache lock acquiring

 -- Andrey Vasilenkov <indigo@yandex-team.ru>  Wed, 17 Feb 2016 12:25:22 +0300

mastermind (2.25.115) trusty; urgency=medium

  * Add 'update_cache_key_status' handle
  * Implement cached key upload queue
  * Fix cache couples list with no 'state' option
  * Fix couple list filtering
  * Add trace id to dnet_recovery command
  * Use blob_size_limit as total space unconditionally

 -- Andrey Vasilenkov <indigo@yandex-team.ru>  Tue, 16 Feb 2016 23:46:35 +0300

mastermind (2.25.114) trusty; urgency=medium

  * Change effective data size accounting
  * Add 'cache couples-list' handle

 -- Andrey Vasilenkov <indigo@yandex-team.ru>  Wed, 06 Jan 2016 22:10:41 +0300

mastermind (2.25.113) trusty; urgency=medium

  * Fix misprint

 -- Andrey Vasilenkov <indigo@yandex-team.ru>  Mon, 28 Dec 2015 16:48:00 +0300

mastermind (2.25.112) trusty; urgency=medium

  * Fix import dependency

 -- Andrey Vasilenkov <indigo@yandex-team.ru>  Mon, 28 Dec 2015 16:20:04 +0300

mastermind (2.25.111) trusty; urgency=medium

  * Fix frozen couple check

 -- Andrey Vasilenkov <indigo@yandex-team.ru>  Mon, 28 Dec 2015 15:45:49 +0300

mastermind (2.25.110) trusty; urgency=medium

  * Skip cache groups on hosts that already have a cache key copy
  * Fix dc selection on distributing cache keys

 -- Andrey Vasilenkov <indigo@yandex-team.ru>  Mon, 28 Dec 2015 14:31:00 +0300

mastermind (2.25.109) trusty; urgency=medium

  * Remove old app manifest during installation

 -- Andrey Vasilenkov <indigo@yandex-team.ru>  Thu, 24 Dec 2015 12:59:06 +0300

mastermind (2.25.108) trusty; urgency=medium

  * Remove old weight balancer traits
  * Fix for updating node backends set on history updates
  * Update couple namespace handle to use new weight manager

 -- Andrey Vasilenkov <indigo@yandex-team.ru>  Wed, 23 Dec 2015 17:58:38 +0300

mastermind (2.25.107) trusty; urgency=medium

  * Account disk defragmentation when calculating couple weights

 -- Andrey Vasilenkov <indigo@yandex-team.ru>  Wed, 16 Dec 2015 11:58:31 +0300

mastermind (2.25.106) trusty; urgency=medium

  * Fix defragmentation jobs for cache couples

 -- Andrey Vasilenkov <indigo@yandex-team.ru>  Fri, 11 Dec 2015 19:02:32 +0300

mastermind (2.25.105) trusty; urgency=medium

  * Fix misprint

 -- Andrey Vasilenkov <indigo@yandex-team.ru>  Fri, 11 Dec 2015 15:52:49 +0300

mastermind (2.25.104) trusty; urgency=medium

  * Fix for new msgpack version

 -- Andrey Vasilenkov <indigo@yandex-team.ru>  Fri, 11 Dec 2015 15:16:45 +0300

mastermind (2.25.103) trusty; urgency=medium

  * Update cache distributor groups list on cache cleaning

 -- Andrey Vasilenkov <indigo@yandex-team.ru>  Fri, 11 Dec 2015 14:54:55 +0300

mastermind (2.25.102) trusty; urgency=medium

  * Fix for defragmentation job of cache groups

 -- Andrey Vasilenkov <indigo@yandex-team.ru>  Fri, 11 Dec 2015 14:08:43 +0300

mastermind (2.25.101) trusty; urgency=medium

  * Cache get_namespaces_states response using CachedGzipResponse
  * Cache get_cached_keys response using CachedGzipResponse

 -- Andrey Vasilenkov <indigo@yandex-team.ru>  Tue, 08 Dec 2015 17:21:04 +0300

mastermind (2.25.100) trusty; urgency=medium

  * Fix for newly built couple status calculation
  * Fix misprint in mastermind client

 -- Andrey Vasilenkov <indigo@yandex-team.ru>  Tue, 01 Dec 2015 16:48:01 +0300

mastermind (2.25.99) trusty; urgency=medium

  * Fix for running cached data update handlers

 -- Andrey Vasilenkov <indigo@yandex-team.ru>  Wed, 25 Nov 2015 19:29:24 +0300

mastermind (2.25.98) trusty; urgency=medium

  * Fix cocaine handlers registering

 -- Andrey Vasilenkov <indigo@yandex-team.ru>  Wed, 25 Nov 2015 14:58:59 +0300

mastermind (2.25.97) trusty; urgency=medium

  * Temporarily fix cocaine service usage from sync thread

 -- Andrey Vasilenkov <indigo@yandex-team.ru>  Tue, 24 Nov 2015 17:02:59 +0300

mastermind (2.25.96) trusty; urgency=medium

  * Optimize get_config_remotes handle

 -- Andrey Vasilenkov <indigo@yandex-team.ru>  Tue, 24 Nov 2015 11:56:08 +0300

mastermind (2.25.95) trusty; urgency=medium

  * Fix frequent weight and load data updating
  * Optimize history records fetching from mongo
  * Add exception-safe backend stats processing

 -- Andrey Vasilenkov <indigo@yandex-team.ru>  Mon, 23 Nov 2015 15:00:58 +0300

mastermind (2.25.94) trusty; urgency=medium

  * Fix defrag complete decision based on stalled stats

 -- Andrey Vasilenkov <indigo@yandex-team.ru>  Fri, 20 Nov 2015 17:52:35 +0300

mastermind (2.25.93) trusty; urgency=medium

    * Add orig path query arg settings
    * Fix select couple to upload namespace setting
    * Add redirect query args support

 -- Andrey Vasilenkov <indigo@yandex-team.ru>  Thu, 19 Nov 2015 19:13:34 +0300

mastermind (2.25.92) trusty; urgency=medium

  * Fix cocaine worker termination

 -- Andrey Vasilenkov <indigo@yandex-team.ru>  Thu, 19 Nov 2015 14:44:39 +0300

mastermind (2.25.91) trusty; urgency=medium

  * Split planner config section into several sections
  * Cache flow stats
  * Use cache to handle get_cache_keys

 -- Andrey Vasilenkov <indigo@yandex-team.ru>  Wed, 18 Nov 2015 21:45:31 +0300

mastermind (2.25.90) trusty; urgency=medium

  * Fix cache worker startup script

 -- Andrey Vasilenkov <indigo@yandex-team.ru>  Tue, 17 Nov 2015 22:47:31 +0300

mastermind (2.25.89) trusty; urgency=medium

  * Set python-tornado dependency (>= 4.0)

 -- Andrey Vasilenkov <indigo@yandex-team.ru>  Tue, 17 Nov 2015 16:04:13 +0300

mastermind (2.25.88) trusty; urgency=medium

  * Decreased cocaine workers' pool limit to 5

 -- Andrey Vasilenkov <indigo@yandex-team.ru>  Tue, 17 Nov 2015 14:31:24 +0300

mastermind (2.25.87) trusty; urgency=medium

  * Use simplejson for faster parsing
  * Using monitor pool to fetch monitor stats from elliptics nodes
  * Inventory worker implementation
  * Fix build tests running

 -- Andrey Vasilenkov <indigo@yandex-team.ru>  Tue, 17 Nov 2015 13:59:44 +0300

mastermind (2.25.86-hotfix1) trusty; urgency=medium

  * Optimize get_config_remotes handle

 -- Andrey Vasilenkov <indigo@yandex-team.ru>  Wed, 18 Nov 2015 17:05:55 +0300

mastermind (2.25.86) trusty; urgency=medium

  * Fix mastermind build

 -- Andrey Vasilenkov <indigo@yandex-team.ru>  Fri, 13 Nov 2015 15:37:00 +0300

mastermind (2.25.85) trusty; urgency=medium

  * Fix mastermind build

 -- Andrey Vasilenkov <indigo@yandex-team.ru>  Fri, 13 Nov 2015 15:08:21 +0300

mastermind (2.25.84) trusty; urgency=medium

  * Add free reserved space to couple statistics

 -- Andrey Vasilenkov <indigo@yandex-team.ru>  Fri, 13 Nov 2015 14:19:41 +0300

mastermind (2.25.83) trusty; urgency=medium

  * Increase startup-timeout for mastermind-cache worker

 -- Andrey Vasilenkov <indigo@yandex-team.ru>  Mon, 02 Nov 2015 12:26:18 +0300

mastermind (2.25.82) trusty; urgency=medium

  * Fix for searching for uncoupled group to restore backend without history

 -- Andrey Vasilenkov <indigo@yandex-team.ru>  Wed, 28 Oct 2015 11:37:03 +0300

mastermind (2.25.81) trusty; urgency=medium

  * Fix for searching for uncoupled group to restore backend without history

 -- Andrey Vasilenkov <indigo@yandex-team.ru>  Tue, 27 Oct 2015 23:47:59 +0300

mastermind (2.25.80) trusty; urgency=medium

  * Fix for searching for uncoupled group to restore backend without history

 -- Andrey Vasilenkov <indigo@yandex-team.ru>  Tue, 27 Oct 2015 21:23:43 +0300

mastermind (2.25.79) trusty; urgency=medium

  * Fix wrong node backend check on group restoring job
  * Fix accounting job for a couple status when group is down

 -- Andrey Vasilenkov <indigo@yandex-team.ru>  Tue, 27 Oct 2015 19:30:12 +0300

mastermind (2.25.78) trusty; urgency=medium

  * Add proper pymongo and bson dependencies (<< 3)

 -- Andrey Vasilenkov <indigo@yandex-team.ru>  Mon, 26 Oct 2015 21:08:02 +0300

mastermind (2.25.77) trusty; urgency=medium

  * Fix mastermind2.26-cache worker initialization

 -- Andrey Vasilenkov <indigo@yandex-team.ru>  Fri, 23 Oct 2015 14:25:00 +0300

mastermind (2.25.76) trusty; urgency=medium

  * Add handler for fetching couple free effective space monitor samples
  * Change monitor statistics collection settings

 -- Andrey Vasilenkov <indigo@yandex-team.ru>  Fri, 23 Oct 2015 14:03:28 +0300

mastermind (2.25.75) trusty; urgency=medium

  * Fix group detach node task during restore job

 -- Andrey Vasilenkov <indigo@yandex-team.ru>  Mon, 19 Oct 2015 14:52:49 +0300

mastermind (2.25.74) trusty; urgency=medium

  * Fix group detach node task during restore job

 -- Andrey Vasilenkov <indigo@yandex-team.ru>  Mon, 19 Oct 2015 14:26:10 +0300

mastermind (2.25.73) trusty; urgency=medium

  * Fix group detach node task during restore job

 -- Andrey Vasilenkov <indigo@yandex-team.ru>  Mon, 19 Oct 2015 12:57:02 +0300

mastermind (2.25.72) trusty; urgency=medium

  * Check uncoupled groups right before settings metakey
  * Prevent statistics calculation failing

 -- Andrey Vasilenkov <indigo@yandex-team.ru>  Tue, 13 Oct 2015 18:41:32 +0300

mastermind (2.25.71) trusty; urgency=medium

  * Fix exception type for non-blocking locks (when acquiring failed)
  * Fix group history update task scheduling

 -- Andrey Vasilenkov <indigo@yandex-team.ru>  Mon, 12 Oct 2015 14:16:06 +0300

mastermind (2.25.70) trusty; urgency=medium

  * Add ability to run worker without history collection

 -- Andrey Vasilenkov <indigo@yandex-team.ru>  Fri, 09 Oct 2015 19:29:22 +0300

mastermind (2.25.69) trusty; urgency=medium

  * Accept generators to GroupNodeBackendsSet

 -- Andrey Vasilenkov <indigo@yandex-team.ru>  Fri, 09 Oct 2015 18:15:17 +0300

mastermind (2.25.68) trusty; urgency=medium

  * Store group history in mongo instead of meta elliptics

 -- Andrey Vasilenkov <indigo@yandex-team.ru>  Fri, 09 Oct 2015 12:03:04 +0300

mastermind (2.25.66) trusty; urgency=medium

  * Fix settings comparison with basic python types

 -- Andrey Vasilenkov <indigo@yandex-team.ru>  Thu, 08 Oct 2015 12:55:36 +0300

mastermind (2.25.58) trusty; urgency=medium

  * Add couple primary and fallback hosts to namespaces states

 -- Andrey Vasilenkov <indigo@yandex-team.ru>  Sun, 13 Sep 2015 21:13:48 +0300

mastermind (2.25.57) trusty; urgency=medium

  * Fix effective free space calculcation when disk contains irrelevant data

 -- Andrey Vasilenkov <indigo@yandex-team.ru>  Thu, 10 Sep 2015 14:08:30 +0300

mastermind (2.25.56) trusty; urgency=medium

  * Fix effective free space calculcation when disk contains irrelevant data

 -- Andrey Vasilenkov <indigo@yandex-team.ru>  Thu, 10 Sep 2015 14:00:47 +0300

mastermind (2.25.55) trusty; urgency=medium

  * Set nolock flag for metakey read queries

 -- Andrey Vasilenkov <indigo@yandex-team.ru>  Mon, 07 Sep 2015 20:21:47 +0300

mastermind (2.25.54) trusty; urgency=medium

  * Increase startup timeout for mastermind worker

 -- Andrey Vasilenkov <indigo@yandex-team.ru>  Fri, 28 Aug 2015 18:44:52 +0300

mastermind (2.25.53) trusty; urgency=medium

  * Use read_latest call to get storage max group id

 -- Andrey Vasilenkov <indigo@yandex-team.ru>  Fri, 28 Aug 2015 17:59:31 +0300

mastermind (2.25.52) trusty; urgency=medium

  * Add draft on namespaces state query handler

 -- Andrey Vasilenkov <indigo@yandex-team.ru>  Fri, 28 Aug 2015 15:22:37 +0300

mastermind (2.25.51) trusty; urgency=medium

  * Add forced namespaces states update handler

 -- Andrey Vasilenkov <indigo@yandex-team.ru>  Fri, 28 Aug 2015 13:33:52 +0300

mastermind (2.25.50) trusty; urgency=medium

  * Take down the lock on src backend during move job final stage

 -- Andrey Vasilenkov <indigo@yandex-team.ru>  Fri, 28 Aug 2015 11:51:06 +0300

mastermind (2.25.49) trusty; urgency=medium

  * Add status_text of bad group to status_text of couple

 -- Andrey Vasilenkov <indigo@yandex-team.ru>  Fri, 21 Aug 2015 16:30:16 +0300

mastermind (2.25.48) trusty; urgency=medium

  * Add removed records size to group info

 -- Andrey Vasilenkov <indigo@yandex-team.ru>  Fri, 21 Aug 2015 11:29:43 +0300

mastermind (2.25.47) trusty; urgency=medium

  * Consider effective_free_space when deciding on couple status
  * Fix for node backend defrag task retrying

 -- Andrey Vasilenkov <indigo@yandex-team.ru>  Thu, 20 Aug 2015 13:17:28 +0300

mastermind (2.25.46) trusty; urgency=medium

  * Correct build

 -- Andrey Vasilenkov <indigo@yandex-team.ru>  Wed, 19 Aug 2015 16:59:32 +0300

mastermind (2.25.45) trusty; urgency=medium

  * Add autoapprove setting for move planner jobs

 -- Andrey Vasilenkov <indigo@yandex-team.ru>  Wed, 19 Aug 2015 16:52:30 +0300

mastermind (2.25.44) trusty; urgency=medium

  * Fix minor misprints

 -- Andrey Vasilenkov <indigo@yandex-team.ru>  Wed, 19 Aug 2015 12:18:16 +0300

mastermind (2.25.43) trusty; urgency=medium

  * Fix destination group selection for move planner

 -- Andrey Vasilenkov <indigo@yandex-team.ru>  Wed, 19 Aug 2015 01:49:13 +0300

mastermind (2.25.42) trusty; urgency=medium

  * Mastermind node info updater: couple status should be set to FULL if group
    is not filled but hdd has no more space available
  * Jobs processor: do not fail couple defrag job if couple lost its OK
    status

 -- Andrey Vasilenkov <indigo@yandex-team.ru>  Thu, 06 Aug 2015 15:27:26 +0300

mastermind (2.25.41) trusty; urgency=medium

  * Fetch elliptics backends' io stats

 -- Andrey Vasilenkov <indigo@yandex-team.ru>  Tue, 04 Aug 2015 19:42:51 +0300

mastermind (2.25.40) trusty; urgency=medium

  * Planner: take lock to prevent simultaneous move jobs planning on several
    workers

 -- Andrey Vasilenkov <indigo@yandex-team.ru>  Tue, 04 Aug 2015 19:15:40 +0300

mastermind (2.25.39) trusty; urgency=medium

  * mastermind fake sync: persistent locks removal fixed

 -- Andrey Vasilenkov <indigo@yandex-team.ru>  Mon, 03 Aug 2015 15:30:40 +0300

mastermind (2.25.38) trusty; urgency=medium

  * Mastermind lib: couple build result is wrapped into result object
    to be able to filter only successfully created couples
    (or, on the other side, only exceptions)
  * Passing dstat errors (can happen on virtual hosts)
  * Fix for fake sync manager persistent lock acquiring
  * Mastermind lib: fix for __contains__ method in namespaces queries
  * Fix for frequent node statistics update
  * Mastermind lib: node backends list as a property

 -- Andrey Vasilenkov <indigo@yandex-team.ru>  Tue, 28 Jul 2015 18:16:20 +0300

mastermind (2.25.37) trusty; urgency=medium

  * Obsolete prechecking of active jobs when moving groups from host

 -- Andrey Vasilenkov <indigo@yandex-team.ru>  Fri, 17 Jul 2015 13:52:24 +0300

mastermind (2.25.36) trusty; urgency=medium

  * Do not update whole cluster state on couple break

 -- Andrey Vasilenkov <indigo@yandex-team.ru>  Thu, 16 Jul 2015 20:07:31 +0300

mastermind (2.25.35) trusty; urgency=medium

  * Remove obsolete dstat_error_code usage

 -- Andrey Vasilenkov <indigo@yandex-team.ru>  Thu, 16 Jul 2015 18:39:04 +0300

mastermind (2.25.34) trusty; urgency=medium

  * Frequent node stat update bug fixed

 -- Andrey Vasilenkov <indigo@yandex-team.ru>  Wed, 15 Jul 2015 18:14:31 +0300

mastermind (2.25.33) trusty; urgency=medium

  * Restore job can stop non-started move job on force request
  * Do not acquire global jobs lock on jobs creation
  * Lock uncoupled groups during couple build so no jobs could use it

 -- Andrey Vasilenkov <indigo@yandex-team.ru>  Wed, 15 Jul 2015 17:51:12 +0300

mastermind (2.25.32) trusty; urgency=medium

  * get_dc_by_host inventory function should accept hostname, not ip

 -- Andrey Vasilenkov <indigo@yandex-team.ru>  Wed, 15 Jul 2015 15:09:27 +0300

mastermind (2.25.31) trusty; urgency=medium

  * Fix for couple defrag group representation

 -- Andrey Vasilenkov <indigo@yandex-team.ru>  Tue, 14 Jul 2015 14:52:13 +0300

mastermind (2.25.30) trusty; urgency=medium

  * Fix for group active job setting

 -- Andrey Vasilenkov <indigo@yandex-team.ru>  Tue, 14 Jul 2015 13:45:46 +0300

mastermind (2.25.29) trusty; urgency=medium

  * Mastermind util error wrapping

 -- Andrey Vasilenkov <indigo@yandex-team.ru>  Tue, 14 Jul 2015 12:38:07 +0300

mastermind (2.25.28) trusty; urgency=medium

  * Any type of job is now set as an active_job for a couple
  * get_namespaces_states now can accept namespaces list
  * Fix for storage_keys_diff handler when there are backends without fetched stats

 -- Andrey Vasilenkov <indigo@yandex-team.ru>  Mon, 13 Jul 2015 15:44:19 +0300

mastermind (2.25.27) trusty; urgency=medium

  * Misprint fixed

 -- Andrey Vasilenkov <indigo@yandex-team.ru>  Fri, 10 Jul 2015 18:10:17 +0300

mastermind (2.25.26) trusty; urgency=medium

  * Mark group as bad if migrating job id from meta does not match active job
    id

 -- Andrey Vasilenkov <indigo@yandex-team.ru>  Fri, 10 Jul 2015 14:08:06 +0300

mastermind (2.25.25) trusty; urgency=medium

  * Read-only node backend status check fixed
  * Using common mastermind queue for gatlinggun tasks
  * Mastermind returns empty cache keys when cache worker is not set up
  * Backward compatibility for ns setup mastermind util command (credits go to shindo@)
  * Checking group couple on move job start

 -- Andrey Vasilenkov <indigo@yandex-team.ru>  Thu, 09 Jul 2015 18:42:09 +0300

mastermind (2.25.24) trusty; urgency=medium

  * Checking if couple is participating in job before trying to move it from
    host

 -- Andrey Vasilenkov <indigo@yandex-team.ru>  Fri, 03 Jul 2015 18:46:44 +0300

mastermind (2.25.23) trusty; urgency=medium

  * Checking node backends count on group move
  * Handler to restart job if failed on start

 -- Andrey Vasilenkov <indigo@yandex-team.ru>  Fri, 03 Jul 2015 17:38:18 +0300

mastermind (2.25.22) trusty; urgency=medium

  * Removed obsolete stat_file_error usage, moved stat_commit error logic to node backend stat object
  * Fix for namespace creation workflow

 -- Andrey Vasilenkov <indigo@yandex-team.ru>  Thu, 02 Jul 2015 17:40:30 +0300

mastermind (2.25.21) trusty; urgency=medium

  * fix to trusty++;

 -- Andrey Vasilenkov <indigo@yandex-team.ru>  Wed, 01 Jul 2015 19:01:17 +0300

mastermind (2.25.20) trusty; urgency=medium

  * debian/rules fixed for trusty

 -- Andrey Vasilenkov <indigo@yandex-team.ru>  Wed, 01 Jul 2015 18:39:16 +0300

mastermind (2.25.19) trusty; urgency=medium

  * Use elliptics stats for decision on backend writability
  * Fragmentation in mm util is now formatted with fixed precision

 -- Andrey Vasilenkov <indigo@yandex-team.ru>  Wed, 01 Jul 2015 18:16:14 +0300

mastermind (2.25.18) precise; urgency=low

  * Checking backends on restore group creation

 -- Andrey Vasilenkov <indigo@yandex-team.ru>  Tue, 30 Jun 2015 17:23:42 +0300

mastermind (2.25.17) precise; urgency=low

  * Mastermind client implemented
  * Python package dependencies fixed
  * Statistics should not fail if uncoupled groups list cannot be composed
  * Defrag planner uses vfs free space to see if a couple can be defragged
  * Minor changes: pepify and obsolete code removed

 -- Andrey Vasilenkov <indigo@yandex-team.ru>  Tue, 30 Jun 2015 13:12:47 +0300

mastermind (2.25.16) precise; urgency=low

  * Do not store old namespaces states if failed to construct a new one

 -- Andrey Vasilenkov <indigo@yandex-team.ru>  Thu, 18 Jun 2015 16:54:36 +0300

mastermind (2.25.15) precise; urgency=low

  * Caching of namespaces states

 -- Andrey Vasilenkov <indigo@yandex-team.ru>  Thu, 18 Jun 2015 15:11:28 +0300

mastermind (2.25.14) precise; urgency=low

  * Job execution fixed
  * Separate register handler wrapper for handlers with native cocaine exceptions support

 -- Andrey Vasilenkov <indigo@yandex-team.ru>  Wed, 17 Jun 2015 13:03:30 +0300

mastermind (2.25.13) precise; urgency=low

  * Reconnectable service should log detailed information on unexpected errors

 -- Andrey Vasilenkov <indigo@yandex-team.ru>  Tue, 16 Jun 2015 14:45:41 +0300

mastermind (2.25.12) precise; urgency=low

  * Binary version dependency

 -- Andrey Vasilenkov <indigo@yandex-team.ru>  Tue, 16 Jun 2015 13:19:15 +0300

mastermind (2.25.11) precise; urgency=low

  * Python-mastermind common dependency
  * Logging added

 -- Andrey Vasilenkov <indigo@yandex-team.ru>  Tue, 16 Jun 2015 13:00:54 +0300

mastermind (2.25.10) precise; urgency=low

  * Common mastermind utils in a separate python package
  * Unnecessary locking of jobs global lock on couple defragmentation planning

 -- Andrey Vasilenkov <indigo@yandex-team.ru>  Mon, 15 Jun 2015 20:11:18 +0300

mastermind (2.25.9) precise; urgency=low

  * Resources accounting fixed

 -- Andrey Vasilenkov <indigo@yandex-team.ru>  Thu, 11 Jun 2015 17:48:09 +0300

mastermind (2.25.8) precise; urgency=low

  * Logging added

 -- Andrey Vasilenkov <indigo@yandex-team.ru>  Thu, 11 Jun 2015 17:21:36 +0300

mastermind (2.25.7) precise; urgency=low

  * Misprint fixed

 -- Andrey Vasilenkov <indigo@yandex-team.ru>  Thu, 11 Jun 2015 16:43:04 +0300

mastermind (2.25.6) precise; urgency=low

  * Misprint fixed

 -- Andrey Vasilenkov <indigo@yandex-team.ru>  Thu, 11 Jun 2015 16:22:53 +0300

mastermind (2.25.5) precise; urgency=low

  * Jobs: fix for resource unfolding

 -- Andrey Vasilenkov <indigo@yandex-team.ru>  Thu, 11 Jun 2015 15:48:11 +0300

mastermind (2.25.4) precise; urgency=low

  * Minor bug fix

 -- Andrey Vasilenkov <indigo@yandex-team.ru>  Thu, 11 Jun 2015 15:32:10 +0300

mastermind (2.25.3) precise; urgency=low

  * Minor bug fix

 -- Andrey Vasilenkov <indigo@yandex-team.ru>  Thu, 11 Jun 2015 13:28:07 +0300

mastermind (2.25.2) precise; urgency=low

  * Job processing tweaks

 -- Andrey Vasilenkov <indigo@yandex-team.ru>  Thu, 11 Jun 2015 12:40:16 +0300

mastermind (2.25.1) precise; urgency=low

  * Cached keys handler should be tolerant to cocaine connection errors
  * Do not take global jobs lock on moving all groups from host
  * Planner tasks should not take jobs lock unless they are actually creating jobs

 -- Andrey Vasilenkov <indigo@yandex-team.ru>  Wed, 10 Jun 2015 17:10:47 +0300

mastermind (2.24.45) precise; urgency=low

  * Config parameter name fixed

 -- Andrey Vasilenkov <indigo@yandex-team.ru>  Wed, 10 Jun 2015 13:52:06 +0300

mastermind (2.24.44) precise; urgency=low

  * Ids file for rsync tasks

 -- Andrey Vasilenkov <indigo@yandex-team.ru>  Tue, 09 Jun 2015 17:55:04 +0300

mastermind (2.24.43) precise; urgency=low

  * Add-units settings for namespace implemented

 -- Andrey Vasilenkov <indigo@yandex-team.ru>  Fri, 05 Jun 2015 17:23:11 +0300

mastermind (2.24.42) precise; urgency=low

  * get_cached_key handler proxied to mastermind2.26-cache (no retries for now)

 -- Andrey Vasilenkov <indigo@yandex-team.ru>  Thu, 04 Jun 2015 19:58:11 +0300

mastermind (2.24.41) precise; urgency=low

  * get_cached_keys handler updated
  * Namespace statistics fixed, is_full flag added
  * Ns settings updating fixed - __service key could have been omited on update

 -- Andrey Vasilenkov <indigo@yandex-team.ru>  Wed, 03 Jun 2015 19:58:59 +0300

mastermind (2.24.40) precise; urgency=low

  * Infrastructure: empty group set for tree nodes that has no groups in child
    nodes

 -- Andrey Vasilenkov <indigo@yandex-team.ru>  Tue, 02 Jun 2015 12:49:29 +0300

mastermind (2.24.39) precise; urgency=low

  * Added mastermind2.26-cache application to cocaine runlist

 -- Andrey Vasilenkov <indigo@yandex-team.ru>  Mon, 01 Jun 2015 16:21:11 +0300

mastermind (2.24.38) precise; urgency=low

  * Top update period is set via periodic timer
  * Lock on cache distribution task

 -- Andrey Vasilenkov <indigo@yandex-team.ru>  Mon, 01 Jun 2015 15:12:04 +0300

mastermind (2.24.37) precise; urgency=low

  * Fix for existing cache key update

 -- Andrey Vasilenkov <indigo@yandex-team.ru>  Fri, 29 May 2015 16:01:53 +0300

mastermind (2.24.36) precise; urgency=low

  * Cache worker: cache groups selection refactored

 -- Andrey Vasilenkov <indigo@yandex-team.ru>  Fri, 29 May 2015 15:16:56 +0300

mastermind (2.24.35) precise; urgency=low

  * Do not account service storage_cache namespace in namespace states

 -- Andrey Vasilenkov <indigo@yandex-team.ru>  Thu, 28 May 2015 14:10:12 +0300

mastermind (2.24.34) precise; urgency=low

  * Cache group defragmentation job creation

 -- Andrey Vasilenkov <indigo@yandex-team.ru>  Tue, 26 May 2015 23:45:25 +0300

mastermind (2.24.33) precise; urgency=low

  * Fix for app start without mongo set up

 -- Andrey Vasilenkov <indigo@yandex-team.ru>  Tue, 26 May 2015 12:15:55 +0300

mastermind (2.24.32) precise; urgency=low

  * Cache clean handler added

 -- Andrey Vasilenkov <indigo@yandex-team.ru>  Mon, 25 May 2015 19:56:32 +0300

mastermind (2.24.31) precise; urgency=low

  * Group type checking should be executed after backend state checking

 -- Andrey Vasilenkov <indigo@yandex-team.ru>  Mon, 25 May 2015 13:17:54 +0300

mastermind (2.24.30) precise; urgency=low

  * Misprint fixed

 -- Andrey Vasilenkov <indigo@yandex-team.ru>  Sun, 24 May 2015 20:33:13 +0300

mastermind (2.24.29) precise; urgency=low

  * Misprints fixed and more logging added

 -- Andrey Vasilenkov <indigo@yandex-team.ru>  Fri, 22 May 2015 23:00:10 +0300

mastermind (2.24.28) precise; urgency=low

  * Some logging added

 -- Andrey Vasilenkov <indigo@yandex-team.ru>  Fri, 22 May 2015 20:43:44 +0300

mastermind (2.24.27) precise; urgency=low

  * Misprint fixed

 -- Andrey Vasilenkov <indigo@yandex-team.ru>  Fri, 22 May 2015 17:57:55 +0300

mastermind (2.24.26) precise; urgency=low

  * Misprint fixed

 -- Andrey Vasilenkov <indigo@yandex-team.ru>  Fri, 22 May 2015 17:29:05 +0300

mastermind (2.24.25) precise; urgency=low

  * Misprints fixed

 -- Andrey Vasilenkov <indigo@yandex-team.ru>  Fri, 22 May 2015 17:13:30 +0300

mastermind (2.24.24) precise; urgency=low

  * Cache cleaner implemented
  * Added static/non-static flag to log record for broken namespaces

 -- Andrey Vasilenkov <indigo@yandex-team.ru>  Fri, 22 May 2015 16:49:00 +0300

mastermind (2.24.23) precise; urgency=low

  * Fix for key updated in mongodb: couple is used as a part of primary key
  * Minor refactoring

 -- Andrey Vasilenkov <indigo@yandex-team.ru>  Thu, 21 May 2015 12:59:49 +0300

mastermind (2.24.22) precise; urgency=low

  * Fixed new keys processing

 -- Andrey Vasilenkov <indigo@yandex-team.ru>  Thu, 21 May 2015 00:00:29 +0300

mastermind (2.24.21) precise; urgency=low

  * Do not remove unpopular keys on distribution stage

 -- Andrey Vasilenkov <indigo@yandex-team.ru>  Wed, 20 May 2015 23:34:15 +0300

mastermind (2.24.20) precise; urgency=low

  * Misprint fixed

 -- Andrey Vasilenkov <indigo@yandex-team.ru>  Wed, 20 May 2015 23:07:51 +0300

mastermind (2.24.19) precise; urgency=low

  * Top stats aggregation fix: cache groups statistics are accounted properly

 -- Andrey Vasilenkov <indigo@yandex-team.ru>  Wed, 20 May 2015 16:10:22 +0300

mastermind (2.24.18) precise; urgency=low

  * Aggregate keys by (key_id, couple) pair

 -- Andrey Vasilenkov <indigo@yandex-team.ru>  Tue, 19 May 2015 16:42:11 +0300

mastermind (2.24.17) precise; urgency=low

  * Do not use cache module in the main worker

 -- Andrey Vasilenkov <indigo@yandex-team.ru>  Mon, 18 May 2015 18:52:56 +0300

mastermind (2.24.16) precise; urgency=low

  * Couple defragmentation should start only when want_defrag > 1
  * Move job tweaks: -114 processing when node backend is being disabled, STALLED status for node backend stop task is considered ok
  * Removed unnecessary locks on task retry and skip
  * Couple defrag: if dnet_client returns -114 on defrag command, consider task successfully completed

 -- Andrey Vasilenkov <indigo@yandex-team.ru>  Mon, 18 May 2015 18:32:07 +0300

mastermind (2.24.15) precise; urgency=low

  * Refactored infrastructure data usage and correspondent cache workflow

 -- Andrey Vasilenkov <indigo@yandex-team.ru>  Sun, 17 May 2015 18:18:41 +0300

mastermind (2.24.14) precise; urgency=low

  * Uncoupled group checker changed

 -- Andrey Vasilenkov <indigo@yandex-team.ru>  Fri, 15 May 2015 17:31:44 +0300

mastermind (2.24.13) precise; urgency=low

  * Good uncoupled groups selector moved to infrastructure

 -- Andrey Vasilenkov <indigo@yandex-team.ru>  Fri, 15 May 2015 16:45:05 +0300

mastermind (2.24.12) precise; urgency=low

  * Cache worker initialization fixed

 -- Andrey Vasilenkov <indigo@yandex-team.ru>  Fri, 15 May 2015 15:35:13 +0300

mastermind (2.24.11) precise; urgency=low

  * Mark group as migrating right away when job is created
  * Job mark group minor workflow updates
  * Service statuses for couples with active jobs

 -- Andrey Vasilenkov <indigo@yandex-team.ru>  Wed, 13 May 2015 18:19:10 +0300

mastermind (2.24.10) precise; urgency=low

  * Fix for increasing cache key copies number

 -- Andrey Vasilenkov <indigo@yandex-team.ru>  Mon, 27 Apr 2015 20:24:00 +0300

mastermind (2.24.9) lucid; urgency=low

  * Fallback to default cocaine logging service if mm_cache_logging service is not set up in cocaine

 -- Andrey Vasilenkov <indigo@yandex-team.ru>  Mon, 27 Apr 2015 19:49:32 +0300

mastermind (2.24.8) lucid; urgency=low

  * Do not use not marked uncoupled groups located at cache groups paths as data uncoupled groups

 -- Andrey Vasilenkov <indigo@yandex-team.ru>  Mon, 27 Apr 2015 16:23:24 +0300

mastermind (2.24.7) lucid; urgency=low

  * Removed obsolete tornado version dependency

 -- Andrey Vasilenkov <indigo@yandex-team.ru>  Wed, 22 Apr 2015 23:01:00 +0300

mastermind (2.24.6) lucid; urgency=low

  * Misprint fixed

 -- Andrey Vasilenkov <indigo@yandex-team.ru>  Wed, 22 Apr 2015 18:50:12 +0300

mastermind (2.24.5) lucid; urgency=low

  * Removed obsolete cache manager usage

 -- Andrey Vasilenkov <indigo@yandex-team.ru>  Wed, 22 Apr 2015 18:45:04 +0300

mastermind (2.24.4) lucid; urgency=low

  * Fix for make_tree script

 -- Andrey Vasilenkov <indigo@yandex-team.ru>  Wed, 22 Apr 2015 18:01:23 +0300

mastermind (2.24.3) lucid; urgency=low

  * Misprint in postinst fixed

 -- Andrey Vasilenkov <indigo@yandex-team.ru>  Wed, 22 Apr 2015 17:47:11 +0300

mastermind (2.24.2) lucid; urgency=low

  * Misprint in postinst fixed

 -- Andrey Vasilenkov <indigo@yandex-team.ru>  Wed, 22 Apr 2015 17:28:27 +0300

mastermind (2.24.1) lucid; urgency=low

  * Distributed cache manager (for gatlinggun)

 -- Andrey Vasilenkov <indigo@yandex-team.ru>  Wed, 22 Apr 2015 17:04:56 +0300

mastermind (2.23.15) lucid; urgency=low

  * Added explicit couple text status to couple status change message
  * Returned back the lost check for groups move planner

 -- Andrey Vasilenkov <indigo@yandex-team.ru>  Thu, 07 May 2015 19:13:51 +0300

mastermind (2.23.14) lucid; urgency=low

  * Misprint fixed

 -- Andrey Vasilenkov <indigo@yandex-team.ru>  Thu, 07 May 2015 17:49:04 +0300

mastermind (2.23.13) lucid; urgency=low

  * Misprint fixed

 -- Andrey Vasilenkov <indigo@yandex-team.ru>  Thu, 07 May 2015 17:12:36 +0300

mastermind (2.23.12) lucid; urgency=low

  * Misprint fixed

 -- Andrey Vasilenkov <indigo@yandex-team.ru>  Thu, 07 May 2015 15:56:33 +0300

mastermind (2.23.11) lucid; urgency=low

  * Uncoupled group should be considered broken if it has more than one backend and DHT check is enabled
  * In-service check for uncoupled group fetching

 -- Andrey Vasilenkov <indigo@yandex-team.ru>  Thu, 07 May 2015 13:07:37 +0300

mastermind (2.23.10) lucid; urgency=low

  * Fix for restore group job creation when history record is unavailable

 -- Andrey Vasilenkov <indigo@yandex-team.ru>  Wed, 06 May 2015 20:14:19 +0300

mastermind (2.23.9) lucid; urgency=low

  * If no backends are found in history, planner restores group according to namespace distribution (same as for move group)

 -- Andrey Vasilenkov <indigo@yandex-team.ru>  Wed, 06 May 2015 19:39:27 +0300

mastermind (2.23.8) lucid; urgency=low

  * Move planner should use default uncoupled groups select function

 -- Andrey Vasilenkov <indigo@yandex-team.ru>  Wed, 29 Apr 2015 15:22:16 +0300

mastermind (2.23.7) lucid; urgency=low

  * Comparing source and destination DCs when planning move jobs

 -- Andrey Vasilenkov <indigo@yandex-team.ru>  Wed, 29 Apr 2015 09:29:29 +0300

mastermind (2.23.6) lucid; urgency=low

  * Misprints fixed

 -- Andrey Vasilenkov <indigo@yandex-team.ru>  Tue, 28 Apr 2015 18:17:11 +0300

mastermind (2.23.5) lucid; urgency=low

  * Busy hosts accounting fixed

 -- Andrey Vasilenkov <indigo@yandex-team.ru>  Tue, 28 Apr 2015 17:49:02 +0300

mastermind (2.23.4) lucid; urgency=low

  * Using groups merging on move jobs planning

 -- Andrey Vasilenkov <indigo@yandex-team.ru>  Tue, 28 Apr 2015 17:35:20 +0300

mastermind (2.23.3) lucid; urgency=low

  * Misprint fixed

 -- Andrey Vasilenkov <indigo@yandex-team.ru>  Mon, 20 Apr 2015 23:41:56 +0300

mastermind (2.23.2) lucid; urgency=low

  * Properly job slots checking in planner for couple defrag jobs

 -- Andrey Vasilenkov <indigo@yandex-team.ru>  Mon, 20 Apr 2015 23:25:43 +0300

mastermind (2.23.1) lucid; urgency=low

  * Config option for autoapproving defrag jobs

 -- Andrey Vasilenkov <indigo@yandex-team.ru>  Fri, 17 Apr 2015 17:39:54 +0300

mastermind (2.21.24) lucid; urgency=low

  * Misprint fixed

 -- Andrey Vasilenkov <indigo@yandex-team.ru>  Tue, 07 Apr 2015 17:05:41 +0300

mastermind (2.21.23) lucid; urgency=low

  * Planner will try to create job if there is less than max_executing_jobs running

 -- Andrey Vasilenkov <indigo@yandex-team.ru>  Mon, 06 Apr 2015 15:32:26 +0300

mastermind (2.21.22) lucid; urgency=low

  * Force update fixed

 -- Andrey Vasilenkov <indigo@yandex-team.ru>  Mon, 06 Apr 2015 14:32:10 +0300

mastermind (2.21.21) lucid; urgency=low

  * Fix for restore group job when executed on old node backend

 -- Andrey Vasilenkov <indigo@yandex-team.ru>  Mon, 30 Mar 2015 19:36:51 +0300

mastermind (2.21.20) lucid; urgency=low

  * Minor fixed

 -- Andrey Vasilenkov <indigo@yandex-team.ru>  Mon, 30 Mar 2015 19:13:53 +0300

mastermind (2.21.19) lucid; urgency=low

  * Success codes for minion are encoded as a sequence

 -- Andrey Vasilenkov <indigo@yandex-team.ru>  Mon, 30 Mar 2015 18:43:09 +0300

mastermind (2.21.18) lucid; urgency=low

  * Update metadb synchronously on executing minion cmd

 -- Andrey Vasilenkov <indigo@yandex-team.ru>  Fri, 27 Mar 2015 21:06:55 +0300

mastermind (2.21.17) lucid; urgency=low

  * Several minor fixes

 -- Andrey Vasilenkov <indigo@yandex-team.ru>  Fri, 27 Mar 2015 20:20:06 +0300

mastermind (2.21.16-1) lucid; urgency=low

  * Configurable autoapprove for recovery jobs

 -- Andrey Vasilenkov <indigo@yandex-team.ru>  Sat, 04 Apr 2015 12:33:17 +0300

mastermind (2.21.16) lucid; urgency=low

  * Do not crash if failed to resolve some infrastructure host
  * Do not crash when any of elliptics hostnames from config cannot be resolved

 -- Andrey Vasilenkov <indigo@yandex-team.ru>  Fri, 27 Mar 2015 18:01:57 +0300

mastermind (2.21.15) lucid; urgency=low

  * Fix for detaching node backend from group: based on group_id, not object of type storage.Group

 -- Andrey Vasilenkov <indigo@yandex-team.ru>  Tue, 24 Mar 2015 19:27:46 +0300

mastermind (2.21.14) lucid; urgency=low

  * Fix for detaching node backend from group: based on group_id, not object of type storage.Group

 -- Andrey Vasilenkov <indigo@yandex-team.ru>  Tue, 24 Mar 2015 19:00:33 +0300

mastermind (2.21.13) lucid; urgency=low

  * Do not fail job when elliptics request request for command status update was unsuccessful

 -- Andrey Vasilenkov <indigo@yandex-team.ru>  Tue, 24 Mar 2015 15:39:18 +0300

mastermind (2.21.12) lucid; urgency=low

  * Fix for busy uncoupled list groups fetching

 -- Andrey Vasilenkov <indigo@yandex-team.ru>  Tue, 24 Mar 2015 13:13:21 +0300

mastermind (2.21.11) lucid; urgency=low

  * Version bump for release-2.20 hotfix

 -- Andrey Vasilenkov <indigo@yandex-team.ru>  Mon, 23 Mar 2015 14:39:59 +0300

mastermind (2.21.10) lucid; urgency=low

  * Do not stop job execution when mark/unmark groups failed

 -- Andrey Vasilenkov <indigo@yandex-team.ru>  Fri, 20 Mar 2015 19:17:47 +0300

mastermind (2.21.9) lucid; urgency=low

  * Jobs processor uses periodic timer
  * Periodic timer implementation for timed queue

 -- Andrey Vasilenkov <indigo@yandex-team.ru>  Fri, 20 Mar 2015 16:52:58 +0300

mastermind (2.21.8) lucid; urgency=low

  * If job fails exception is saved to error messages list of job
  * Jobs index cleaning script
  * Removed jobs data from metadb's secondary indexes
  * Renamed mastermind util 'couple list-namespaces' handle to 'ns list'
  * Configurable minion request timeout

 -- Andrey Vasilenkov <indigo@yandex-team.ru>  Thu, 19 Mar 2015 16:42:05 +0300

mastermind (2.21.7) lucid; urgency=low

  * Resetting attempts counter on task manual retry

 -- Andrey Vasilenkov <indigo@yandex-team.ru>  Tue, 17 Mar 2015 17:11:18 +0300

mastermind (2.21.6) lucid; urgency=low

  * Misprint

 -- Andrey Vasilenkov <indigo@yandex-team.ru>  Tue, 17 Mar 2015 16:54:52 +0300

mastermind (2.21.5) lucid; urgency=low

  * Misprint

 -- Andrey Vasilenkov <indigo@yandex-team.ru>  Tue, 17 Mar 2015 16:45:53 +0300

mastermind (2.21.4) lucid; urgency=low

  * Fix for planner recovery job creation (a batch of applicable couple is empty)

 -- Andrey Vasilenkov <indigo@yandex-team.ru>  Tue, 17 Mar 2015 15:51:18 +0300

mastermind (2.21.3) lucid; urgency=low

  * tornado < 4.1 does not support raise_error option, fallback to async request with error checking

 -- Andrey Vasilenkov <indigo@yandex-team.ru>  Tue, 17 Mar 2015 15:07:02 +0300

mastermind (2.21.2) lucid; urgency=low

  * Fix for jobs rendering

 -- Andrey Vasilenkov <indigo@yandex-team.ru>  Mon, 16 Mar 2015 19:43:50 +0300

mastermind (2.21.1) lucid; urgency=low

  * Minion requests retry on http errors

 -- Andrey Vasilenkov <indigo@yandex-team.ru>  Mon, 16 Mar 2015 19:33:46 +0300

mastermind (2.20.6) lucid; urgency=low

  * Move job: fix for unmarking group that is down at the moment

 -- Andrey Vasilenkov <indigo@yandex-team.ru>  Mon, 23 Mar 2015 13:24:25 +0300

mastermind (2.20.5) lucid; urgency=low

  * Node backend statistics time is extracted from elliptics async result
  * Couple defragmentation by partitions

 -- Andrey Vasilenkov <indigo@yandex-team.ru>  Tue, 17 Mar 2015 20:01:35 +0300

mastermind (2.20.4) lucid; urgency=low

  * Jobs handler: move all groups from host
  * Moved src backend status check to move job start phase instead of creation phase

 -- Andrey Vasilenkov <indigo@yandex-team.ru>  Fri, 13 Mar 2015 20:41:18 +0300

mastermind (2.20.3) lucid; urgency=low

  * Fix for search-by-path using ipv6 ip addrs

 -- Andrey Vasilenkov <indigo@yandex-team.ru>  Wed, 11 Mar 2015 20:11:59 +0300

mastermind (2.20.2) lucid; urgency=low

  * Group history unified

 -- Andrey Vasilenkov <indigo@yandex-team.ru>  Wed, 11 Mar 2015 19:39:12 +0300

mastermind (2.20.1) lucid; urgency=low

  * Restore job: make src backend readonly if possible to prevent blob truncation

 -- Andrey Vasilenkov <indigo@yandex-team.ru>  Wed, 11 Mar 2015 17:06:15 +0300

mastermind (2.19.6) lucid; urgency=low

  * Fix for removing node backend from group

 -- Andrey Vasilenkov <indigo@yandex-team.ru>  Fri, 13 Mar 2015 12:35:54 +0300

mastermind (2.19.5) lucid; urgency=low

  * Manual locker commited

 -- Andrey Vasilenkov <indigo@yandex-team.ru>  Thu, 12 Mar 2015 15:49:31 +0300

mastermind (2.19.4) lucid; urgency=low

  * Fix for node history backend unlink

 -- Andrey Vasilenkov <indigo@yandex-team.ru>  Thu, 12 Mar 2015 14:55:52 +0300

mastermind (2.19.3) lucid; urgency=low

  * Recovery planner accounts locked couples

 -- Andrey Vasilenkov <indigo@yandex-team.ru>  Wed, 11 Mar 2015 15:30:51 +0300

mastermind (2.19.2) lucid; urgency=low

  * Planner does not operate without mongo db setup

 -- Andrey Vasilenkov <indigo@yandex-team.ru>  Thu, 05 Mar 2015 20:14:26 +0300

mastermind (2.19.1) lucid; urgency=low

  * Recover dc queue is replaced by dynamic weighting of couples using last recovery timestamp and keys difference
  * Couples can be indexed by unicode str
  * Workaround for hosts that cannot be resolved
  * Do not compare couple groups' metadata version numbers
  * Added namespace settings custom expiration time feature

 -- Andrey Vasilenkov <indigo@yandex-team.ru>  Thu, 05 Mar 2015 19:15:45 +0300

mastermind (2.18.15) lucid; urgency=low

  * Logging for move group planner improved
  * Refactored job accounting: now it should properly account destination hdds of existing jobs
  * Fix for lock release on error during groups' marking

 -- Andrey Vasilenkov <indigo@yandex-team.ru>  Wed, 11 Mar 2015 14:45:53 +0300

mastermind (2.18.14) lucid; urgency=low

  * Logging requests and test handler for ns_current_state logging

 -- Andrey Vasilenkov <indigo@yandex-team.ru>  Tue, 10 Mar 2015 12:53:16 +0300

mastermind (2.18.13) lucid; urgency=low

  * Effective space statistics fix

 -- Andrey Vasilenkov <indigo@yandex-team.ru>  Wed, 04 Mar 2015 14:49:07 +0300

mastermind (2.18.12) lucid; urgency=low

  * Fix for total effective_free_space count

 -- Andrey Vasilenkov <indigo@yandex-team.ru>  Tue, 03 Mar 2015 20:51:44 +0300

mastermind (2.18.11) lucid; urgency=low

  * Ensure path before checking locked hosts
  * Planner job creation fixed

 -- Andrey Vasilenkov <indigo@yandex-team.ru>  Tue, 03 Mar 2015 20:05:17 +0300

mastermind (2.18.10) lucid; urgency=low

  * Fix for group move handler --force option

 -- Andrey Vasilenkov <indigo@yandex-team.ru>  Mon, 02 Mar 2015 12:40:49 +0300

mastermind (2.18.9) lucid; urgency=low

  * Misprint fixed

 -- Andrey Vasilenkov <indigo@yandex-team.ru>  Fri, 27 Feb 2015 20:43:37 +0300

mastermind (2.18.8) lucid; urgency=low

  * Fix for mongo queries

 -- Andrey Vasilenkov <indigo@yandex-team.ru>  Fri, 27 Feb 2015 20:29:15 +0300

mastermind (2.18.7) lucid; urgency=low

  * Downtimes for both src_host and dst_host during rsync task execution
  * Use hostname in net downtimes
  * Rsync node task is now used for move job instead of common MinionCmdTask

 -- Andrey Vasilenkov <indigo@yandex-team.ru>  Fri, 27 Feb 2015 19:39:16 +0300

mastermind (2.18.6) lucid; urgency=low

  * IPv6 for tornado clients turned on

 -- Andrey Vasilenkov <indigo@yandex-team.ru>  Fri, 27 Feb 2015 16:18:09 +0300

mastermind (2.18.5) lucid; urgency=low

  * Implementation of net monitoring usage during rsync tasks executing

 -- Andrey Vasilenkov <indigo@yandex-team.ru>  Fri, 27 Feb 2015 15:05:11 +0300

mastermind (2.18.4) lucid; urgency=low

  * Fake sync manager get_children_locks implemented

 -- Andrey Vasilenkov <indigo@yandex-team.ru>  Wed, 25 Feb 2015 17:40:38 +0300

mastermind (2.18.3) lucid; urgency=low

  * Minor job processing refactoring fixes

 -- Andrey Vasilenkov <indigo@yandex-team.ru>  Tue, 24 Feb 2015 16:47:07 +0300

mastermind (2.18.2) lucid; urgency=low

  * Effective free space statistics calculation fixed
  * Minor job processor refactoring

 -- Andrey Vasilenkov <indigo@yandex-team.ru>  Fri, 20 Feb 2015 18:23:06 +0300

mastermind (2.18.1) lucid; urgency=low

  * Host lock implemented, prevents active operations on selected host

 -- Andrey Vasilenkov <indigo@yandex-team.ru>  Wed, 18 Feb 2015 17:28:31 +0300

mastermind (2.17.13) lucid; urgency=low

  * Logging

 -- Andrey Vasilenkov <indigo@yandex-team.ru>  Mon, 16 Feb 2015 18:39:50 +0300

mastermind (2.17.12) lucid; urgency=low

  * Fix for check-for-update settings checking

 -- Andrey Vasilenkov <indigo@yandex-team.ru>  Mon, 16 Feb 2015 17:37:23 +0300

mastermind (2.17.11) lucid; urgency=low

  * Logging

 -- Andrey Vasilenkov <indigo@yandex-team.ru>  Mon, 16 Feb 2015 17:23:52 +0300

mastermind (2.17.10) lucid; urgency=low

  * Mongo db is made optional (job processor and planner are disabled)

 -- Andrey Vasilenkov <indigo@yandex-team.ru>  Fri, 13 Feb 2015 18:59:33 +0300

mastermind (2.17.9) lucid; urgency=low

  * Return error code 1 if failed to create couple
  * Mongo db is made optional (job processor and planner are disabled)

 -- Andrey Vasilenkov <indigo@yandex-team.ru>  Fri, 13 Feb 2015 16:00:56 +0300

mastermind (2.17.8) lucid; urgency=low

  * Update groups status befire applying jobs

 -- Andrey Vasilenkov <indigo@yandex-team.ru>  Thu, 12 Feb 2015 18:23:58 +0300

mastermind (2.17.7) lucid; urgency=low

  * Fix for determing group space requirements on restore

 -- Andrey Vasilenkov <indigo@yandex-team.ru>  Tue, 10 Feb 2015 22:02:10 +0300

mastermind (2.17.6) lucid; urgency=low

  * Fix for determing group space requirements on restore

 -- Andrey Vasilenkov <indigo@yandex-team.ru>  Tue, 10 Feb 2015 21:50:42 +0300

mastermind (2.17.5) lucid; urgency=low

  * Fix for determing group space requirements on restore

 -- Andrey Vasilenkov <indigo@yandex-team.ru>  Tue, 10 Feb 2015 21:37:28 +0300

mastermind (2.17.4) lucid; urgency=low

  * Fix for restore candidates selection

 -- Andrey Vasilenkov <indigo@yandex-team.ru>  Tue, 10 Feb 2015 21:22:19 +0300

mastermind (2.17.3) lucid; urgency=low

  * Fix for couple status update on unlinking node backend from group

 -- Andrey Vasilenkov <indigo@yandex-team.ru>  Tue, 10 Feb 2015 18:46:56 +0300

mastermind (2.17.2) lucid; urgency=low

  * Fix for zookeeper lock release
  * Fix for updating couple status when all the groups did not respond during checking

 -- Andrey Vasilenkov <indigo@yandex-team.ru>  Mon, 09 Feb 2015 12:46:04 +0300

mastermind (2.17.1) lucid; urgency=low

  * Check-for-update option for namespace setup
  * Storage total keys diff handler
  * Reconnect timeout for mastermind-util is decreased to 3 sec
  * cocaine-runtime dependency added

 -- Andrey Vasilenkov <indigo@yandex-team.ru>  Fri, 06 Feb 2015 18:00:27 +0300

mastermind (2.16.10) lucid; urgency=low

  * Fix for rsync group node backend checking

 -- Andrey Vasilenkov <indigo@yandex-team.ru>  Fri, 06 Feb 2015 17:41:47 +0300

mastermind (2.16.9) lucid; urgency=low

  * Removed constraints on node backend status during restore group job

 -- Andrey Vasilenkov <indigo@yandex-team.ru>  Thu, 05 Feb 2015 20:17:43 +0300

mastermind (2.16.8) lucid; urgency=low

  * Restore group job can now accept source group as a parameter

 -- Andrey Vasilenkov <indigo@yandex-team.ru>  Thu, 05 Feb 2015 19:10:06 +0300

mastermind (2.16.7) lucid; urgency=low

  * Removed obsolete checking if tasks where successfully fetched from minions

 -- Andrey Vasilenkov <indigo@yandex-team.ru>  Thu, 05 Feb 2015 15:07:56 +0300

mastermind (2.16.6) lucid; urgency=low

  * Fix for job accounting of groups with broken namespace settings

 -- Andrey Vasilenkov <indigo@yandex-team.ru>  Thu, 05 Feb 2015 12:35:26 +0300

mastermind (2.16.5) lucid; urgency=low

  * Couples taking part in new and executing jobs are taken in account when creating new move job
  * Group move --lucky option to automatically select uncoupled group to move source group to

 -- Andrey Vasilenkov <indigo@yandex-team.ru>  Wed, 04 Feb 2015 16:09:30 +0300

mastermind (2.16.4) lucid; urgency=low

  * Detecting stat file error from monitor stats

 -- Andrey Vasilenkov <indigo@yandex-team.ru>  Mon, 02 Feb 2015 12:41:27 +0300

mastermind (2.16.3) lucid; urgency=low

  * Group move has 'force' parameter, which will try to cancel unimportant jobs

 -- Andrey Vasilenkov <indigo@yandex-team.ru>  Thu, 29 Jan 2015 18:13:03 +0300

mastermind (2.16.2) lucid; urgency=low

  * More informative error message when trying to restore uncoupled group
  * Script for moving jobs from elliptics to mongodb
  * Removed obsolete syslog-ng restart command from postinst
  * Fix for logging elliptics request nano-seconds

 -- Andrey Vasilenkov <indigo@yandex-team.ru>  Tue, 27 Jan 2015 19:33:03 +0300

mastermind (2.16.1) lucid; urgency=low

  * Optional unimportant jobs cancellation on creating restore job

 -- Andrey Vasilenkov <indigo@yandex-team.ru>  Mon, 26 Jan 2015 18:48:18 +0300

mastermind (2.15.34) lucid; urgency=low

  * Read preferences for mongo forced to PRIMARY_PREFFERED

 -- Andrey Vasilenkov <indigo@yandex-team.ru>  Mon, 26 Jan 2015 14:38:02 +0300

mastermind (2.15.33) lucid; urgency=low

  * Read preferences for mongo forced to PRIMARY_PREFFERED

 -- Andrey Vasilenkov <indigo@yandex-team.ru>  Mon, 26 Jan 2015 14:16:57 +0300

mastermind (2.15.32) lucid; urgency=low

  * Misprint fixed

 -- Andrey Vasilenkov <indigo@yandex-team.ru>  Fri, 23 Jan 2015 16:49:10 +0300

mastermind (2.15.31) lucid; urgency=low

  * Fix for marking jobs fetched from db as non-dirty

 -- Andrey Vasilenkov <indigo@yandex-team.ru>  Fri, 23 Jan 2015 13:34:35 +0300

mastermind (2.15.30) lucid; urgency=low

  * Fixed bug with jobs creation

 -- Andrey Vasilenkov <indigo@yandex-team.ru>  Fri, 23 Jan 2015 13:11:49 +0300

mastermind (2.15.29) lucid; urgency=low

  * Misprint fixed

 -- Andrey Vasilenkov <indigo@yandex-team.ru>  Thu, 22 Jan 2015 22:23:46 +0300

mastermind (2.15.28) lucid; urgency=low

  * Forced jobs ts convertion to int

 -- Andrey Vasilenkov <indigo@yandex-team.ru>  Thu, 22 Jan 2015 21:33:56 +0300

mastermind (2.15.27) lucid; urgency=low

  * Dependencies updated

 -- Andrey Vasilenkov <indigo@yandex-team.ru>  Thu, 22 Jan 2015 19:56:03 +0300

mastermind (2.15.26) lucid; urgency=low

  * Misprint fixed

 -- Andrey Vasilenkov <indigo@yandex-team.ru>  Thu, 22 Jan 2015 19:39:47 +0300

mastermind (2.15.25) lucid; urgency=low

  * Mongo working draft for testing

 -- Andrey Vasilenkov <indigo@yandex-team.ru>  Thu, 22 Jan 2015 17:09:56 +0300

mastermind (2.15.24) lucid; urgency=low

  * Fix for minions command execution

 -- Andrey Vasilenkov <indigo@yandex-team.ru>  Wed, 21 Jan 2015 16:53:22 +0300

mastermind (2.15.23) lucid; urgency=low

  * Misprint fixed

 -- Andrey Vasilenkov <indigo@yandex-team.ru>  Wed, 21 Jan 2015 13:37:07 +0300

mastermind (2.15.22) lucid; urgency=low

  * Fix for minion cmd command execution

 -- Andrey Vasilenkov <indigo@yandex-team.ru>  Wed, 21 Jan 2015 13:10:30 +0300

mastermind (2.15.21) lucid; urgency=low

  * General concurrent handler implemented, wraps all API handlers
  * Misprint fixes

 -- Andrey Vasilenkov <indigo@yandex-team.ru>  Mon, 19 Jan 2015 15:01:06 +0300

mastermind (2.15.20) lucid; urgency=low

  * Changed dependencies (cocaine-tools << 0.12, cocaine-framework-python << 0.12)

 -- Andrey Vasilenkov <indigo@yandex-team.ru>  Fri, 16 Jan 2015 14:17:35 +0300

mastermind (2.15.19) lucid; urgency=low

  * Changed dependencies (python-tornado << 4)

 -- Andrey Vasilenkov <indigo@yandex-team.ru>  Fri, 16 Jan 2015 14:04:29 +0300

mastermind (2.15.18) lucid; urgency=low

  * Fix for manual handlers for defrag and recover-dc jobs creation
  * Fix for cocaine worker timeouts on job creation
  * Refactored minion states update process

 -- Andrey Vasilenkov <indigo@yandex-team.ru>  Wed, 14 Jan 2015 16:44:18 +0300

mastermind (2.15.17) lucid; urgency=low

  * Increased cocaine worker pool-limit to 7

 -- Andrey Vasilenkov <indigo@yandex-team.ru>  Tue, 13 Jan 2015 20:43:40 +0300

mastermind (2.15.16) lucid; urgency=low

  * Increased worker heartbeat timeout to 240s

 -- Andrey Vasilenkov <indigo@yandex-team.ru>  Tue, 13 Jan 2015 18:27:19 +0300

mastermind (2.15.15) lucid; urgency=low

  * Temporary decreased jobs prefetch time span

 -- Andrey Vasilenkov <indigo@yandex-team.ru>  Tue, 13 Jan 2015 14:55:54 +0300

mastermind (2.15.14) lucid; urgency=low

  * Minor logging cleaning

 -- Andrey Vasilenkov <indigo@yandex-team.ru>  Tue, 13 Jan 2015 12:53:16 +0300

mastermind (2.15.13) lucid; urgency=low

  * Decreased cocaine pool-limit to 3

 -- Andrey Vasilenkov <indigo@yandex-team.ru>  Mon, 12 Jan 2015 20:34:19 +0300

mastermind (2.15.12) lucid; urgency=low

  * Job processing can be started as soon as minions states has been fetched from all hosts with executing minion tasks according to job processor data
  * Fix for invalid checking of minions history records

 -- Andrey Vasilenkov <indigo@yandex-team.ru>  Mon, 12 Jan 2015 20:07:54 +0300

mastermind (2.15.11) lucid; urgency=low

  * Start task threads after cocaine worker has been initialized

 -- Andrey Vasilenkov <indigo@yandex-team.ru>  Fri, 09 Jan 2015 19:18:53 +0300

mastermind (2.15.10) lucid; urgency=low

  * Infrastructure procedures logging improved

 -- Andrey Vasilenkov <indigo@yandex-team.ru>  Fri, 09 Jan 2015 18:26:10 +0300

mastermind (2.15.9) lucid; urgency=low

  * Startup timeout temporarily increased
  * Excessive logging removed

 -- Andrey Vasilenkov <indigo@yandex-team.ru>  Fri, 02 Jan 2015 02:44:08 +0300

mastermind (2.15.8) lucid; urgency=low

  * Added handler execution time to logs

 -- Andrey Vasilenkov <indigo@yandex-team.ru>  Wed, 24 Dec 2014 15:48:54 +0300

mastermind (2.15.7) lucid; urgency=low

  * Fix for recovery jobs queue fill

 -- Andrey Vasilenkov <indigo@yandex-team.ru>  Tue, 23 Dec 2014 16:05:36 +0300

mastermind (2.15.6) lucid; urgency=low

  * Fix for indexes batch reader

 -- Andrey Vasilenkov <indigo@yandex-team.ru>  Tue, 23 Dec 2014 14:28:14 +0300

mastermind (2.15.5) lucid; urgency=low

  * Misprint fixed

 -- Andrey Vasilenkov <indigo@yandex-team.ru>  Mon, 22 Dec 2014 18:49:02 +0300

mastermind (2.15.4) lucid; urgency=low

  * Misprint fixed

 -- Andrey Vasilenkov <indigo@yandex-team.ru>  Mon, 22 Dec 2014 18:47:00 +0300

mastermind (2.15.3) lucid; urgency=low

  * Fix for recovery jobs refactoring

 -- Andrey Vasilenkov <indigo@yandex-team.ru>  Mon, 22 Dec 2014 18:39:23 +0300

mastermind (2.15.2) lucid; urgency=low

  * Recover dc planner refactored a little bit
  * Do not take jobs global lock on job cancelling

 -- Andrey Vasilenkov <indigo@yandex-team.ru>  Mon, 22 Dec 2014 17:47:55 +0300

mastermind (2.15.1) lucid; urgency=low

  * Added optional flag for considering namespace broken when its' groups has unequal total space

 -- Andrey Vasilenkov <indigo@yandex-team.ru>  Fri, 19 Dec 2014 14:31:33 +0300

mastermind (2.14.17) lucid; urgency=low

  * Logging for tagged records

 -- Andrey Vasilenkov <indigo@yandex-team.ru>  Thu, 18 Dec 2014 19:47:14 +0300

mastermind (2.14.16) lucid; urgency=low

  * Job handler for getting jobs by job ids

 -- Andrey Vasilenkov <indigo@yandex-team.ru>  Thu, 18 Dec 2014 15:22:30 +0300

mastermind (2.14.15) lucid; urgency=low

  * Use max executing recover dc jobs limit in planner

 -- Andrey Vasilenkov <indigo@yandex-team.ru>  Mon, 15 Dec 2014 19:57:10 +0300

mastermind (2.14.14) lucid; urgency=low

  * Recover dc: limited job creation

 -- Andrey Vasilenkov <indigo@yandex-team.ru>  Mon, 15 Dec 2014 19:44:06 +0300

mastermind (2.14.13) lucid; urgency=low

  * No approving for recovery jobs

 -- Andrey Vasilenkov <indigo@yandex-team.ru>  Mon, 15 Dec 2014 19:22:40 +0300

mastermind (2.14.12) lucid; urgency=low

  * Do not take global jobs lock on jobs' approving

 -- Andrey Vasilenkov <indigo@yandex-team.ru>  Mon, 15 Dec 2014 18:45:43 +0300

mastermind (2.14.11) lucid; urgency=low

  * Minor misprint

 -- Andrey Vasilenkov <indigo@yandex-team.ru>  Sat, 13 Dec 2014 20:20:52 +0300

mastermind (2.14.10) lucid; urgency=low

  * Minor misprint

 -- Andrey Vasilenkov <indigo@yandex-team.ru>  Fri, 12 Dec 2014 19:22:17 +0300

mastermind (2.14.9) lucid; urgency=low

  * Checking move jobs for dc sharing prevention before starting

 -- Andrey Vasilenkov <indigo@yandex-team.ru>  Fri, 12 Dec 2014 19:09:16 +0300

mastermind (2.14.8) lucid; urgency=low

  * Misprint fixed

 -- Andrey Vasilenkov <indigo@yandex-team.ru>  Thu, 11 Dec 2014 18:42:25 +0300

mastermind (2.14.7) lucid; urgency=low

  * Misprint fixed

 -- Andrey Vasilenkov <indigo@yandex-team.ru>  Thu, 11 Dec 2014 18:33:41 +0300

mastermind (2.14.6) lucid; urgency=low

  * Cluster lock and couple data updating before deleting namespace

 -- Andrey Vasilenkov <indigo@yandex-team.ru>  Thu, 11 Dec 2014 18:29:02 +0300

mastermind (2.14.5) lucid; urgency=low

  * Namespace settings service flags and options implemented

 -- Andrey Vasilenkov <indigo@yandex-team.ru>  Thu, 11 Dec 2014 17:36:02 +0300

mastermind (2.14.4) lucid; urgency=low

  * Read-only backends support and new move job workflow with making source group read-only instead of disabling

 -- Andrey Vasilenkov <indigo@yandex-team.ru>  Thu, 11 Dec 2014 15:08:43 +0300

mastermind (2.14.3) lucid; urgency=low

  * Checking busy uncoupled groups before selecting uncouple group for group restoring

 -- Andrey Vasilenkov <indigo@yandex-team.ru>  Mon, 08 Dec 2014 19:46:01 +0300

mastermind (2.14.2) lucid; urgency=low

  * Optional parameter for search-by-path for search only within the last history record

 -- Andrey Vasilenkov <indigo@yandex-team.ru>  Mon, 08 Dec 2014 18:03:20 +0300

mastermind (2.14.1) lucid; urgency=low

  * Support for search-by-path * syntax

 -- Andrey Vasilenkov <indigo@yandex-team.ru>  Mon, 08 Dec 2014 16:56:51 +0300

mastermind (2.13.5) lucid; urgency=low

  * Recover job: do not perform defrag tasks before actual recovery starts
  * Added -M and -L options to recover dc task

 -- Andrey Vasilenkov <indigo@yandex-team.ru>  Wed, 10 Dec 2014 14:56:25 +0300

mastermind (2.13.4) lucid; urgency=low

  * Fix for statistics updating

 -- Andrey Vasilenkov <indigo@yandex-team.ru>  Tue, 09 Dec 2014 17:06:09 +0300

mastermind (2.13.3) lucid; urgency=low

  * Restore group job can now select appropriate uncouple group and merge several into one if necessary

 -- Andrey Vasilenkov <indigo@yandex-team.ru>  Fri, 05 Dec 2014 16:55:10 +0300

mastermind (2.13.2) lucid; urgency=low

  * Updating namespace settings when building couples
  * Convert couple meta script updated

 -- Andrey Vasilenkov <indigo@yandex-team.ru>  Tue, 02 Dec 2014 16:14:20 +0300

mastermind (2.13.1) lucid; urgency=low

  * Moved 'frozen' setting from couple meta key to group meta key

 -- Andrey Vasilenkov <indigo@yandex-team.ru>  Mon, 01 Dec 2014 19:49:32 +0300

mastermind (2.12.2) lucid; urgency=low

  * Fix for couple build handler timeout

 -- Andrey Vasilenkov <indigo@yandex-team.ru>  Fri, 28 Nov 2014 19:11:13 +0300

mastermind (2.12.1) lucid; urgency=low

  * Group restore job implemented
  * Cmd restore deprecated
  * Optimized statistics updating

 -- Andrey Vasilenkov <indigo@yandex-team.ru>  Fri, 28 Nov 2014 16:11:45 +0300

mastermind (2.11.4) lucid; urgency=low

  * Temporary increased mastermind startup time to 120 sec

 -- Andrey Vasilenkov <indigo@yandex-team.ru>  Thu, 27 Nov 2014 16:25:53 +0300

mastermind (2.11.3) lucid; urgency=low

  * Fix for couple build mastermind utils

 -- Andrey Vasilenkov <indigo@yandex-team.ru>  Fri, 21 Nov 2014 19:09:02 +0300

mastermind (2.11.2) lucid; urgency=low

  * Fix for default locking sync manager

 -- Andrey Vasilenkov <indigo@yandex-team.ru>  Fri, 21 Nov 2014 18:47:46 +0300

mastermind (2.11.1) lucid; urgency=low

  * New couple builder

 -- Andrey Vasilenkov <indigo@yandex-team.ru>  Fri, 21 Nov 2014 16:55:14 +0300

mastermind (2.10.2) lucid; urgency=low

  * Do not use integer size for weights dictionary for json-compatibility

 -- Andrey Vasilenkov <indigo@yandex-team.ru>  Thu, 13 Nov 2014 19:08:42 +0300

mastermind (2.10.1) lucid; urgency=low

  * Ns setup: removed signature port option
  * Additional verbose couple status
  * Config option for forbidding namespaces without settings - couples of such namespaces will be considered BROKEN
  * get_namespaces_states handle that combines all namespace state as one dict
  * Ns setup: removed storage-location option
  * Fix for uniform auth-keys format

 -- Andrey Vasilenkov <indigo@yandex-team.ru>  Mon, 10 Nov 2014 19:08:16 +0300

mastermind (2.9.92) lucid; urgency=low

  * Temporary removed additional node stale checking in balancer itself

 -- Andrey Vasilenkov <indigo@yandex-team.ru>  Thu, 13 Nov 2014 00:28:04 +0300

mastermind (2.9.91) lucid; urgency=low

  * Statistics stale status is checked only when statistics is updated
  * get_namespaces_states handle that combines all namespace state as one dict
  * Ns setup: removed storage-location option
  * Fix for uniform auth-keys format
  * Ns setup: storage-location is a boolean flag now

 -- Andrey Vasilenkov <indigo@yandex-team.ru>  Wed, 12 Nov 2014 20:04:23 +0300

mastermind (2.9.90) lucid; urgency=low

  * Job status handle

 -- Andrey Vasilenkov <indigo@yandex-team.ru>  Fri, 07 Nov 2014 18:36:41 +0300

mastermind (2.9.89) lucid; urgency=low

  * Distinct BROKEN status for couples and groups that have forbidden configuration
  * Config flags for forbidding dht and dc sharing among groups
  * Dependencies updated

 -- Andrey Vasilenkov <indigo@yandex-team.ru>  Thu, 06 Nov 2014 18:04:45 +0300

mastermind (2.9.88) lucid; urgency=low

  * Cmd restore: reconfiguring elliptics before starting node backend

 -- Andrey Vasilenkov <indigo@yandex-team.ru>  Wed, 05 Nov 2014 17:05:35 +0300

mastermind (2.9.87) lucid; urgency=low

  * Cluster global lock and update before changing its state (couple build and couple break)

 -- Andrey Vasilenkov <indigo@yandex-team.ru>  Tue, 04 Nov 2014 20:15:41 +0300

mastermind (2.9.86) lucid; urgency=low

  * Namespace settings using tagged indexes

 -- Andrey Vasilenkov <indigo@yandex-team.ru>  Sat, 01 Nov 2014 15:28:56 +0300

mastermind (2.9.85) lucid; urgency=low

  * Fixed broken couples status update in case of coupled groups having different namespaces
  * Configurable node backend stat stale timeout

 -- Andrey Vasilenkov <indigo@yandex-team.ru>  Fri, 31 Oct 2014 16:15:48 +0300

mastermind (2.9.84) lucid; urgency=low

  * Fix for free effective space info handle

 -- Andrey Vasilenkov <indigo@yandex-team.ru>  Wed, 29 Oct 2014 19:28:39 +0300

mastermind (2.9.83) lucid; urgency=low

  * Fix for namespace-aware handlers that can fail because of the broken couples
  * Cocaine framework dependencies

 -- Andrey Vasilenkov <indigo@yandex-team.ru>  Wed, 29 Oct 2014 18:51:52 +0300

mastermind (2.9.82) lucid; urgency=low

  * Mastermind util reconnects automatically on DisconnectionError of cocaine Service
  * Minions status fetching configurable timeout
  * Workaround for minions state update
  * Indexes uses batched read latest requests insted of a bulk read

 -- Andrey Vasilenkov <indigo@yandex-team.ru>  Wed, 29 Oct 2014 17:41:05 +0300

mastermind (2.9.81) lucid; urgency=low

  * Reserved space option for namespaces

 -- Andrey Vasilenkov <indigo@yandex-team.ru>  Tue, 28 Oct 2014 17:28:45 +0300

mastermind (2.9.80) lucid; urgency=low

  * Added alive and removed records counters

 -- Andrey Vasilenkov <indigo@yandex-team.ru>  Mon, 27 Oct 2014 18:03:18 +0300

mastermind (2.9.79) lucid; urgency=low

  * Rearranged locks acquiring

 -- Andrey Vasilenkov <indigo@yandex-team.ru>  Fri, 24 Oct 2014 16:33:44 +0400

mastermind (2.9.78) lucid; urgency=low

  * Do not share locks among different threads, this can cause unwanted sideeffects
  * Recover dc task: decreased number of threads by one to leave one group in couple available for data reads and writes

 -- Andrey Vasilenkov <indigo@yandex-team.ru>  Fri, 24 Oct 2014 15:44:26 +0400

mastermind (2.9.77) lucid; urgency=low

  * One more zero-weight couple fix

 -- Andrey Vasilenkov <indigo@yandex-team.ru>  Wed, 22 Oct 2014 15:10:53 +0400

mastermind (2.9.76) lucid; urgency=low

  * Ultimate fix for zero-weight couples

 -- Andrey Vasilenkov <indigo@yandex-team.ru>  Wed, 22 Oct 2014 14:07:49 +0400

mastermind (2.9.75) lucid; urgency=low

  * Fix for minions ready state

 -- Andrey Vasilenkov <indigo@yandex-team.ru>  Tue, 21 Oct 2014 19:02:16 +0400

mastermind (2.9.74) lucid; urgency=low

  * Misprints

 -- Andrey Vasilenkov <indigo@yandex-team.ru>  Tue, 21 Oct 2014 18:16:11 +0400

mastermind (2.9.73) lucid; urgency=low

  * Fix for blob max size stats

 -- Andrey Vasilenkov <indigo@yandex-team.ru>  Tue, 21 Oct 2014 16:12:16 +0400

mastermind (2.9.72) lucid; urgency=low

  * Do not create defrag jobs if not enough free space on any node backend
  * Max blob size as node backend statistics parameter
  * Couple defrag check timeout increased to 2 days
  * Using dstat error from elliptics monitor stat

 -- Andrey Vasilenkov <indigo@yandex-team.ru>  Tue, 21 Oct 2014 14:56:02 +0400

mastermind (2.9.71) lucid; urgency=low

  * Redirect namespace options
  * Json output for group search-by-path handle

 -- Andrey Vasilenkov <indigo@yandex-team.ru>  Mon, 20 Oct 2014 18:08:18 +0400

mastermind (2.9.70) lucid; urgency=low

  * Minions gzip turned on

 -- Andrey Vasilenkov <indigo@yandex-team.ru>  Mon, 20 Oct 2014 16:16:41 +0400

mastermind (2.9.69) lucid; urgency=low

  * Couple defrag planner uses records removed size to select couples to defrag

 -- Andrey Vasilenkov <indigo@yandex-team.ru>  Fri, 17 Oct 2014 18:51:02 +0400

mastermind (2.9.68) lucid; urgency=low

  * Couple defragmentation planner

 -- Andrey Vasilenkov <indigo@yandex-team.ru>  Fri, 17 Oct 2014 15:17:52 +0400

mastermind (2.9.67) lucid; urgency=low

   * Couple defragmentation job

 -- Andrey Vasilenkov <indigo@yandex-team.ru>  Thu, 16 Oct 2014 16:24:57 +0400

mastermind (2.9.66) lucid; urgency=low

  * Misprints

 -- Andrey Vasilenkov <indigo@yandex-team.ru>  Wed, 15 Oct 2014 19:37:55 +0400

mastermind (2.9.65) lucid; urgency=low

  * Jobs locks are performed on job creation
  * Fix for tree map generation for flowmastermind

 -- Andrey Vasilenkov <indigo@yandex-team.ru>  Wed, 15 Oct 2014 16:35:09 +0400

mastermind (2.9.64) lucid; urgency=low

  * Move jobs: check src couple status before stopping node backend
  * Fix for move jobs tasks order
  * Check for last error to prevent lock acquire errors duplication
  * Defrag tasks for recover dc jobs added

 -- Andrey Vasilenkov <indigo@yandex-team.ru>  Tue, 14 Oct 2014 16:22:36 +0400

mastermind (2.9.63) lucid; urgency=low

  * Added features to namespace settings with two options: multipart-content-length-threshold and select-couple-to-upload
  * Fix for zookeeper lock release when failed to process job

 -- Andrey Vasilenkov <indigo@yandex-team.ru>  Mon, 13 Oct 2014 18:37:41 +0400

mastermind (2.9.62) lucid; urgency=low

  * Fix for couple repair

 -- Andrey Vasilenkov <indigo@yandex-team.ru>  Sun, 12 Oct 2014 23:06:15 +0400

mastermind (2.9.61) lucid; urgency=low

  * Minions status fetch fixed

 -- Andrey Vasilenkov <indigo@yandex-team.ru>  Sun, 12 Oct 2014 14:48:02 +0400

mastermind (2.9.60) lucid; urgency=low

  * Removed minions ready percentage, 100% minion response is required

 -- Andrey Vasilenkov <indigo@yandex-team.ru>  Fri, 10 Oct 2014 13:33:18 +0400

mastermind (2.9.59) lucid; urgency=low

  * Profile name fix in mastermind deployment script
  * Fix for max group number inconsistency

 -- Andrey Vasilenkov <indigo@yandex-team.ru>  Thu, 09 Oct 2014 17:46:00 +0400

mastermind (2.9.58) lucid; urgency=low

  * Detaching node backend from uncoupled group on move job completion

 -- Andrey Vasilenkov <indigo@yandex-team.ru>  Thu, 09 Oct 2014 16:30:33 +0400

mastermind (2.9.57) lucid; urgency=low

  * Separate max executing jobs counters per job type
  * Json output fix for mastermind util

 -- Andrey Vasilenkov <indigo@yandex-team.ru>  Thu, 09 Oct 2014 15:06:32 +0400

mastermind (2.9.56) lucid; urgency=low

  * Fix for flowmastermind statistics

 -- Andrey Vasilenkov <indigo@yandex-team.ru>  Wed, 08 Oct 2014 21:01:03 +0400

mastermind (2.9.55) lucid; urgency=low

  * Fix for flowmastermind statistics

 -- Andrey Vasilenkov <indigo@yandex-team.ru>  Wed, 08 Oct 2014 20:44:54 +0400

mastermind (2.9.54) lucid; urgency=low

  * Additional checking for busy hosts

 -- Andrey Vasilenkov <indigo@yandex-team.ru>  Wed, 08 Oct 2014 19:18:04 +0400

mastermind (2.9.53) lucid; urgency=low

  * Misprint fixed

 -- Andrey Vasilenkov <indigo@yandex-team.ru>  Wed, 08 Oct 2014 18:39:51 +0400

mastermind (2.9.52) lucid; urgency=low

  * Misprint fixed

 -- Andrey Vasilenkov <indigo@yandex-team.ru>  Wed, 08 Oct 2014 18:29:59 +0400

mastermind (2.9.51) lucid; urgency=low

  * Fix for job move planning

 -- Andrey Vasilenkov <indigo@yandex-team.ru>  Wed, 08 Oct 2014 18:08:14 +0400

mastermind (2.9.50) lucid; urgency=low

  * Jobs tagging optimized

 -- Andrey Vasilenkov <indigo@yandex-team.ru>  Wed, 08 Oct 2014 17:47:41 +0400

mastermind (2.9.49) lucid; urgency=low

  * Usage of tag secondary indexes

 -- Andrey Vasilenkov <indigo@yandex-team.ru>  Tue, 07 Oct 2014 20:01:43 +0400

mastermind (2.9.48) lucid; urgency=low

  * Fix for zk lock acquirings

 -- Andrey Vasilenkov <indigo@yandex-team.ru>  Mon, 06 Oct 2014 18:54:14 +0400

mastermind (2.9.47) lucid; urgency=low

  * Fix for zk lock acquirings

 -- Andrey Vasilenkov <indigo@yandex-team.ru>  Mon, 06 Oct 2014 18:43:01 +0400

mastermind (2.9.46) lucid; urgency=low

  * Fix for zk lock acquirings

 -- Andrey Vasilenkov <indigo@yandex-team.ru>  Mon, 06 Oct 2014 18:32:22 +0400

mastermind (2.9.45) lucid; urgency=low

  * Fix for zk lock acquirings

 -- Andrey Vasilenkov <indigo@yandex-team.ru>  Mon, 06 Oct 2014 17:58:13 +0400

mastermind (2.9.44) lucid; urgency=low

  * Fix for zk lock acquirings

 -- Andrey Vasilenkov <indigo@yandex-team.ru>  Mon, 06 Oct 2014 17:44:54 +0400

mastermind (2.9.43) lucid; urgency=low

  * Minor bugs fixed

 -- Andrey Vasilenkov <indigo@yandex-team.ru>  Thu, 02 Oct 2014 08:59:09 +0400

mastermind (2.9.42) lucid; urgency=low

  * Remove path and migrate dst dir for move jobs

 -- Andrey Vasilenkov <indigo@yandex-team.ru>  Wed, 01 Oct 2014 19:04:04 +0400

mastermind (2.9.41) lucid; urgency=low

  * Fix for namespace statistics fetching

 -- Andrey Vasilenkov <indigo@yandex-team.ru>  Wed, 01 Oct 2014 17:29:12 +0400

mastermind (2.9.40) lucid; urgency=low

  * Wait timeout for dnet_client minion commands

 -- Andrey Vasilenkov <indigo@yandex-team.ru>  Tue, 30 Sep 2014 19:57:17 +0400

mastermind (2.9.39) lucid; urgency=low

  * Use timeout for zookeeper locks

 -- Andrey Vasilenkov <indigo@yandex-team.ru>  Tue, 30 Sep 2014 14:26:28 +0400

mastermind (2.9.38) lucid; urgency=low

  * Move jobs planner: take lost space instead of moved data size into consideration

 -- Andrey Vasilenkov <indigo@yandex-team.ru>  Mon, 29 Sep 2014 15:14:44 +0400

mastermind (2.9.37) lucid; urgency=low

  * Create maximum one move job per host
  * Do not process jobs till minions status is fetched

 -- Andrey Vasilenkov <indigo@yandex-team.ru>  Fri, 26 Sep 2014 13:04:21 +0400

mastermind (2.9.36) lucid; urgency=low

  * Minor fixes

 -- Andrey Vasilenkov <indigo@yandex-team.ru>  Thu, 25 Sep 2014 14:46:47 +0400

mastermind (2.9.35) lucid; urgency=low

  * Fix for selecting src and dst datacenters for move jobs

 -- Andrey Vasilenkov <indigo@yandex-team.ru>  Thu, 25 Sep 2014 14:06:45 +0400

mastermind (2.9.34) lucid; urgency=low

  * More logging

 -- Andrey Vasilenkov <indigo@yandex-team.ru>  Thu, 25 Sep 2014 12:49:21 +0400

mastermind (2.9.33) lucid; urgency=low

  * temporary proxy fix to prevent bad response caching

 -- Andrey Vasilenkov <indigo@yandex-team.ru>  Wed, 24 Sep 2014 18:54:46 +0400

mastermind (2.9.32) lucid; urgency=low

  * New algorithm for move jobs generation
  * Minor bug fixes

 -- Andrey Vasilenkov <indigo@yandex-team.ru>  Wed, 24 Sep 2014 17:51:09 +0400

mastermind (2.9.31) lucid; urgency=low

  * create_group_ids uses new service name

 -- Andrey Vasilenkov <indigo@yandex-team.ru>  Wed, 24 Sep 2014 14:28:17 +0400

mastermind (2.9.30) lucid; urgency=low

  * cmd restore should now work with old history records

 -- Andrey Vasilenkov <indigo@yandex-team.ru>  Wed, 24 Sep 2014 12:11:26 +0400

mastermind (2.9.29) lucid; urgency=low

  * Fix for zookeeper lock ensuring path

 -- Andrey Vasilenkov <indigo@yandex-team.ru>  Tue, 23 Sep 2014 13:53:35 +0400

mastermind (2.9.28) lucid; urgency=low

  * Failover in case of bad monitor_stat for node and/or node_backend

 -- Andrey Vasilenkov <indigo@yandex-team.ru>  Mon, 22 Sep 2014 15:28:25 +0400

mastermind (2.9.27) lucid; urgency=low

  * Less logs

 -- Andrey Vasilenkov <indigo@yandex-team.ru>  Thu, 18 Sep 2014 17:56:02 +0400

mastermind (2.9.26) lucid; urgency=low

  * More logs

 -- Andrey Vasilenkov <indigo@yandex-team.ru>  Thu, 18 Sep 2014 17:30:44 +0400

mastermind (2.9.25) lucid; urgency=low

  * Log fix

 -- Andrey Vasilenkov <indigo@yandex-team.ru>  Thu, 18 Sep 2014 17:18:15 +0400

mastermind (2.9.24) lucid; urgency=low

  * Logging invalid backend statistics

 -- Andrey Vasilenkov <indigo@yandex-team.ru>  Thu, 18 Sep 2014 17:05:59 +0400

mastermind (2.9.23) lucid; urgency=low

  * Search group by hostname and path

 -- Andrey Vasilenkov <indigo@yandex-team.ru>  Wed, 17 Sep 2014 21:16:14 +0400

mastermind (2.9.22) lucid; urgency=low

  * Namespace couple weights are considered valid only if there is more than min_units of writeable couples
  * Namespace settings for min-units number

 -- Andrey Vasilenkov <indigo@yandex-team.ru>  Tue, 16 Sep 2014 19:30:54 +0400

mastermind (2.9.21) lucid; urgency=low

  * Storage location option for namespace setup
  * Required parameters for couple build command: namespace and initial state

 -- Andrey Vasilenkov <indigo@yandex-team.ru>  Mon, 15 Sep 2014 15:31:32 +0400

mastermind (2.9.20) lucid; urgency=low

  * Groups key count for recovery jobs

 -- Andrey Vasilenkov <indigo@yandex-team.ru>  Fri, 12 Sep 2014 15:30:24 +0400

mastermind (2.9.19) lucid; urgency=low

  * Minor fix

 -- Andrey Vasilenkov <indigo@yandex-team.ru>  Fri, 12 Sep 2014 13:48:22 +0400

mastermind (2.9.18) lucid; urgency=low

  * Additional option of processes number for recovery job

 -- Andrey Vasilenkov <indigo@yandex-team.ru>  Fri, 12 Sep 2014 13:17:16 +0400

mastermind (2.9.17) lucid; urgency=low

  * Minor fix

 -- Andrey Vasilenkov <indigo@yandex-team.ru>  Thu, 11 Sep 2014 16:58:42 +0400

mastermind (2.9.16) lucid; urgency=low

  * Additional parameters for recovery dc

 -- Andrey Vasilenkov <indigo@yandex-team.ru>  Thu, 11 Sep 2014 16:51:51 +0400

mastermind (2.9.15) lucid; urgency=low

  * Fix for setting task start time

 -- Andrey Vasilenkov <indigo@yandex-team.ru>  Mon, 08 Sep 2014 14:50:13 +0400

mastermind (2.9.14) lucid; urgency=low

  * Use all remotes when creating recovery dc jobs

 -- Andrey Vasilenkov <indigo@yandex-team.ru>  Fri, 05 Sep 2014 18:13:46 +0400

mastermind (2.9.13) lucid; urgency=low

  * Minor fix

 -- Andrey Vasilenkov <indigo@yandex-team.ru>  Fri, 05 Sep 2014 15:43:36 +0400

mastermind (2.9.12) lucid; urgency=low

  * Implemented recover dc jobs

 -- Andrey Vasilenkov <indigo@yandex-team.ru>  Fri, 05 Sep 2014 15:31:40 +0400

mastermind (2.9.11) lucid; urgency=low

  * Compatible fetching eblob path from config

 -- Andrey Vasilenkov <indigo@yandex-team.ru>  Thu, 04 Sep 2014 12:42:34 +0400

mastermind (2.9.10) lucid; urgency=low

  * Fix for fetching the list of all namespaces when there are broken couples
  * Support of new elliptics 26 monitor stat format

 -- Andrey Vasilenkov <indigo@yandex-team.ru>  Wed, 03 Sep 2014 17:32:57 +0400

mastermind (2.9.9) lucid; urgency=low

  * Tasks fixes

 -- Andrey Vasilenkov <indigo@yandex-team.ru>  Thu, 28 Aug 2014 13:55:09 +0400

mastermind (2.9.8) lucid; urgency=low

  * Jobs fixes

 -- Andrey Vasilenkov <indigo@yandex-team.ru>  Thu, 28 Aug 2014 11:53:23 +0400

mastermind (2.9.7) lucid; urgency=low

  * Fix for jobs processor logs messages

 -- Andrey Vasilenkov <indigo@yandex-team.ru>  Tue, 26 Aug 2014 19:40:37 +0400

mastermind (2.9.6) lucid; urgency=low

  * Manual move job creation: checking uncoupled group dc
  * Fix for application name parameter for console util

 -- Andrey Vasilenkov <indigo@yandex-team.ru>  Tue, 26 Aug 2014 16:39:27 +0400

mastermind (2.9.5) lucid; urgency=low

  * Tasks parameters for minions updated to using node backends

 -- Andrey Vasilenkov <indigo@yandex-team.ru>  Mon, 25 Aug 2014 16:28:27 +0400

mastermind (2.9.4) lucid; urgency=low

  * Cache handlers turned back on
  * Using only necessary monitor stat categories

 -- Andrey Vasilenkov <indigo@yandex-team.ru>  Mon, 25 Aug 2014 11:01:18 +0400

mastermind (2.9.3) lucid; urgency=low

  * Fix for mixing old and new history records

 -- Andrey Vasilenkov <indigo@yandex-team.ru>  Fri, 22 Aug 2014 17:11:34 +0400

mastermind (2.9.2) lucid; urgency=low

  * Fix for deployment script

 -- Andrey Vasilenkov <indigo@yandex-team.ru>  Fri, 22 Aug 2014 13:43:32 +0400

mastermind (2.9.1) lucid; urgency=low

  * Optional mastermind app name for mastermind util

 -- Andrey Vasilenkov <indigo@yandex-team.ru>  Fri, 22 Aug 2014 12:37:16 +0400

mastermind (2.9.0) lucid; urgency=low

  * Support for elliptics26

 -- Andrey Vasilenkov <indigo@yandex-team.ru>  Thu, 21 Aug 2014 18:57:53 +0400

mastermind (2.8.49) lucid; urgency=low

  * Storage location option for namespace setup
  * Required parameters for couple build command: namespace and initial state

 -- Andrey Vasilenkov <indigo@yandex-team.ru>  Mon, 15 Sep 2014 15:28:50 +0400

mastermind (2.8.48) lucid; urgency=low

  * Group weights handler accepts namespace as optional parameter

 -- Andrey Vasilenkov <indigo@yandex-team.ru>  Fri, 12 Sep 2014 17:32:30 +0400

mastermind (2.8.47) lucid; urgency=low

  * Fix for minion nc http fetcher

 -- Andrey Vasilenkov <indigo@yandex-team.ru>  Wed, 10 Sep 2014 18:08:33 +0400

mastermind (2.8.46) lucid; urgency=low

  * Fix for empty couples namespace

 -- Andrey Vasilenkov <indigo@yandex-team.ru>  Tue, 09 Sep 2014 16:52:50 +0400

mastermind (2.8.45) lucid; urgency=low

  * Added optional move task for move jobs
  * Fix for applying smoother plan simultaneously from several workers
  * Handler for elliptics remote nodes list

 -- Andrey Vasilenkov <indigo@yandex-team.ru>  Wed, 20 Aug 2014 17:38:25 +0400

mastermind (2.8.44) lucid; urgency=low

  * Additional checkings for move jobs: number of keys of uncoupled group

 -- Andrey Vasilenkov <indigo@yandex-team.ru>  Thu, 14 Aug 2014 12:47:09 +0400

mastermind (2.8.43) lucid; urgency=low

  * Fix for couple build with all n groups are mandatory

 -- Andrey Vasilenkov <indigo@yandex-team.ru>  Wed, 13 Aug 2014 16:27:13 +0400

mastermind (2.8.42) lucid; urgency=low

  * Fix for couple info namespace key

 -- Andrey Vasilenkov <indigo@yandex-team.ru>  Tue, 12 Aug 2014 17:19:45 +0400

mastermind (2.8.41) lucid; urgency=low

  * Explicit family for elliptics nodes

 -- Andrey Vasilenkov <indigo@yandex-team.ru>  Tue, 12 Aug 2014 16:34:29 +0400

mastermind (2.8.40) lucid; urgency=low

  * Fix for couple broken namespace checking
  * Implemented broken jobs and dedicated node stop tasks for enhanced checking

 -- Andrey Vasilenkov <indigo@yandex-team.ru>  Tue, 12 Aug 2014 15:53:54 +0400
mastermind (2.8.39) lucid; urgency=low

  * Jobs logging changed
  * Syncing infrastructure state before updating

 -- Andrey Vasilenkov <indigo@yandex-team.ru>  Mon, 11 Aug 2014 16:25:39 +0400

mastermind (2.8.38) lucid; urgency=low

  * Creation of +N nonoverlapping couples if dcs are available

 -- Andrey Vasilenkov <indigo@yandex-team.ru>  Fri, 08 Aug 2014 19:43:38 +0400

mastermind (2.8.37) lucid; urgency=low

  * Update namespaces settings by default, overwrite is optional
  * Prefer using group with the most alive keys number for restoration
  * Creation of +N nonoverlapping couples if dcs are available
  * Independent timeout for elliptics nodes and elliptics meta nodes

 -- Andrey Vasilenkov <indigo@yandex-team.ru>  Thu, 07 Aug 2014 16:10:57 +0400

mastermind (2.8.36) lucid; urgency=low

  * Filtering groups by total space for building couples
  * All space counters of namespaces statistics as integers (bytes)
  * Additional parameter for move jobs: group file path for removal

 -- Andrey Vasilenkov <indigo@yandex-team.ru>  Tue, 05 Aug 2014 17:58:56 +0400

mastermind (2.8.35) lucid; urgency=low

  * Fix for minions commands status processing

 -- Andrey Vasilenkov <indigo@yandex-team.ru>  Mon, 04 Aug 2014 15:18:24 +0400

mastermind (2.8.34) lucid; urgency=low

  * Namespaces statistics handle
  * Creating groups move tasks is disabled by default
  * Minor fixes

 -- Andrey Vasilenkov <indigo@yandex-team.ru>  Fri, 01 Aug 2014 14:40:33 +0400

mastermind (2.8.33) lucid; urgency=low

  * Fix for cocaine app deployment

 -- Andrey Vasilenkov <indigo@yandex-team.ru>  Thu, 31 Jul 2014 12:57:17 +0400

mastermind (2.8.32) lucid; urgency=low

  * Jobs processing turned on
  * Treemap filtering
  * Outages statistics

 -- Andrey Vasilenkov <indigo@yandex-team.ru>  Wed, 30 Jul 2014 19:02:53 +0400

mastermind (2.8.31) lucid; urgency=low

  * Fix for namespace balancer couple weights

 -- Andrey Vasilenkov <indigo@yandex-team.ru>  Fri, 18 Jul 2014 14:49:14 +0400

mastermind (2.8.30) lucid; urgency=low

  * Fix for cmd restore status fetching, added retries
  * Content length threshold namespace settings
  * Fix for statistics of groups with no nodes

 -- Andrey Vasilenkov <indigo@yandex-team.ru>  Wed, 16 Jul 2014 15:55:46 +0400

mastermind (2.8.29) lucid; urgency=low

  * Group restore updated: checking for DHT rings and starting node up after restoration

 -- Andrey Vasilenkov <indigo@yandex-team.ru>  Thu, 10 Jul 2014 17:23:03 +0400

mastermind (2.8.28) lucid; urgency=low

  * Temporary disabled new modules

 -- Andrey Vasilenkov <indigo@yandex-team.ru>  Wed, 09 Jul 2014 19:34:45 +0400

mastermind (2.8.27) lucid; urgency=low

  * Fix for elliptics id transforming

 -- Andrey Vasilenkov <indigo@yandex-team.ru>  Wed, 09 Jul 2014 19:29:19 +0400

mastermind (2.8.26) lucid; urgency=low

  * Fix for metakey parallel read

 -- Andrey Vasilenkov <indigo@yandex-team.ru>  Wed, 09 Jul 2014 19:22:11 +0400

mastermind (2.8.25) lucid; urgency=low

  * Fix for ns settings fetching from elliptics indexes

 -- Andrey Vasilenkov <indigo@yandex-team.ru>  Wed, 09 Jul 2014 12:26:24 +0400

mastermind (2.8.24) lucid; urgency=low

  * Settings for elliptics client pools in mastermind config

 -- Andrey Vasilenkov <indigo@yandex-team.ru>  Thu, 03 Jul 2014 17:34:51 +0400

mastermind (2.8.23) lucid; urgency=low

  * Fix for cocaine crashlog content

 -- Andrey Vasilenkov <indigo@yandex-team.ru>  Tue, 24 Jun 2014 16:55:28 +0400

mastermind (2.8.22) lucid; urgency=low

  * Multipurpose authkey namespace settings

 -- Andrey Vasilenkov <indigo@yandex-team.ru>  Fri, 20 Jun 2014 19:22:04 +0400

mastermind (2.8.21) lucid; urgency=low

  * Fix for couple namespace processing

 -- Andrey Vasilenkov <indigo@yandex-team.ru>  Fri, 25 Apr 2014 19:36:56 +0400

mastermind (2.8.20) lucid; urgency=low

  * Keys statistics and fragmentation tree map

 -- Andrey Vasilenkov <indigo@yandex-team.ru>  Wed, 23 Apr 2014 18:46:24 +0400

mastermind (2.8.19) lucid; urgency=low

  * Minor change in couple statistics format

 -- Andrey Vasilenkov <indigo@yandex-team.ru>  Mon, 14 Apr 2014 14:50:00 +0400

mastermind (2.8.18) lucid; urgency=low

  * Fix for python 2.6.5 logging handlers

 -- Andrey Vasilenkov <indigo@yandex-team.ru>  Thu, 10 Apr 2014 17:02:44 +0400

mastermind (2.8.17) lucid; urgency=low

  * By-state formatter for couples list
  * Fix for couple breaking (couple metadata is also being removed)
  * Logging refactored

 -- Andrey Vasilenkov <indigo@yandex-team.ru>  Thu, 10 Apr 2014 16:34:44 +0400

mastermind (2.8.16) lucid; urgency=low

  * Used space stats for couples

 -- Andrey Vasilenkov <indigo@yandex-team.ru>  Thu, 03 Apr 2014 17:44:41 +0400

mastermind (2.8.15) lucid; urgency=low

  * Do not start if elliptics nodes and/or metanodes are unavailable

 -- Andrey Vasilenkov <indigo@yandex-team.ru>  Thu, 03 Apr 2014 17:08:35 +0400

mastermind (2.8.14) lucid; urgency=low

  * Network map for namespaces

 -- Andrey Vasilenkov <indigo@yandex-team.ru>  Thu, 03 Apr 2014 15:09:28 +0400

mastermind (2.8.13) lucid; urgency=low

  * Couple statistics for flowmastermind
  * Namespace signature settings added

 -- Andrey Vasilenkov <indigo@yandex-team.ru>  Tue, 01 Apr 2014 16:39:16 +0400

mastermind (2.8.12) lucid; urgency=low

  * Json output for couples list command

 -- Andrey Vasilenkov <indigo@yandex-team.ru>  Thu, 27 Mar 2014 14:46:04 +0400

mastermind (2.8.11) lucid; urgency=low

  * Fix for fetching closed couples info
  * Mastermind-utils handle for fetching metadata and any arbitrary key from group
  * Used space returned along with free space for group info
  * Bash completion for command options
  * Universal couple list handle unifying all list-xxx handles
  * Fix for minions tasks status fetching
  * Admin actions log

 -- Andrey Vasilenkov <indigo@yandex-team.ru>  Thu, 27 Mar 2014 13:16:45 +0400

mastermind (2.8.10) lucid; urgency=low

  * Fix: fix for detaching inexistent nodes

 -- Andrey Vasilenkov <indigo@yandex-team.ru>  Tue, 18 Mar 2014 18:55:06 +0400

mastermind (2.8.9) lucid; urgency=low

  * Fix: closed couples added to treemap

 -- Andrey Vasilenkov <indigo@yandex-team.ru>  Fri, 14 Mar 2014 19:03:39 +0400

mastermind (2.8.8) lucid; urgency=low

  * Fix: closed couples added to treemap

 -- Andrey Vasilenkov <indigo@yandex-team.ru>  Fri, 14 Mar 2014 18:49:30 +0400

mastermind (2.8.7) lucid; urgency=low

  * Fix: flowmastermind statistics fix

 -- Andrey Vasilenkov <indigo@yandex-team.ru>  Thu, 13 Mar 2014 18:38:51 +0400

mastermind (2.8.6) lucid; urgency=low

  * Feature: treemap groups statistics for flowmastermind

 -- Andrey Vasilenkov <indigo@yandex-team.ru>  Thu, 13 Mar 2014 13:38:12 +0400

mastermind (2.8.5) lucid; urgency=low

  * Fix: removing manifest for safe deploy to cocaine v11 cloud

 -- Andrey Vasilenkov <indigo@yandex-team.ru>  Mon, 24 Feb 2014 17:40:12 +0400

mastermind (2.8.4) lucid; urgency=low

  * Feature: handle for forcing nodes stats update
  * Feature: handles for namespace setup

 -- Andrey Vasilenkov <indigo@yandex-team.ru>  Mon, 24 Feb 2014 12:26:51 +0400

mastermind (2.8.3) lucid; urgency=low

  * Feature: added couple free size to get_group_weights handle

 -- Andrey Vasilenkov <indigo@yandex-team.ru>  Wed, 19 Feb 2014 15:21:58 +0400

mastermind (2.8.2) lucid; urgency=low

  * Fix: configurable minion port

 -- Andrey Vasilenkov <indigo@yandex-team.ru>  Wed, 19 Feb 2014 12:48:38 +0400

mastermind (2.8.1) lucid; urgency=low

  * Feature: using minion for remote command execution
  * Feature: minion commands history for flowmastermind

 -- Andrey Vasilenkov <indigo@yandex-team.ru>  Tue, 18 Feb 2014 16:34:34 +0400

mastermind (2.7.18) lucid; urgency=low

  * Feature: configurable wait_timeout for elliptics sessions
  * Fix: sleep on startup to wait for elliptics nodes to collect data

 -- Andrey Vasilenkov <indigo@yandex-team.ru>  Tue, 28 Jan 2014 17:17:24 +0400

mastermind (2.7.17) lucid; urgency=low

  * Feature: closed and bad couples statistics for flowmastermind
  * Feature: couple info handler added
  * Feature: command for detaching node from group
  * Fix: synchronous node info update on worker start

 -- Andrey Vasilenkov <indigo@yandex-team.ru>  Mon, 27 Jan 2014 15:31:00 +0400

mastermind (2.7.16) lucid; urgency=low

  * Fix: couple break handler

 -- Andrey Vasilenkov <indigo@yandex-team.ru>  Wed, 25 Dec 2013 19:53:28 +0400

mastermind (2.7.15) lucid; urgency=low

  * Feature: data memory availability feature for flowmastermind

 -- Andrey Vasilenkov <indigo@yandex-team.ru>  Wed, 25 Dec 2013 18:47:50 +0400

mastermind (2.7.14) lucid; urgency=low

  * Feature: added per namespace statistics for flowmastermind
  * Feature: closed couple marker for group info request
  * Fix: inventory queries logging

 -- Andrey Vasilenkov <indigo@yandex-team.ru>  Tue, 24 Dec 2013 20:30:13 +0400

mastermind (2.7.13) lucid; urgency=low

  * Fix: flowmastermind total counters fix

 -- Andrey Vasilenkov <indigo@yandex-team.ru>  Fri, 20 Dec 2013 17:10:37 +0400

mastermind (2.7.12) lucid; urgency=low

  * Fix: dc data cache in metastorage for inventory failovers
  * Feature: flowmastermind statistics export handler
  * Feature: configurable cocaine worker disown timeout

 -- Andrey Vasilenkov <indigo@yandex-team.ru>  Fri, 20 Dec 2013 14:45:47 +0400

mastermind (2.7.11) lucid; urgency=low

  * node info updater delayed

 -- Andrey Vasilenkov <indigo@yandex-team.ru>  Wed, 11 Dec 2013 02:18:07 +0400

mastermind (2.7.10) lucid; urgency=low

  * Disabled inventory (temp)

 -- Andrey Vasilenkov <indigo@yandex-team.ru>  Wed, 11 Dec 2013 02:05:53 +0400

mastermind (2.7.9) lucid; urgency=low

  * Removed node info updating on start

 -- Andrey Vasilenkov <indigo@yandex-team.ru>  Wed, 11 Dec 2013 01:57:03 +0400

mastermind (2.7.8) lucid; urgency=low

  * Feature: elliptics statistics compatibility (2.24.14.30)
  * Feature: bash completion

 -- Andrey Vasilenkov <indigo@yandex-team.ru>  Tue, 03 Dec 2013 17:45:47 +0400

mastermind (2.7.7) lucid; urgency=low

  * Feature: elliptics async api compatibility (2.24.14.29)

 -- Andrey Vasilenkov <indigo@yandex-team.ru>  Thu, 28 Nov 2013 19:07:56 +0400

mastermind (2.7.6) lucid; urgency=low

  * Fix: removed lower threshold of 100 IOPS for maximum node performance

 -- Andrey Vasilenkov <indigo@yandex-team.ru>  Tue, 26 Nov 2013 13:15:22 +0400

mastermind (2.7.5) lucid; urgency=low

  * Feature: removed cached state usage
  * Fix: balancer load average counter
  * Fix: do not unlink nodes from group automatically

 -- Andrey Vasilenkov <indigo@yandex-team.ru>  Mon, 25 Nov 2013 16:55:21 +0400

mastermind (2.7.4) lucid; urgency=low

  * Feature: async node statistics requests
  * Fix: do not create couples from bad groups

 -- Andrey Vasilenkov <indigo@yandex-team.ru>  Fri, 22 Nov 2013 16:32:28 +0400

mastermind (2.7.3) lucid; urgency=low

  * Feature: degradational requests frequency for nodes with constant timeout experiences

 -- Andrey Vasilenkov <indigo@yandex-team.ru>  Tue, 19 Nov 2013 20:27:20 +0400

mastermind (2.7.2) lucid; urgency=low

  * Fix: couple creation using groups with empty nodes list
  * Fix: unnecessary infrastructure state update removed

 -- Andrey Vasilenkov <indigo@yandex-team.ru>  Mon, 18 Nov 2013 19:15:12 +0400

mastermind (2.7.1) lucid; urgency=low

  * Feature: history of group nodes
  * Feature: group restoration command generation and execution

 -- Andrey Vasilenkov <indigo@yandex-team.ru>  Wed, 13 Nov 2013 19:18:41 +0400

mastermind (2.6.5) lucid; urgency=low

  * Feature: list of couple namespaces

 -- Andrey Vasilenkov <indigo@yandex-team.ru>  Fri, 08 Nov 2013 16:01:26 +0400

mastermind (2.6.4+2elliptics2.20) lucid; urgency=low

  * Fix: inventory import

 -- Andrey Vasilenkov <indigo@yandex-team.ru>  Wed, 13 Nov 2013 14:03:47 +0400

mastermind (2.6.4+1elliptics2.20) lucid; urgency=low

  * Feature: compatibility with elliptics 2.20

 -- Andrey Vasilenkov <indigo@yandex-team.ru>  Wed, 30 Oct 2013 13:24:30 +0400

mastermind (2.6.4) lucid; urgency=low

  * Feature: storage cached state via cocaine cache storage

 -- Andrey Vasilenkov <indigo@yandex-team.ru>  Wed, 30 Oct 2013 13:23:20 +0400

mastermind (2.6.3) lucid; urgency=low

  * List of balancer closed groups feature

 -- Andrey Vasilenkov <indigo@yandex-team.ru>  Thu, 24 Oct 2013 18:39:54 +0400

mastermind (2.6.2) lucid; urgency=low

  * Fix for zero bandwidth bug

 -- Andrey Vasilenkov <indigo@yandex-team.ru>  Wed, 16 Oct 2013 16:33:44 +0400

mastermind (2.6.1) lucid; urgency=low

  * Fix for couple weights with different couple sizes

 -- Andrey Vasilenkov <indigo@yandex-team.ru>  Mon, 14 Oct 2013 18:55:46 +0400

mastermind (2.6.0) lucid; urgency=low

  * Cache using gatlinggun

 -- Andrey Vasilenkov <indigo@yandex-team.ru>  Fri, 11 Oct 2013 19:58:40 +0400

mastermind (2.5) lucid; urgency=low

  * New feature: frozen couples

 -- Andrey Vasilenkov <indigo@yandex-team.ru>  Tue, 08 Oct 2013 18:10:01 +0400

mastermind (2.4) lucid; urgency=low

  * Compatibility with cocaine 0.10.6 

 -- Andrey Vasilenkov <indigo@yandex-team.ru>  Mon, 07 Oct 2013 13:19:17 +0400

mastermind (2.3) lucid; urgency=low

  * Namespaces implemented
  * mastermind util updated

 -- Andrey Vasilenkov <indigo@yandex-team.ru>  Tue, 10 Sep 2013 15:26:33 +0400

mastermind (2.2) lucid; urgency=low

  * Updated create_group_ids to work with new mastermind
  * Updated deploy scripts

 -- Anton Kortunov <toshik@yandex-team.ru>  Thu, 15 Aug 2013 17:41:25 +0400

mastermind (2.1) lucid; urgency=low

  * mastermind_deploy.sh updated to work with cocaine v10
  * Added debian/*.install files

 -- Anton Kortunov <toshik@yandex-team.ru>  Mon, 05 Aug 2013 20:50:00 +0400

mastermind (2.0) lucid; urgency=low

  * New storage model
  * Cocaine v10 support

 -- Anton Kortunov <toshik@yandex-team.ru>  Mon, 05 Aug 2013 20:15:08 +0400

mastermind (1.9) lucid; urgency=low

  * Fixed get-group-weight

 -- Anton Kortunov <toshik@yandex-team.ru>  Mon, 27 May 2013 21:13:42 +0400

mastermind (1.8) lucid; urgency=low

  * Show couples in bad groups

 -- Anton Kortunov <toshik@yandex-team.ru>  Mon, 27 May 2013 20:52:31 +0400

mastermind (1.7) lucid; urgency=low

  * Fixed damon flag in collection thread
  * Set pool-limit to 10 in manifest

 -- Anton Kortunov <toshik@yandex-team.ru>  Thu, 23 May 2013 14:50:21 +0400

mastermind (1.6) lucid; urgency=low

  * Set collecting thread as daemon for normal shutdown

 -- Anton Kortunov <toshik@yandex-team.ru>  Wed, 22 May 2013 21:26:02 +0400

mastermind (1.5) lucid; urgency=low

  * Fixed statistics expiration time

 -- Anton Kortunov <toshik@yandex-team.ru>  Thu, 04 Apr 2013 15:00:39 +0400

mastermind (1.4) lucid; urgency=low

  * Improved statistics collection

 -- Anton Kortunov <toshik@yandex-team.ru>  Thu, 21 Mar 2013 14:51:25 +0400

mastermind (1.3) lucid; urgency=low

  * ver++ 

 -- Andrey Godin <agodin@yandex-team.ru>  Wed, 26 Dec 2012 16:23:11 +0400

mastermind (1.2) lucid; urgency=low

  * change path to config mastermind; 

 -- Andrey Godin <agodin@yandex-team.ru>  Wed, 26 Dec 2012 16:11:58 +0400

mastermind (1.1) lucid; urgency=low

  * Fixed signature mismatch

 -- Anton Kortunov <toshik@yandex-team.ru>  Mon, 24 Dec 2012 16:44:32 +0400

mastermind (1.0) lucid; urgency=low

  * Use balancelogic

 -- Anton Kortunov <toshik@yandex-team.ru>  Fri, 21 Dec 2012 13:58:12 +0400

mastermind (0.11) lucid; urgency=low

  * Fixed lookup_addr function call

 -- Anton Kortunov <toshik@yandex-team.ru>  Fri, 21 Dec 2012 13:35:58 +0400

mastermind (0.10) lucid; urgency=low

  * fixed reading metabalancer key

 -- Anton Kortunov <toshik@yandex-team.ru>  Mon, 17 Dec 2012 15:03:22 +0400

mastermind (0.9) lucid; urgency=low

  * chow logging dir 

 -- Andrey Godin <agodin@yandex-team.ru>  Fri, 14 Dec 2012 14:26:15 +0400

mastermind (0.8) lucid; urgency=low

  * Removed unnecessary return in couple_groups

 -- toshik <toshik@elisto22f.dev.yandex.net>  Mon, 10 Dec 2012 13:06:43 +0400

mastermind (0.7) unstable; urgency=low

  * Raise correct exception
    

 -- Andrey Godin <agodin@yandex-team.ru>  Fri, 07 Dec 2012 19:31:07 +0400

mastermind (0.6) unstable; urgency=low

  * add support inventory; 
  * add create group by suggest;	

 -- Andrey Godin <agodin@yandex-team.ru>  Fri, 07 Dec 2012 16:21:05 +0400

mastermind (0.5) unstable; urgency=low

  * fix remove bad-groups
  * add dev version invetory.py 

 -- Andrey Godin <agodin@yandex-team.ru>  Thu, 06 Dec 2012 17:35:58 +0400

mastermind (0.4) unstable; urgency=low

  * Call collect() from timer event, not from aggregate() 

 -- Andrey Godin <agodin@yandex-team.ru>  Thu, 06 Dec 2012 13:09:34 +0400

mastermind (0.1) unstable; urgency=low

  * Initial Release.

 -- Andrey Godin <agodin@yandex-team.ru>  Tue, 13 Nov 2012 10:58:14 +0400<|MERGE_RESOLUTION|>--- conflicted
+++ resolved
@@ -1,15 +1,11 @@
-<<<<<<< HEAD
-mastermind (2.28.165) trusty; urgency=medium
-=======
-mastermind-cocainev11 (2.28.166) trusty; urgency=medium
+mastermind (2.28.166) trusty; urgency=medium
 
   * Add optional external storage validation task for lrc restore
   * Fix restore job
 
  -- Andrey Vasilenkov <indigo@yandex-team.ru>  Fri, 10 Feb 2017 19:38:49 +0300
 
-mastermind-cocainev11 (2.28.165) trusty; urgency=medium
->>>>>>> f0fabdfe
+mastermind (2.28.165) trusty; urgency=medium
 
   * Add --no-check-status option to skip lrc groupset status checking on restore
   * Fix uncoupled groups total space checking in lrc reserve planner
