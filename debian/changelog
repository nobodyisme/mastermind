<<<<<<< HEAD
mastermind (2.28.120) trusty; urgency=medium
=======
mastermind-cocainev11 (2.28.121) trusty; urgency=medium

  * Skip uncoupled groups if failed to determine dc

 -- Andrey Vasilenkov <indigo@yandex-team.ru>  Thu, 22 Dec 2016 14:33:36 +0300

mastermind-cocainev11 (2.28.120) trusty; urgency=medium
>>>>>>> 5b7558dc

  * Fix job start_ts setting

 -- Andrey Vasilenkov <indigo@yandex-team.ru>  Tue, 20 Dec 2016 14:06:04 +0300

mastermind (2.28.119) trusty; urgency=medium

  * Set dc to 'unknown' value when strict detection is not required

 -- Andrey Vasilenkov <indigo@yandex-team.ru>  Tue, 20 Dec 2016 12:08:07 +0300

mastermind (2.28.118) trusty; urgency=medium

  * Fix groups' state update

 -- Andrey Vasilenkov <indigo@yandex-team.ru>  Sun, 18 Dec 2016 21:53:54 +0300

mastermind (2.28.117) trusty; urgency=medium

  * Update eblob want_defrag value interpretation

 -- Andrey Vasilenkov <indigo@yandex-team.ru>  Sat, 17 Dec 2016 22:40:17 +0300

mastermind (2.28.116) trusty; urgency=medium

  * Restore job: make RO group.backend
  * Refactor job processing

 -- Andrey Vasilenkov <indigo@yandex-team.ru>  Fri, 16 Dec 2016 15:39:32 +0300

mastermind (2.28.115) trusty; urgency=medium

  * Add mimetype namespace settings

 -- Andrey Vasilenkov <indigo@yandex-team.ru>  Tue, 13 Dec 2016 14:38:59 +0300

mastermind (2.28.114) trusty; urgency=medium

  * Restore: remove backend

 -- Andrey Vasilenkov <indigo@yandex-team.ru>  Mon, 12 Dec 2016 17:05:09 +0300

mastermind (2.28.113) trusty; urgency=medium

  * Restore-path: fix

 -- Andrey Vasilenkov <indigo@yandex-team.ru>  Fri, 09 Dec 2016 17:52:44 +0300

mastermind (2.28.112) trusty; urgency=medium

  * Fix wait backend state

 -- Andrey Vasilenkov <indigo@yandex-team.ru>  Fri, 09 Dec 2016 14:17:31 +0300

mastermind (2.28.111) trusty; urgency=medium

  * Add task for wait backends's detection and acquiring statu

 -- Andrey Vasilenkov <indigo@yandex-team.ru>  Thu, 08 Dec 2016 22:42:48 +0300

mastermind (2.28.110) trusty; urgency=medium

  * Add sleep period for lrc convert jobs

 -- Andrey Vasilenkov <indigo@yandex-team.ru>  Thu, 08 Dec 2016 19:15:00 +0300

mastermind (2.28.109) trusty; urgency=medium

  * Restore job: RO task

 -- Andrey Vasilenkov <indigo@yandex-team.ru>  Thu, 08 Dec 2016 13:42:09 +0300

mastermind (2.28.108) trusty; urgency=medium

  * Do not exhaust host list while searching for appropriate converting
    storages
  * Fix uncoupling groups without history record

 -- Andrey Vasilenkov <indigo@yandex-team.ru>  Thu, 08 Dec 2016 02:03:44 +0300

mastermind (2.28.107) trusty; urgency=medium

  * Minor fix

 -- Andrey Vasilenkov <indigo@yandex-team.ru>  Wed, 07 Dec 2016 14:36:02 +0300

mastermind (2.28.106) trusty; urgency=medium

  * Allow setting required groups' total space for new couples

 -- Andrey Vasilenkov <indigo@yandex-team.ru>  Wed, 07 Dec 2016 01:41:05 +0300

mastermind (2.28.105) trusty; urgency=medium

  * Add workaround for creating jobs with empty involved groups list

 -- Andrey Vasilenkov <indigo@yandex-team.ru>  Tue, 06 Dec 2016 18:35:51 +0300

mastermind (2.28.104) trusty; urgency=medium

  * Extend is_external_storage_ready function

 -- Andrey Vasilenkov <indigo@yandex-team.ru>  Tue, 06 Dec 2016 01:04:16 +0300

mastermind (2.28.103) trusty; urgency=medium

  * Fix unknown couple settings update
  * Add configurable profiles for mastermind cocaine applications

 -- Andrey Vasilenkov <indigo@yandex-team.ru>  Mon, 05 Dec 2016 17:13:45 +0300

mastermind (2.28.102) trusty; urgency=medium

  * Minor fix

 -- Andrey Vasilenkov <indigo@yandex-team.ru>  Fri, 02 Dec 2016 23:12:19 +0300

mastermind (2.28.101) trusty; urgency=medium

  * Change mongo find request construction to provide complete logging

 -- Andrey Vasilenkov <indigo@yandex-team.ru>  Fri, 02 Dec 2016 18:05:27 +0300

mastermind (2.28.100) trusty; urgency=medium

  * Improve `couple break`: update group histories
  * Remove READ* commands accounting for weight calculation
  * Restore-path: fail lrc groups

 -- Andrey Vasilenkov <indigo@yandex-team.ru>  Fri, 02 Dec 2016 00:13:53 +0300

mastermind (2.28.99) trusty; urgency=medium

  * Fix lrc converting for external storage with empty data
  * Restore-path: create backend lock file

 -- Andrey Vasilenkov <indigo@yandex-team.ru>  Thu, 24 Nov 2016 18:29:27 +0300

mastermind (2.28.98) trusty; urgency=medium

  * Fix inventory function usage

 -- Andrey Vasilenkov <indigo@yandex-team.ru>  Thu, 24 Nov 2016 14:57:37 +0300

mastermind (2.28.97) trusty; urgency=medium

  * Add optional inventory function to check if external storage is ready to
    be converted
  * Use convert items priority when constructing convert jobs

 -- Andrey Vasilenkov <indigo@yandex-team.ru>  Wed, 23 Nov 2016 19:29:53 +0300

mastermind (2.28.96) trusty; urgency=medium

  * Version bump

 -- Andrey Vasilenkov <indigo@yandex-team.ru>  Mon, 21 Nov 2016 17:46:21 +0300

mastermind (2.28.95) trusty; urgency=medium

  * Update workers to run on cocaine v12

 -- Andrey Vasilenkov <indigo@yandex-team.ru>  Mon, 21 Nov 2016 16:33:29 +0300

mastermind (2.28.91) trusty; urgency=medium

  * Add support of determine_data_size convert queue parameter

 -- Andrey Vasilenkov <indigo@yandex-team.ru>  Sun, 20 Nov 2016 17:25:56 +0300

mastermind (2.28.90) trusty; urgency=medium

  * Implement external storage converting planner
  * Remove unsupported symlink parameter value description

 -- Andrey Vasilenkov <indigo@yandex-team.ru>  Thu, 17 Nov 2016 19:03:49 +0300

mastermind (2.28.89) trusty; urgency=medium

  * Add symlink namespace setting

 -- Andrey Vasilenkov <indigo@yandex-team.ru>  Mon, 14 Nov 2016 11:47:32 +0300

mastermind (2.28.88) trusty; urgency=medium

  * Update group type properly if metakey was removed

 -- Andrey Vasilenkov <indigo@yandex-team.ru>  Fri, 11 Nov 2016 20:55:32 +0300

mastermind (2.28.87) trusty; urgency=medium

  * Minor fix

 -- Andrey Vasilenkov <indigo@yandex-team.ru>  Wed, 09 Nov 2016 18:42:30 +0300

mastermind (2.28.86) trusty; urgency=medium

  * Add job processor enable config flag

 -- Andrey Vasilenkov <indigo@yandex-team.ru>  Wed, 09 Nov 2016 14:57:13 +0300

mastermind (2.28.85) trusty; urgency=medium

  * Claim net resources on weight calcaltion for a namespace

 -- Andrey Vasilenkov <indigo@yandex-team.ru>  Tue, 08 Nov 2016 18:41:28 +0300

mastermind (2.28.84) trusty; urgency=medium

  * Claim net resources during single namespace weights calculation

 -- Andrey Vasilenkov <indigo@yandex-team.ru>  Tue, 08 Nov 2016 16:49:34 +0300

mastermind (2.28.83) trusty; urgency=medium

  * Tweak resource accounting for running move jobs

 -- Andrey Vasilenkov <indigo@yandex-team.ru>  Thu, 03 Nov 2016 00:44:15 +0300

mastermind (2.28.82) trusty; urgency=medium

  * Fix for total space accounting in move planner

 -- Andrey Vasilenkov <indigo@yandex-team.ru>  Wed, 02 Nov 2016 14:17:21 +0300

mastermind (2.28.81) trusty; urgency=medium

  * Fix uncoupled space min limit accounting in move planner

 -- Andrey Vasilenkov <indigo@yandex-team.ru>  Tue, 01 Nov 2016 22:40:28 +0300

mastermind (2.28.80) trusty; urgency=medium

  * Fix resource accounting in move planner

 -- Andrey Vasilenkov <indigo@yandex-team.ru>  Tue, 01 Nov 2016 20:16:06 +0300

mastermind (2.28.79) trusty; urgency=medium

  * Refactor move planner
  * Allow cooperative running of low priority jobs

 -- Andrey Vasilenkov <indigo@yandex-team.ru>  Tue, 01 Nov 2016 15:54:27 +0300

mastermind (2.28.78) trusty; urgency=medium

  * Add separate minion API request to fetch command output

 -- Andrey Vasilenkov <indigo@yandex-team.ru>  Mon, 24 Oct 2016 17:22:59 +0300

mastermind (2.28.77) trusty; urgency=medium

  * * Add separate minion API request to fetch command output

 -- Andrey Vasilenkov <indigo@yandex-team.ru>  Mon, 24 Oct 2016 16:53:11 +0300

mastermind (2.28.76) trusty; urgency=medium

  * Skip static couple validation when skip_validation option is applied

 -- Andrey Vasilenkov <indigo@yandex-team.ru>  Mon, 24 Oct 2016 13:03:13 +0300

mastermind (2.28.75) trusty; urgency=medium

  * Skip claiming net resources when calculating couple weights

 -- Andrey Vasilenkov <indigo@yandex-team.ru>  Mon, 24 Oct 2016 12:23:45 +0300

mastermind (2.28.74) trusty; urgency=medium

  * Minor fixes

 -- Andrey Vasilenkov <indigo@yandex-team.ru>  Fri, 21 Oct 2016 14:51:42 +0300

mastermind (2.28.73) trusty; urgency=medium

  * Misprint fix

 -- Andrey Vasilenkov <indigo@yandex-team.ru>  Thu, 20 Oct 2016 19:04:20 +0300

mastermind (2.28.72) trusty; urgency=medium

  * Fix return of storage_keys_diff

 -- Andrey Vasilenkov <indigo@yandex-team.ru>  Thu, 20 Oct 2016 18:48:26 +0300

mastermind (2.28.71) trusty; urgency=medium

  * Fix minions monitor's request execution

 -- Andrey Vasilenkov <indigo@yandex-team.ru>  Thu, 20 Oct 2016 18:39:12 +0300

mastermind (2.28.70) trusty; urgency=medium

  * Get rid of elliptics meta database
  * Implement max group manager to store storage max group id in mongo

 -- Andrey Vasilenkov <indigo@yandex-team.ru>  Thu, 20 Oct 2016 15:37:30 +0300

mastermind (2.28.69) trusty; urgency=medium

  * Remove obsolete elliptics indexes wrappers
  * Store inventory cache on a file system instead of metaelliptics

 -- Andrey Vasilenkov <indigo@yandex-team.ru>  Fri, 14 Oct 2016 18:32:28 +0300

mastermind (2.28.68) trusty; urgency=medium

  * Force updating minion command when command is completed

 -- Andrey Vasilenkov <indigo@yandex-team.ru>  Fri, 14 Oct 2016 16:55:26 +0300

mastermind (2.28.67) trusty; urgency=medium

  * Fix cache worker namespaces usage

 -- Andrey Vasilenkov <indigo@yandex-team.ru>  Fri, 14 Oct 2016 13:59:41 +0300

mastermind (2.28.66) trusty; urgency=medium

  * Fix for job list options passing

 -- Andrey Vasilenkov <indigo@yandex-team.ru>  Thu, 13 Oct 2016 23:39:27 +0300

mastermind (2.28.65) trusty; urgency=medium

  * Initialize http client after making thread ioloop

 -- Andrey Vasilenkov <indigo@yandex-team.ru>  Thu, 13 Oct 2016 18:32:10 +0300

mastermind (2.28.64) trusty; urgency=medium

  * Remove run_sync timeout from ioloop
  * Added jobs list in cli

 -- Andrey Vasilenkov <indigo@yandex-team.ru>  Thu, 13 Oct 2016 17:37:50 +0300

mastermind (2.28.63) trusty; urgency=medium

  * Store and use minion commands from mongo

 -- Andrey Vasilenkov <indigo@yandex-team.ru>  Wed, 12 Oct 2016 13:57:55 +0300

mastermind (2.28.62) trusty; urgency=medium

  * Fix move group planner misprint

 -- Andrey Vasilenkov <indigo@yandex-team.ru>  Tue, 11 Oct 2016 17:57:57 +0300

mastermind (2.28.61) trusty; urgency=medium

  * Fix namespace setup parameter types

 -- Andrey Vasilenkov <indigo@yandex-team.ru>  Tue, 11 Oct 2016 12:23:40 +0300

mastermind (2.28.60) trusty; urgency=medium

  * Fix cache worker

 -- Andrey Vasilenkov <indigo@yandex-team.ru>  Thu, 06 Oct 2016 17:56:24 +0300

mastermind (2.28.59) trusty; urgency=medium

  * Fix cache worker

 -- Andrey Vasilenkov <indigo@yandex-team.ru>  Thu, 06 Oct 2016 17:02:27 +0300

mastermind (2.28.58) trusty; urgency=medium

  * Skip hosts without known dc for dc host view
  * Restore-path: ask for help if restore pending

 -- Andrey Vasilenkov <indigo@yandex-team.ru>  Thu, 06 Oct 2016 16:47:37 +0300

mastermind (2.28.57) trusty; urgency=medium

  * Change min finish time when fetching states from minions

 -- Andrey Vasilenkov <indigo@yandex-team.ru>  Thu, 06 Oct 2016 15:17:47 +0300

mastermind (2.28.56) trusty; urgency=medium

  * Fix delete service key name

 -- Andrey Vasilenkov <indigo@yandex-team.ru>  Wed, 05 Oct 2016 13:50:49 +0300

mastermind (2.28.55) trusty; urgency=medium

  * Implement uncoupled group selector for group selection problems
    investigating

 -- Andrey Vasilenkov <indigo@yandex-team.ru>  Wed, 05 Oct 2016 11:50:57 +0300

mastermind (2.28.54) trusty; urgency=medium

  * Fix reserved space percentage setting

 -- Andrey Vasilenkov <indigo@yandex-team.ru>  Tue, 04 Oct 2016 18:04:27 +0300

mastermind (2.28.53) trusty; urgency=medium

  * Change priority for BACKEND_MANAGER_JOB

 -- Andrey Vasilenkov <indigo@yandex-team.ru>  Tue, 04 Oct 2016 14:28:45 +0300

mastermind (2.28.52) trusty; urgency=medium

  * Support internal storage_cache namespace

 -- Andrey Vasilenkov <indigo@yandex-team.ru>  Tue, 04 Oct 2016 12:07:17 +0300

mastermind (2.28.51) trusty; urgency=medium

  * Move to using namespaces settings from mongo

 -- Andrey Vasilenkov <indigo@yandex-team.ru>  Mon, 03 Oct 2016 12:32:16 +0300

mastermind (2.28.50) trusty; urgency=medium

  * Tolerate unknown command errors when failed to fetch from metadb

 -- Andrey Vasilenkov <indigo@yandex-team.ru>  Wed, 28 Sep 2016 13:38:01 +0300

mastermind (2.28.49) trusty; urgency=medium

  * Tolerate unknown command errors when failed to fetch from metadb

 -- Andrey Vasilenkov <indigo@yandex-team.ru>  Wed, 28 Sep 2016 11:56:42 +0300

mastermind (2.28.48) trusty; urgency=medium

  * Improve finding jobs for path restoring

 -- Andrey Vasilenkov <indigo@yandex-team.ru>  Tue, 27 Sep 2016 16:38:42 +0300

mastermind (2.28.47) trusty; urgency=medium

  * Sample move source groups by neighbouring dcs along with total space
  * Skip -2 and -77 statuses when parsing recover dc command results

 -- Andrey Vasilenkov <indigo@yandex-team.ru>  Tue, 27 Sep 2016 15:21:40 +0300

mastermind (2.28.46) trusty; urgency=medium

  * Replace 'group_ids' with empty list when replicas groupset is not
    available

 -- Andrey Vasilenkov <indigo@yandex-team.ru>  Wed, 21 Sep 2016 18:26:14 +0300

mastermind (2.28.45) trusty; urgency=medium

  * Add couple settings viewer command
  * Do not provide a list of fake groups if replicas groupset is not used

 -- Andrey Vasilenkov <indigo@yandex-team.ru>  Wed, 21 Sep 2016 15:13:09 +0300

mastermind (2.28.44) trusty; urgency=medium

  * Ignore checks for uncoupled groups in node stop task

 -- Andrey Vasilenkov <indigo@yandex-team.ru>  Tue, 20 Sep 2016 18:18:18 +0300

mastermind (2.28.43) trusty; urgency=medium

  * Fix backend cleanup tasks creating

 -- Andrey Vasilenkov <indigo@yandex-team.ru>  Mon, 19 Sep 2016 20:29:37 +0300

mastermind (2.28.42) trusty; urgency=medium

  * Fix jobs status filtering on jobs scheduling

 -- Andrey Vasilenkov <indigo@yandex-team.ru>  Mon, 19 Sep 2016 20:18:07 +0300

mastermind (2.28.41) trusty; urgency=medium

  * Use backend cleanup and backend manager jobs when restoring path

 -- Andrey Vasilenkov <indigo@yandex-team.ru>  Mon, 19 Sep 2016 18:17:13 +0300

mastermind (2.28.40) trusty; urgency=medium

  * Add tskv option support for mds_cleanup
  * Skip uncoupled groups with alive keys
  * Add couple and namespace to ttl cleanup job attributes

 -- Andrey Vasilenkov <indigo@yandex-team.ru>  Fri, 16 Sep 2016 18:14:42 +0300

mastermind (2.28.39) trusty; urgency=medium

  * Separate replicas and lrc groupset primary/secondary hosts

 -- Andrey Vasilenkov <indigo@yandex-team.ru>  Thu, 15 Sep 2016 14:10:45 +0300

mastermind (2.28.38) trusty; urgency=medium

  * Set primary and secondary hosts when lrc groupset is used

 -- Andrey Vasilenkov <indigo@yandex-team.ru>  Wed, 14 Sep 2016 17:52:59 +0300

mastermind (2.28.37) trusty; urgency=medium

  * Add new job to remove records with expired ttl

 -- Andrey Vasilenkov <indigo@yandex-team.ru>  Mon, 12 Sep 2016 19:17:54 +0300

mastermind (2.28.36) trusty; urgency=medium

  * Fix mastermind2.26-cache worker start

 -- Andrey Vasilenkov <indigo@yandex-team.ru>  Thu, 08 Sep 2016 13:49:20 +0300

mastermind (2.28.35) trusty; urgency=medium

  * Restore-path: fix cancel_job

 -- Andrey Vasilenkov <indigo@yandex-team.ru>  Mon, 05 Sep 2016 14:07:27 +0300

mastermind (2.28.34) trusty; urgency=medium

  * Restore-path: cancel jobs

 -- Andrey Vasilenkov <indigo@yandex-team.ru>  Fri, 02 Sep 2016 17:59:25 +0300

mastermind (2.28.33) trusty; urgency=medium

  * Optimize history record search mongo queries

 -- Andrey Vasilenkov <indigo@yandex-team.ru>  Thu, 01 Sep 2016 23:04:06 +0300

mastermind (2.28.32) trusty; urgency=medium

  * Limit couple defrag jobs number per host

 -- Andrey Vasilenkov <indigo@yandex-team.ru>  Thu, 01 Sep 2016 20:56:39 +0300

mastermind (2.28.31) trusty; urgency=medium

  * Convert to lrc groupset minor fix

 -- Andrey Vasilenkov <indigo@yandex-team.ru>  Wed, 31 Aug 2016 14:06:12 +0300

mastermind (2.28.30) trusty; urgency=medium

  * Restore path: option to automatically approve jobs

 -- Andrey Vasilenkov <indigo@yandex-team.ru>  Wed, 31 Aug 2016 12:17:57 +0300

mastermind (2.28.29) trusty; urgency=medium

  * Fix group restore by path handle

 -- Andrey Vasilenkov <indigo@yandex-team.ru>  Thu, 25 Aug 2016 18:51:43 +0300

mastermind (2.28.28) trusty; urgency=medium

  * Fix restore group src_group parameter

 -- Andrey Vasilenkov <indigo@yandex-team.ru>  Thu, 25 Aug 2016 13:58:34 +0300

mastermind (2.28.27) trusty; urgency=medium

  * Add job for restore groups from path

 -- Andrey Vasilenkov <indigo@yandex-team.ru>  Wed, 24 Aug 2016 18:38:33 +0300

mastermind (2.28.26) trusty; urgency=medium

  * Add group base path to recover dc command

 -- Andrey Vasilenkov <indigo@yandex-team.ru>  Wed, 24 Aug 2016 15:09:04 +0300

mastermind (2.28.25) trusty; urgency=medium

  * Consider want_defrag worth when > 3

 -- Andrey Vasilenkov <indigo@yandex-team.ru>  Tue, 23 Aug 2016 14:18:50 +0300

mastermind (2.28.24) trusty; urgency=medium

  * Implement external storage mapping for external storage convertion
  * Use task to determine external storage total size and alter convert job accordingly
  * Add ExternalStorageDataSizeTask for fetching data size of external storage
  * Add multi groupsets to mastermind-cli groupset convert command
  * Add make_external_storage_data_size_command inventory command

 -- Andrey Vasilenkov <indigo@yandex-team.ru>  Thu, 11 Aug 2016 17:02:57 +0300

mastermind (2.28.23) trusty; urgency=medium

  * Consider WRITE_NEW commands as write operations

 -- Andrey Vasilenkov <indigo@yandex-team.ru>  Mon, 08 Aug 2016 14:25:37 +0300

mastermind (2.28.22) trusty; urgency=medium

  * Forbid moving cache groups via move jobs

 -- Andrey Vasilenkov <indigo@yandex-team.ru>  Fri, 29 Jul 2016 00:57:11 +0300

mastermind (2.28.21) trusty; urgency=medium

  * Refactor move planner candidates generating
  * Filter destination groups in unsuitable dcs when moving groups via move planner

 -- Andrey Vasilenkov <indigo@yandex-team.ru>  Wed, 27 Jul 2016 15:16:18 +0300

mastermind (2.28.20) trusty; urgency=medium

  * Optimize group move planner algorithm

 -- Andrey Vasilenkov <indigo@yandex-team.ru>  Tue, 26 Jul 2016 18:21:02 +0300

mastermind (2.28.19) trusty; urgency=medium

  * Read metakey with nolock flag

 -- Andrey Vasilenkov <indigo@yandex-team.ru>  Tue, 12 Jul 2016 13:21:40 +0300

mastermind (2.28.18) trusty; urgency=medium

  * Change convert job priority

 -- Andrey Vasilenkov <indigo@yandex-team.ru>  Thu, 30 Jun 2016 01:13:03 +0300

mastermind (2.28.17) trusty; urgency=medium

  * Add convert to lrc groupset from external source job

 -- Andrey Vasilenkov <indigo@yandex-team.ru>  Wed, 29 Jun 2016 23:44:03 +0300

mastermind (2.28.16) trusty; urgency=medium

  * Fix group's effective_free_space calculation

 -- Andrey Vasilenkov <indigo@yandex-team.ru>  Mon, 20 Jun 2016 17:29:52 +0300

mastermind (2.28.15) trusty; urgency=medium

  * Add data_flow_rate and wait_timeout parameters for lrc-* commands

 -- Andrey Vasilenkov <indigo@yandex-team.ru>  Fri, 17 Jun 2016 13:20:46 +0300

mastermind (2.28.14) trusty; urgency=medium

  * Fix couple status text for non-coupled couples

 -- Andrey Vasilenkov <indigo@yandex-team.ru>  Tue, 14 Jun 2016 15:05:13 +0300

mastermind (2.28.13) trusty; urgency=medium

  * Fix StorageState excessive dcs list construction

 -- Andrey Vasilenkov <indigo@yandex-team.ru>  Sat, 11 Jun 2016 19:32:30 +0300

mastermind (2.28.12) trusty; urgency=medium

  * Run lrc_* commands with all nodes as remotes

 -- Andrey Vasilenkov <indigo@yandex-team.ru>  Fri, 10 Jun 2016 20:18:55 +0300

mastermind (2.28.11) trusty; urgency=medium

  * Fix StorageState excessive dcs list construction

 -- Andrey Vasilenkov <indigo@yandex-team.ru>  Fri, 10 Jun 2016 15:45:04 +0300

mastermind (2.28.10) trusty; urgency=medium

  * Add lrc groupset statuses for couple list handle

 -- Andrey Vasilenkov <indigo@yandex-team.ru>  Thu, 09 Jun 2016 19:07:47 +0300

mastermind (2.28.9) trusty; urgency=medium

  * Add histories query object for fetching group histories

 -- Andrey Vasilenkov <indigo@yandex-team.ru>  Wed, 08 Jun 2016 18:51:52 +0300

mastermind (2.28.8) trusty; urgency=medium

  * Add remove backend task to prepare lrc groups job

 -- Andrey Vasilenkov <indigo@yandex-team.ru>  Mon, 06 Jun 2016 12:02:49 +0300

mastermind (2.28.7) trusty; urgency=medium

  * Increase lrc groupset job priority

 -- Andrey Vasilenkov <indigo@yandex-team.ru>  Tue, 31 May 2016 15:45:40 +0300

mastermind (2.28.6) trusty; urgency=medium

  * Check task status after its execution is started

 -- Andrey Vasilenkov <indigo@yandex-team.ru>  Tue, 31 May 2016 01:14:51 +0300

mastermind (2.28.5) trusty; urgency=medium

  * Skip checking if all replicas groups are read-only
  * Fix logging of couple status change

 -- Andrey Vasilenkov <indigo@yandex-team.ru>  Tue, 31 May 2016 00:33:45 +0300

mastermind (2.28.4) trusty; urgency=medium

  * Add ttl attribute namespace settings

 -- Andrey Vasilenkov <indigo@yandex-team.ru>  Tue, 24 May 2016 18:16:09 +0300

mastermind (2.28.3) trusty; urgency=medium

  * Disable dnet_recovery safe mode

 -- Andrey Vasilenkov <indigo@yandex-team.ru>  Thu, 19 May 2016 17:34:15 +0300

mastermind (2.28.2) trusty; urgency=medium

  * Add prepare-new-groups cmd handle

 -- Andrey Vasilenkov <indigo@yandex-team.ru>  Thu, 19 May 2016 17:21:33 +0300

mastermind (2.28.1) trusty; urgency=medium

  * Add mastermind-util add-groupset command
  * Add 'add_groupset_to_couple' API handle
  * Add job that creates new groupset for a couple

 -- Andrey Vasilenkov <indigo@yandex-team.ru>  Thu, 19 May 2016 12:51:03 +0300

mastermind (2.27.18) trusty; urgency=medium

  * Fix constructing jobs' involved groups list

 -- Andrey Vasilenkov <indigo@yandex-team.ru>  Wed, 04 May 2016 14:47:17 +0300

mastermind (2.27.17) trusty; urgency=medium

  * Add weight coefficient for outgoing traffic
  * Not perform rollback on couple repair

 -- Andrey Vasilenkov <indigo@yandex-team.ru>  Fri, 29 Apr 2016 03:59:48 +0300

mastermind (2.27.16) trusty; urgency=medium

  * Use family when detaching node backend from group

 -- Andrey Vasilenkov <indigo@yandex-team.ru>  Mon, 11 Apr 2016 16:25:30 +0300

mastermind (2.27.15) trusty; urgency=medium

  * Add defrag startup timeout

 -- Andrey Vasilenkov <indigo@yandex-team.ru>  Mon, 11 Apr 2016 13:09:36 +0300

mastermind (2.27.14) trusty; urgency=medium

  * Add backward compatibility of NodeBackend binding object

 -- Andrey Vasilenkov <indigo@yandex-team.ru>  Sun, 10 Apr 2016 14:25:51 +0300

mastermind (2.27.13) trusty; urgency=medium

  * Add NodeBackend binding object

 -- Andrey Vasilenkov <indigo@yandex-team.ru>  Sun, 10 Apr 2016 14:15:13 +0300

mastermind (2.27.12) trusty; urgency=medium

  * Add new BAD_* statuses for LRC Groupset

 -- Andrey Vasilenkov <indigo@yandex-team.ru>  Fri, 08 Apr 2016 16:54:16 +0300

mastermind (2.27.11) trusty; urgency=medium

  * Fix couple freeze meta compose

 -- Andrey Vasilenkov <indigo@yandex-team.ru>  Tue, 05 Apr 2016 19:20:08 +0300

mastermind (2.27.10) trusty; urgency=medium

  * Fix 'couple settings' in for mastermind-cli
  * Format log messages

 -- Andrey Vasilenkov <indigo@yandex-team.ru>  Thu, 31 Mar 2016 18:04:19 +0300

mastermind (2.27.9) trusty; urgency=medium

  * Fix couple groupset attachment

 -- Andrey Vasilenkov <indigo@yandex-team.ru>  Thu, 31 Mar 2016 14:12:23 +0300

mastermind (2.27.8) trusty; urgency=medium

  * Add 'attach_groupset_to_couple' handle
  * Make groupsets responsible for generating its metakey
  * Skip uncoupled lrc groups meta processing

 -- Andrey Vasilenkov <indigo@yandex-team.ru>  Wed, 30 Mar 2016 16:35:07 +0300

mastermind (2.27.7) trusty; urgency=medium

  * Add couple settings

 -- Andrey Vasilenkov <indigo@yandex-team.ru>  Tue, 29 Mar 2016 15:39:09 +0300

mastermind (2.27.6) trusty; urgency=medium

  * Fix couple build parameters

 -- Andrey Vasilenkov <indigo@yandex-team.ru>  Mon, 28 Mar 2016 18:38:14 +0300

mastermind (2.27.5) trusty; urgency=medium

  * Add 'couple' attribute to binding Groupset object
  * Account new cache key distribute tasks
  * Add various binding features

 -- Andrey Vasilenkov <indigo@yandex-team.ru>  Sun, 27 Mar 2016 21:11:22 +0300

mastermind (2.27.4) trusty; urgency=medium

  * Add support of groupsets in couple build method of mastermind client
  * Add 'groupsets' property to couple object

 -- Andrey Vasilenkov <indigo@yandex-team.ru>  Fri, 25 Mar 2016 22:20:34 +0300

mastermind (2.27.3) trusty; urgency=medium

  * Skip internatl namespaces in client APIs

 -- Andrey Vasilenkov <indigo@yandex-team.ru>  Fri, 25 Mar 2016 13:00:34 +0300

mastermind (2.27.2) trusty; urgency=medium

  * Add python-requests dependency

 -- Andrey Vasilenkov <indigo@yandex-team.ru>  Thu, 24 Mar 2016 20:19:40 +0300

mastermind (2.27.1) trusty; urgency=medium

  * Add lrc commands to mastermind-cli
  * Add group filtering by 'type'
  * Add LRC builder to select groups for future LRC groupsets
  * Add lrc groupsets representation object
  * Add make lrc group job type
  * Divide groupsets by different types

 -- Andrey Vasilenkov <indigo@yandex-team.ru>  Thu, 24 Mar 2016 15:11:28 +0300

mastermind (2.26.6) trusty; urgency=medium

  * Increase defrag check timeout to 14 days

 -- Andrey Vasilenkov <indigo@yandex-team.ru>  Mon, 21 Mar 2016 14:20:39 +0300

mastermind (2.26.5) trusty; urgency=medium

  * Make recover planner coefficients configurable

 -- Andrey Vasilenkov <indigo@yandex-team.ru>  Thu, 10 Mar 2016 14:51:27 +0300

mastermind (2.26.4) trusty; urgency=medium

  * Fix group type detection

 -- Andrey Vasilenkov <indigo@yandex-team.ru>  Sat, 05 Mar 2016 05:26:33 +0300

mastermind (2.26.3) trusty; urgency=medium

  * Remove attributes capacity namespace setting
  * Add support for completion of unambiguous prefix commands

 -- Andrey Vasilenkov <indigo@yandex-team.ru>  Thu, 03 Mar 2016 18:01:54 +0300

mastermind (2.26.2) trusty; urgency=medium

  * Add namespace attribute setitngs

 -- Andrey Vasilenkov <indigo@yandex-team.ru>  Wed, 02 Mar 2016 17:34:12 +0300

mastermind (2.26.1) trusty; urgency=medium

  * Fix max net write setting for weight manager
  * Add explicit runtime error for cases when failed to release locks

 -- Andrey Vasilenkov <indigo@yandex-team.ru>  Wed, 02 Mar 2016 12:36:24 +0300

mastermind (2.25.120) trusty; urgency=medium

  * Enable dnet_recovery safe mode

 -- Andrey Vasilenkov <indigo@yandex-team.ru>  Sun, 28 Feb 2016 00:08:51 +0300

mastermind (2.25.119) trusty; urgency=medium

  * Fix bug for dc hosts view
  * Add logging for monitor stats update
  * Fix error fs and dstat update

 -- Andrey Vasilenkov <indigo@yandex-team.ru>  Tue, 23 Feb 2016 13:04:56 +0300

mastermind (2.25.118) trusty; urgency=medium

  * Increase startup timeouts

 -- Andrey Vasilenkov <indigo@yandex-team.ru>  Wed, 17 Feb 2016 23:31:26 +0300

mastermind (2.25.117) trusty; urgency=medium

  * Increase cache worker startup timeout

 -- Andrey Vasilenkov <indigo@yandex-team.ru>  Wed, 17 Feb 2016 14:37:28 +0300

mastermind (2.25.116) trusty; urgency=medium

  * Fix for cache lock acquiring

 -- Andrey Vasilenkov <indigo@yandex-team.ru>  Wed, 17 Feb 2016 12:25:22 +0300

mastermind (2.25.115) trusty; urgency=medium

  * Add 'update_cache_key_status' handle
  * Implement cached key upload queue
  * Fix cache couples list with no 'state' option
  * Fix couple list filtering
  * Add trace id to dnet_recovery command
  * Use blob_size_limit as total space unconditionally

 -- Andrey Vasilenkov <indigo@yandex-team.ru>  Tue, 16 Feb 2016 23:46:35 +0300

mastermind (2.25.114) trusty; urgency=medium

  * Change effective data size accounting
  * Add 'cache couples-list' handle

 -- Andrey Vasilenkov <indigo@yandex-team.ru>  Wed, 06 Jan 2016 22:10:41 +0300

mastermind (2.25.113) trusty; urgency=medium

  * Fix misprint

 -- Andrey Vasilenkov <indigo@yandex-team.ru>  Mon, 28 Dec 2015 16:48:00 +0300

mastermind (2.25.112) trusty; urgency=medium

  * Fix import dependency

 -- Andrey Vasilenkov <indigo@yandex-team.ru>  Mon, 28 Dec 2015 16:20:04 +0300

mastermind (2.25.111) trusty; urgency=medium

  * Fix frozen couple check

 -- Andrey Vasilenkov <indigo@yandex-team.ru>  Mon, 28 Dec 2015 15:45:49 +0300

mastermind (2.25.110) trusty; urgency=medium

  * Skip cache groups on hosts that already have a cache key copy
  * Fix dc selection on distributing cache keys

 -- Andrey Vasilenkov <indigo@yandex-team.ru>  Mon, 28 Dec 2015 14:31:00 +0300

mastermind (2.25.109) trusty; urgency=medium

  * Remove old app manifest during installation

 -- Andrey Vasilenkov <indigo@yandex-team.ru>  Thu, 24 Dec 2015 12:59:06 +0300

mastermind (2.25.108) trusty; urgency=medium

  * Remove old weight balancer traits
  * Fix for updating node backends set on history updates
  * Update couple namespace handle to use new weight manager

 -- Andrey Vasilenkov <indigo@yandex-team.ru>  Wed, 23 Dec 2015 17:58:38 +0300

mastermind (2.25.107) trusty; urgency=medium

  * Account disk defragmentation when calculating couple weights

 -- Andrey Vasilenkov <indigo@yandex-team.ru>  Wed, 16 Dec 2015 11:58:31 +0300

mastermind (2.25.106) trusty; urgency=medium

  * Fix defragmentation jobs for cache couples

 -- Andrey Vasilenkov <indigo@yandex-team.ru>  Fri, 11 Dec 2015 19:02:32 +0300

mastermind (2.25.105) trusty; urgency=medium

  * Fix misprint

 -- Andrey Vasilenkov <indigo@yandex-team.ru>  Fri, 11 Dec 2015 15:52:49 +0300

mastermind (2.25.104) trusty; urgency=medium

  * Fix for new msgpack version

 -- Andrey Vasilenkov <indigo@yandex-team.ru>  Fri, 11 Dec 2015 15:16:45 +0300

mastermind (2.25.103) trusty; urgency=medium

  * Update cache distributor groups list on cache cleaning

 -- Andrey Vasilenkov <indigo@yandex-team.ru>  Fri, 11 Dec 2015 14:54:55 +0300

mastermind (2.25.102) trusty; urgency=medium

  * Fix for defragmentation job of cache groups

 -- Andrey Vasilenkov <indigo@yandex-team.ru>  Fri, 11 Dec 2015 14:08:43 +0300

mastermind (2.25.101) trusty; urgency=medium

  * Cache get_namespaces_states response using CachedGzipResponse
  * Cache get_cached_keys response using CachedGzipResponse

 -- Andrey Vasilenkov <indigo@yandex-team.ru>  Tue, 08 Dec 2015 17:21:04 +0300

mastermind (2.25.100) trusty; urgency=medium

  * Fix for newly built couple status calculation
  * Fix misprint in mastermind client

 -- Andrey Vasilenkov <indigo@yandex-team.ru>  Tue, 01 Dec 2015 16:48:01 +0300

mastermind (2.25.99) trusty; urgency=medium

  * Fix for running cached data update handlers

 -- Andrey Vasilenkov <indigo@yandex-team.ru>  Wed, 25 Nov 2015 19:29:24 +0300

mastermind (2.25.98) trusty; urgency=medium

  * Fix cocaine handlers registering

 -- Andrey Vasilenkov <indigo@yandex-team.ru>  Wed, 25 Nov 2015 14:58:59 +0300

mastermind (2.25.97) trusty; urgency=medium

  * Temporarily fix cocaine service usage from sync thread

 -- Andrey Vasilenkov <indigo@yandex-team.ru>  Tue, 24 Nov 2015 17:02:59 +0300

mastermind (2.25.96) trusty; urgency=medium

  * Optimize get_config_remotes handle

 -- Andrey Vasilenkov <indigo@yandex-team.ru>  Tue, 24 Nov 2015 11:56:08 +0300

mastermind (2.25.95) trusty; urgency=medium

  * Fix frequent weight and load data updating
  * Optimize history records fetching from mongo
  * Add exception-safe backend stats processing

 -- Andrey Vasilenkov <indigo@yandex-team.ru>  Mon, 23 Nov 2015 15:00:58 +0300

mastermind (2.25.94) trusty; urgency=medium

  * Fix defrag complete decision based on stalled stats

 -- Andrey Vasilenkov <indigo@yandex-team.ru>  Fri, 20 Nov 2015 17:52:35 +0300

mastermind (2.25.93) trusty; urgency=medium

    * Add orig path query arg settings
    * Fix select couple to upload namespace setting
    * Add redirect query args support

 -- Andrey Vasilenkov <indigo@yandex-team.ru>  Thu, 19 Nov 2015 19:13:34 +0300

mastermind (2.25.92) trusty; urgency=medium

  * Fix cocaine worker termination

 -- Andrey Vasilenkov <indigo@yandex-team.ru>  Thu, 19 Nov 2015 14:44:39 +0300

mastermind (2.25.91) trusty; urgency=medium

  * Split planner config section into several sections
  * Cache flow stats
  * Use cache to handle get_cache_keys

 -- Andrey Vasilenkov <indigo@yandex-team.ru>  Wed, 18 Nov 2015 21:45:31 +0300

mastermind (2.25.90) trusty; urgency=medium

  * Fix cache worker startup script

 -- Andrey Vasilenkov <indigo@yandex-team.ru>  Tue, 17 Nov 2015 22:47:31 +0300

mastermind (2.25.89) trusty; urgency=medium

  * Set python-tornado dependency (>= 4.0)

 -- Andrey Vasilenkov <indigo@yandex-team.ru>  Tue, 17 Nov 2015 16:04:13 +0300

mastermind (2.25.88) trusty; urgency=medium

  * Decreased cocaine workers' pool limit to 5

 -- Andrey Vasilenkov <indigo@yandex-team.ru>  Tue, 17 Nov 2015 14:31:24 +0300

mastermind (2.25.87) trusty; urgency=medium

  * Use simplejson for faster parsing
  * Using monitor pool to fetch monitor stats from elliptics nodes
  * Inventory worker implementation
  * Fix build tests running

 -- Andrey Vasilenkov <indigo@yandex-team.ru>  Tue, 17 Nov 2015 13:59:44 +0300

mastermind (2.25.86-hotfix1) trusty; urgency=medium

  * Optimize get_config_remotes handle

 -- Andrey Vasilenkov <indigo@yandex-team.ru>  Wed, 18 Nov 2015 17:05:55 +0300

mastermind (2.25.86) trusty; urgency=medium

  * Fix mastermind build

 -- Andrey Vasilenkov <indigo@yandex-team.ru>  Fri, 13 Nov 2015 15:37:00 +0300

mastermind (2.25.85) trusty; urgency=medium

  * Fix mastermind build

 -- Andrey Vasilenkov <indigo@yandex-team.ru>  Fri, 13 Nov 2015 15:08:21 +0300

mastermind (2.25.84) trusty; urgency=medium

  * Add free reserved space to couple statistics

 -- Andrey Vasilenkov <indigo@yandex-team.ru>  Fri, 13 Nov 2015 14:19:41 +0300

mastermind (2.25.83) trusty; urgency=medium

  * Increase startup-timeout for mastermind-cache worker

 -- Andrey Vasilenkov <indigo@yandex-team.ru>  Mon, 02 Nov 2015 12:26:18 +0300

mastermind (2.25.82) trusty; urgency=medium

  * Fix for searching for uncoupled group to restore backend without history

 -- Andrey Vasilenkov <indigo@yandex-team.ru>  Wed, 28 Oct 2015 11:37:03 +0300

mastermind (2.25.81) trusty; urgency=medium

  * Fix for searching for uncoupled group to restore backend without history

 -- Andrey Vasilenkov <indigo@yandex-team.ru>  Tue, 27 Oct 2015 23:47:59 +0300

mastermind (2.25.80) trusty; urgency=medium

  * Fix for searching for uncoupled group to restore backend without history

 -- Andrey Vasilenkov <indigo@yandex-team.ru>  Tue, 27 Oct 2015 21:23:43 +0300

mastermind (2.25.79) trusty; urgency=medium

  * Fix wrong node backend check on group restoring job
  * Fix accounting job for a couple status when group is down

 -- Andrey Vasilenkov <indigo@yandex-team.ru>  Tue, 27 Oct 2015 19:30:12 +0300

mastermind (2.25.78) trusty; urgency=medium

  * Add proper pymongo and bson dependencies (<< 3)

 -- Andrey Vasilenkov <indigo@yandex-team.ru>  Mon, 26 Oct 2015 21:08:02 +0300

mastermind (2.25.77) trusty; urgency=medium

  * Fix mastermind2.26-cache worker initialization

 -- Andrey Vasilenkov <indigo@yandex-team.ru>  Fri, 23 Oct 2015 14:25:00 +0300

mastermind (2.25.76) trusty; urgency=medium

  * Add handler for fetching couple free effective space monitor samples
  * Change monitor statistics collection settings

 -- Andrey Vasilenkov <indigo@yandex-team.ru>  Fri, 23 Oct 2015 14:03:28 +0300

mastermind (2.25.75) trusty; urgency=medium

  * Fix group detach node task during restore job

 -- Andrey Vasilenkov <indigo@yandex-team.ru>  Mon, 19 Oct 2015 14:52:49 +0300

mastermind (2.25.74) trusty; urgency=medium

  * Fix group detach node task during restore job

 -- Andrey Vasilenkov <indigo@yandex-team.ru>  Mon, 19 Oct 2015 14:26:10 +0300

mastermind (2.25.73) trusty; urgency=medium

  * Fix group detach node task during restore job

 -- Andrey Vasilenkov <indigo@yandex-team.ru>  Mon, 19 Oct 2015 12:57:02 +0300

mastermind (2.25.72) trusty; urgency=medium

  * Check uncoupled groups right before settings metakey
  * Prevent statistics calculation failing

 -- Andrey Vasilenkov <indigo@yandex-team.ru>  Tue, 13 Oct 2015 18:41:32 +0300

mastermind (2.25.71) trusty; urgency=medium

  * Fix exception type for non-blocking locks (when acquiring failed)
  * Fix group history update task scheduling

 -- Andrey Vasilenkov <indigo@yandex-team.ru>  Mon, 12 Oct 2015 14:16:06 +0300

mastermind (2.25.70) trusty; urgency=medium

  * Add ability to run worker without history collection

 -- Andrey Vasilenkov <indigo@yandex-team.ru>  Fri, 09 Oct 2015 19:29:22 +0300

mastermind (2.25.69) trusty; urgency=medium

  * Accept generators to GroupNodeBackendsSet

 -- Andrey Vasilenkov <indigo@yandex-team.ru>  Fri, 09 Oct 2015 18:15:17 +0300

mastermind (2.25.68) trusty; urgency=medium

  * Store group history in mongo instead of meta elliptics

 -- Andrey Vasilenkov <indigo@yandex-team.ru>  Fri, 09 Oct 2015 12:03:04 +0300

mastermind (2.25.66) trusty; urgency=medium

  * Fix settings comparison with basic python types

 -- Andrey Vasilenkov <indigo@yandex-team.ru>  Thu, 08 Oct 2015 12:55:36 +0300

mastermind (2.25.58) trusty; urgency=medium

  * Add couple primary and fallback hosts to namespaces states

 -- Andrey Vasilenkov <indigo@yandex-team.ru>  Sun, 13 Sep 2015 21:13:48 +0300

mastermind (2.25.57) trusty; urgency=medium

  * Fix effective free space calculcation when disk contains irrelevant data

 -- Andrey Vasilenkov <indigo@yandex-team.ru>  Thu, 10 Sep 2015 14:08:30 +0300

mastermind (2.25.56) trusty; urgency=medium

  * Fix effective free space calculcation when disk contains irrelevant data

 -- Andrey Vasilenkov <indigo@yandex-team.ru>  Thu, 10 Sep 2015 14:00:47 +0300

mastermind (2.25.55) trusty; urgency=medium

  * Set nolock flag for metakey read queries

 -- Andrey Vasilenkov <indigo@yandex-team.ru>  Mon, 07 Sep 2015 20:21:47 +0300

mastermind (2.25.54) trusty; urgency=medium

  * Increase startup timeout for mastermind worker

 -- Andrey Vasilenkov <indigo@yandex-team.ru>  Fri, 28 Aug 2015 18:44:52 +0300

mastermind (2.25.53) trusty; urgency=medium

  * Use read_latest call to get storage max group id

 -- Andrey Vasilenkov <indigo@yandex-team.ru>  Fri, 28 Aug 2015 17:59:31 +0300

mastermind (2.25.52) trusty; urgency=medium

  * Add draft on namespaces state query handler

 -- Andrey Vasilenkov <indigo@yandex-team.ru>  Fri, 28 Aug 2015 15:22:37 +0300

mastermind (2.25.51) trusty; urgency=medium

  * Add forced namespaces states update handler

 -- Andrey Vasilenkov <indigo@yandex-team.ru>  Fri, 28 Aug 2015 13:33:52 +0300

mastermind (2.25.50) trusty; urgency=medium

  * Take down the lock on src backend during move job final stage

 -- Andrey Vasilenkov <indigo@yandex-team.ru>  Fri, 28 Aug 2015 11:51:06 +0300

mastermind (2.25.49) trusty; urgency=medium

  * Add status_text of bad group to status_text of couple

 -- Andrey Vasilenkov <indigo@yandex-team.ru>  Fri, 21 Aug 2015 16:30:16 +0300

mastermind (2.25.48) trusty; urgency=medium

  * Add removed records size to group info

 -- Andrey Vasilenkov <indigo@yandex-team.ru>  Fri, 21 Aug 2015 11:29:43 +0300

mastermind (2.25.47) trusty; urgency=medium

  * Consider effective_free_space when deciding on couple status
  * Fix for node backend defrag task retrying

 -- Andrey Vasilenkov <indigo@yandex-team.ru>  Thu, 20 Aug 2015 13:17:28 +0300

mastermind (2.25.46) trusty; urgency=medium

  * Correct build

 -- Andrey Vasilenkov <indigo@yandex-team.ru>  Wed, 19 Aug 2015 16:59:32 +0300

mastermind (2.25.45) trusty; urgency=medium

  * Add autoapprove setting for move planner jobs

 -- Andrey Vasilenkov <indigo@yandex-team.ru>  Wed, 19 Aug 2015 16:52:30 +0300

mastermind (2.25.44) trusty; urgency=medium

  * Fix minor misprints

 -- Andrey Vasilenkov <indigo@yandex-team.ru>  Wed, 19 Aug 2015 12:18:16 +0300

mastermind (2.25.43) trusty; urgency=medium

  * Fix destination group selection for move planner

 -- Andrey Vasilenkov <indigo@yandex-team.ru>  Wed, 19 Aug 2015 01:49:13 +0300

mastermind (2.25.42) trusty; urgency=medium

  * Mastermind node info updater: couple status should be set to FULL if group
    is not filled but hdd has no more space available
  * Jobs processor: do not fail couple defrag job if couple lost its OK
    status

 -- Andrey Vasilenkov <indigo@yandex-team.ru>  Thu, 06 Aug 2015 15:27:26 +0300

mastermind (2.25.41) trusty; urgency=medium

  * Fetch elliptics backends' io stats

 -- Andrey Vasilenkov <indigo@yandex-team.ru>  Tue, 04 Aug 2015 19:42:51 +0300

mastermind (2.25.40) trusty; urgency=medium

  * Planner: take lock to prevent simultaneous move jobs planning on several
    workers

 -- Andrey Vasilenkov <indigo@yandex-team.ru>  Tue, 04 Aug 2015 19:15:40 +0300

mastermind (2.25.39) trusty; urgency=medium

  * mastermind fake sync: persistent locks removal fixed

 -- Andrey Vasilenkov <indigo@yandex-team.ru>  Mon, 03 Aug 2015 15:30:40 +0300

mastermind (2.25.38) trusty; urgency=medium

  * Mastermind lib: couple build result is wrapped into result object
    to be able to filter only successfully created couples
    (or, on the other side, only exceptions)
  * Passing dstat errors (can happen on virtual hosts)
  * Fix for fake sync manager persistent lock acquiring
  * Mastermind lib: fix for __contains__ method in namespaces queries
  * Fix for frequent node statistics update
  * Mastermind lib: node backends list as a property

 -- Andrey Vasilenkov <indigo@yandex-team.ru>  Tue, 28 Jul 2015 18:16:20 +0300

mastermind (2.25.37) trusty; urgency=medium

  * Obsolete prechecking of active jobs when moving groups from host

 -- Andrey Vasilenkov <indigo@yandex-team.ru>  Fri, 17 Jul 2015 13:52:24 +0300

mastermind (2.25.36) trusty; urgency=medium

  * Do not update whole cluster state on couple break

 -- Andrey Vasilenkov <indigo@yandex-team.ru>  Thu, 16 Jul 2015 20:07:31 +0300

mastermind (2.25.35) trusty; urgency=medium

  * Remove obsolete dstat_error_code usage

 -- Andrey Vasilenkov <indigo@yandex-team.ru>  Thu, 16 Jul 2015 18:39:04 +0300

mastermind (2.25.34) trusty; urgency=medium

  * Frequent node stat update bug fixed

 -- Andrey Vasilenkov <indigo@yandex-team.ru>  Wed, 15 Jul 2015 18:14:31 +0300

mastermind (2.25.33) trusty; urgency=medium

  * Restore job can stop non-started move job on force request
  * Do not acquire global jobs lock on jobs creation
  * Lock uncoupled groups during couple build so no jobs could use it

 -- Andrey Vasilenkov <indigo@yandex-team.ru>  Wed, 15 Jul 2015 17:51:12 +0300

mastermind (2.25.32) trusty; urgency=medium

  * get_dc_by_host inventory function should accept hostname, not ip

 -- Andrey Vasilenkov <indigo@yandex-team.ru>  Wed, 15 Jul 2015 15:09:27 +0300

mastermind (2.25.31) trusty; urgency=medium

  * Fix for couple defrag group representation

 -- Andrey Vasilenkov <indigo@yandex-team.ru>  Tue, 14 Jul 2015 14:52:13 +0300

mastermind (2.25.30) trusty; urgency=medium

  * Fix for group active job setting

 -- Andrey Vasilenkov <indigo@yandex-team.ru>  Tue, 14 Jul 2015 13:45:46 +0300

mastermind (2.25.29) trusty; urgency=medium

  * Mastermind util error wrapping

 -- Andrey Vasilenkov <indigo@yandex-team.ru>  Tue, 14 Jul 2015 12:38:07 +0300

mastermind (2.25.28) trusty; urgency=medium

  * Any type of job is now set as an active_job for a couple
  * get_namespaces_states now can accept namespaces list
  * Fix for storage_keys_diff handler when there are backends without fetched stats

 -- Andrey Vasilenkov <indigo@yandex-team.ru>  Mon, 13 Jul 2015 15:44:19 +0300

mastermind (2.25.27) trusty; urgency=medium

  * Misprint fixed

 -- Andrey Vasilenkov <indigo@yandex-team.ru>  Fri, 10 Jul 2015 18:10:17 +0300

mastermind (2.25.26) trusty; urgency=medium

  * Mark group as bad if migrating job id from meta does not match active job
    id

 -- Andrey Vasilenkov <indigo@yandex-team.ru>  Fri, 10 Jul 2015 14:08:06 +0300

mastermind (2.25.25) trusty; urgency=medium

  * Read-only node backend status check fixed
  * Using common mastermind queue for gatlinggun tasks
  * Mastermind returns empty cache keys when cache worker is not set up
  * Backward compatibility for ns setup mastermind util command (credits go to shindo@)
  * Checking group couple on move job start

 -- Andrey Vasilenkov <indigo@yandex-team.ru>  Thu, 09 Jul 2015 18:42:09 +0300

mastermind (2.25.24) trusty; urgency=medium

  * Checking if couple is participating in job before trying to move it from
    host

 -- Andrey Vasilenkov <indigo@yandex-team.ru>  Fri, 03 Jul 2015 18:46:44 +0300

mastermind (2.25.23) trusty; urgency=medium

  * Checking node backends count on group move
  * Handler to restart job if failed on start

 -- Andrey Vasilenkov <indigo@yandex-team.ru>  Fri, 03 Jul 2015 17:38:18 +0300

mastermind (2.25.22) trusty; urgency=medium

  * Removed obsolete stat_file_error usage, moved stat_commit error logic to node backend stat object
  * Fix for namespace creation workflow

 -- Andrey Vasilenkov <indigo@yandex-team.ru>  Thu, 02 Jul 2015 17:40:30 +0300

mastermind (2.25.21) trusty; urgency=medium

  * fix to trusty++;

 -- Andrey Vasilenkov <indigo@yandex-team.ru>  Wed, 01 Jul 2015 19:01:17 +0300

mastermind (2.25.20) trusty; urgency=medium

  * debian/rules fixed for trusty

 -- Andrey Vasilenkov <indigo@yandex-team.ru>  Wed, 01 Jul 2015 18:39:16 +0300

mastermind (2.25.19) trusty; urgency=medium

  * Use elliptics stats for decision on backend writability
  * Fragmentation in mm util is now formatted with fixed precision

 -- Andrey Vasilenkov <indigo@yandex-team.ru>  Wed, 01 Jul 2015 18:16:14 +0300

mastermind (2.25.18) precise; urgency=low

  * Checking backends on restore group creation

 -- Andrey Vasilenkov <indigo@yandex-team.ru>  Tue, 30 Jun 2015 17:23:42 +0300

mastermind (2.25.17) precise; urgency=low

  * Mastermind client implemented
  * Python package dependencies fixed
  * Statistics should not fail if uncoupled groups list cannot be composed
  * Defrag planner uses vfs free space to see if a couple can be defragged
  * Minor changes: pepify and obsolete code removed

 -- Andrey Vasilenkov <indigo@yandex-team.ru>  Tue, 30 Jun 2015 13:12:47 +0300

mastermind (2.25.16) precise; urgency=low

  * Do not store old namespaces states if failed to construct a new one

 -- Andrey Vasilenkov <indigo@yandex-team.ru>  Thu, 18 Jun 2015 16:54:36 +0300

mastermind (2.25.15) precise; urgency=low

  * Caching of namespaces states

 -- Andrey Vasilenkov <indigo@yandex-team.ru>  Thu, 18 Jun 2015 15:11:28 +0300

mastermind (2.25.14) precise; urgency=low

  * Job execution fixed
  * Separate register handler wrapper for handlers with native cocaine exceptions support

 -- Andrey Vasilenkov <indigo@yandex-team.ru>  Wed, 17 Jun 2015 13:03:30 +0300

mastermind (2.25.13) precise; urgency=low

  * Reconnectable service should log detailed information on unexpected errors

 -- Andrey Vasilenkov <indigo@yandex-team.ru>  Tue, 16 Jun 2015 14:45:41 +0300

mastermind (2.25.12) precise; urgency=low

  * Binary version dependency

 -- Andrey Vasilenkov <indigo@yandex-team.ru>  Tue, 16 Jun 2015 13:19:15 +0300

mastermind (2.25.11) precise; urgency=low

  * Python-mastermind common dependency
  * Logging added

 -- Andrey Vasilenkov <indigo@yandex-team.ru>  Tue, 16 Jun 2015 13:00:54 +0300

mastermind (2.25.10) precise; urgency=low

  * Common mastermind utils in a separate python package
  * Unnecessary locking of jobs global lock on couple defragmentation planning

 -- Andrey Vasilenkov <indigo@yandex-team.ru>  Mon, 15 Jun 2015 20:11:18 +0300

mastermind (2.25.9) precise; urgency=low

  * Resources accounting fixed

 -- Andrey Vasilenkov <indigo@yandex-team.ru>  Thu, 11 Jun 2015 17:48:09 +0300

mastermind (2.25.8) precise; urgency=low

  * Logging added

 -- Andrey Vasilenkov <indigo@yandex-team.ru>  Thu, 11 Jun 2015 17:21:36 +0300

mastermind (2.25.7) precise; urgency=low

  * Misprint fixed

 -- Andrey Vasilenkov <indigo@yandex-team.ru>  Thu, 11 Jun 2015 16:43:04 +0300

mastermind (2.25.6) precise; urgency=low

  * Misprint fixed

 -- Andrey Vasilenkov <indigo@yandex-team.ru>  Thu, 11 Jun 2015 16:22:53 +0300

mastermind (2.25.5) precise; urgency=low

  * Jobs: fix for resource unfolding

 -- Andrey Vasilenkov <indigo@yandex-team.ru>  Thu, 11 Jun 2015 15:48:11 +0300

mastermind (2.25.4) precise; urgency=low

  * Minor bug fix

 -- Andrey Vasilenkov <indigo@yandex-team.ru>  Thu, 11 Jun 2015 15:32:10 +0300

mastermind (2.25.3) precise; urgency=low

  * Minor bug fix

 -- Andrey Vasilenkov <indigo@yandex-team.ru>  Thu, 11 Jun 2015 13:28:07 +0300

mastermind (2.25.2) precise; urgency=low

  * Job processing tweaks

 -- Andrey Vasilenkov <indigo@yandex-team.ru>  Thu, 11 Jun 2015 12:40:16 +0300

mastermind (2.25.1) precise; urgency=low

  * Cached keys handler should be tolerant to cocaine connection errors
  * Do not take global jobs lock on moving all groups from host
  * Planner tasks should not take jobs lock unless they are actually creating jobs

 -- Andrey Vasilenkov <indigo@yandex-team.ru>  Wed, 10 Jun 2015 17:10:47 +0300

mastermind (2.24.45) precise; urgency=low

  * Config parameter name fixed

 -- Andrey Vasilenkov <indigo@yandex-team.ru>  Wed, 10 Jun 2015 13:52:06 +0300

mastermind (2.24.44) precise; urgency=low

  * Ids file for rsync tasks

 -- Andrey Vasilenkov <indigo@yandex-team.ru>  Tue, 09 Jun 2015 17:55:04 +0300

mastermind (2.24.43) precise; urgency=low

  * Add-units settings for namespace implemented

 -- Andrey Vasilenkov <indigo@yandex-team.ru>  Fri, 05 Jun 2015 17:23:11 +0300

mastermind (2.24.42) precise; urgency=low

  * get_cached_key handler proxied to mastermind2.26-cache (no retries for now)

 -- Andrey Vasilenkov <indigo@yandex-team.ru>  Thu, 04 Jun 2015 19:58:11 +0300

mastermind (2.24.41) precise; urgency=low

  * get_cached_keys handler updated
  * Namespace statistics fixed, is_full flag added
  * Ns settings updating fixed - __service key could have been omited on update

 -- Andrey Vasilenkov <indigo@yandex-team.ru>  Wed, 03 Jun 2015 19:58:59 +0300

mastermind (2.24.40) precise; urgency=low

  * Infrastructure: empty group set for tree nodes that has no groups in child
    nodes

 -- Andrey Vasilenkov <indigo@yandex-team.ru>  Tue, 02 Jun 2015 12:49:29 +0300

mastermind (2.24.39) precise; urgency=low

  * Added mastermind2.26-cache application to cocaine runlist

 -- Andrey Vasilenkov <indigo@yandex-team.ru>  Mon, 01 Jun 2015 16:21:11 +0300

mastermind (2.24.38) precise; urgency=low

  * Top update period is set via periodic timer
  * Lock on cache distribution task

 -- Andrey Vasilenkov <indigo@yandex-team.ru>  Mon, 01 Jun 2015 15:12:04 +0300

mastermind (2.24.37) precise; urgency=low

  * Fix for existing cache key update

 -- Andrey Vasilenkov <indigo@yandex-team.ru>  Fri, 29 May 2015 16:01:53 +0300

mastermind (2.24.36) precise; urgency=low

  * Cache worker: cache groups selection refactored

 -- Andrey Vasilenkov <indigo@yandex-team.ru>  Fri, 29 May 2015 15:16:56 +0300

mastermind (2.24.35) precise; urgency=low

  * Do not account service storage_cache namespace in namespace states

 -- Andrey Vasilenkov <indigo@yandex-team.ru>  Thu, 28 May 2015 14:10:12 +0300

mastermind (2.24.34) precise; urgency=low

  * Cache group defragmentation job creation

 -- Andrey Vasilenkov <indigo@yandex-team.ru>  Tue, 26 May 2015 23:45:25 +0300

mastermind (2.24.33) precise; urgency=low

  * Fix for app start without mongo set up

 -- Andrey Vasilenkov <indigo@yandex-team.ru>  Tue, 26 May 2015 12:15:55 +0300

mastermind (2.24.32) precise; urgency=low

  * Cache clean handler added

 -- Andrey Vasilenkov <indigo@yandex-team.ru>  Mon, 25 May 2015 19:56:32 +0300

mastermind (2.24.31) precise; urgency=low

  * Group type checking should be executed after backend state checking

 -- Andrey Vasilenkov <indigo@yandex-team.ru>  Mon, 25 May 2015 13:17:54 +0300

mastermind (2.24.30) precise; urgency=low

  * Misprint fixed

 -- Andrey Vasilenkov <indigo@yandex-team.ru>  Sun, 24 May 2015 20:33:13 +0300

mastermind (2.24.29) precise; urgency=low

  * Misprints fixed and more logging added

 -- Andrey Vasilenkov <indigo@yandex-team.ru>  Fri, 22 May 2015 23:00:10 +0300

mastermind (2.24.28) precise; urgency=low

  * Some logging added

 -- Andrey Vasilenkov <indigo@yandex-team.ru>  Fri, 22 May 2015 20:43:44 +0300

mastermind (2.24.27) precise; urgency=low

  * Misprint fixed

 -- Andrey Vasilenkov <indigo@yandex-team.ru>  Fri, 22 May 2015 17:57:55 +0300

mastermind (2.24.26) precise; urgency=low

  * Misprint fixed

 -- Andrey Vasilenkov <indigo@yandex-team.ru>  Fri, 22 May 2015 17:29:05 +0300

mastermind (2.24.25) precise; urgency=low

  * Misprints fixed

 -- Andrey Vasilenkov <indigo@yandex-team.ru>  Fri, 22 May 2015 17:13:30 +0300

mastermind (2.24.24) precise; urgency=low

  * Cache cleaner implemented
  * Added static/non-static flag to log record for broken namespaces

 -- Andrey Vasilenkov <indigo@yandex-team.ru>  Fri, 22 May 2015 16:49:00 +0300

mastermind (2.24.23) precise; urgency=low

  * Fix for key updated in mongodb: couple is used as a part of primary key
  * Minor refactoring

 -- Andrey Vasilenkov <indigo@yandex-team.ru>  Thu, 21 May 2015 12:59:49 +0300

mastermind (2.24.22) precise; urgency=low

  * Fixed new keys processing

 -- Andrey Vasilenkov <indigo@yandex-team.ru>  Thu, 21 May 2015 00:00:29 +0300

mastermind (2.24.21) precise; urgency=low

  * Do not remove unpopular keys on distribution stage

 -- Andrey Vasilenkov <indigo@yandex-team.ru>  Wed, 20 May 2015 23:34:15 +0300

mastermind (2.24.20) precise; urgency=low

  * Misprint fixed

 -- Andrey Vasilenkov <indigo@yandex-team.ru>  Wed, 20 May 2015 23:07:51 +0300

mastermind (2.24.19) precise; urgency=low

  * Top stats aggregation fix: cache groups statistics are accounted properly

 -- Andrey Vasilenkov <indigo@yandex-team.ru>  Wed, 20 May 2015 16:10:22 +0300

mastermind (2.24.18) precise; urgency=low

  * Aggregate keys by (key_id, couple) pair

 -- Andrey Vasilenkov <indigo@yandex-team.ru>  Tue, 19 May 2015 16:42:11 +0300

mastermind (2.24.17) precise; urgency=low

  * Do not use cache module in the main worker

 -- Andrey Vasilenkov <indigo@yandex-team.ru>  Mon, 18 May 2015 18:52:56 +0300

mastermind (2.24.16) precise; urgency=low

  * Couple defragmentation should start only when want_defrag > 1
  * Move job tweaks: -114 processing when node backend is being disabled, STALLED status for node backend stop task is considered ok
  * Removed unnecessary locks on task retry and skip
  * Couple defrag: if dnet_client returns -114 on defrag command, consider task successfully completed

 -- Andrey Vasilenkov <indigo@yandex-team.ru>  Mon, 18 May 2015 18:32:07 +0300

mastermind (2.24.15) precise; urgency=low

  * Refactored infrastructure data usage and correspondent cache workflow

 -- Andrey Vasilenkov <indigo@yandex-team.ru>  Sun, 17 May 2015 18:18:41 +0300

mastermind (2.24.14) precise; urgency=low

  * Uncoupled group checker changed

 -- Andrey Vasilenkov <indigo@yandex-team.ru>  Fri, 15 May 2015 17:31:44 +0300

mastermind (2.24.13) precise; urgency=low

  * Good uncoupled groups selector moved to infrastructure

 -- Andrey Vasilenkov <indigo@yandex-team.ru>  Fri, 15 May 2015 16:45:05 +0300

mastermind (2.24.12) precise; urgency=low

  * Cache worker initialization fixed

 -- Andrey Vasilenkov <indigo@yandex-team.ru>  Fri, 15 May 2015 15:35:13 +0300

mastermind (2.24.11) precise; urgency=low

  * Mark group as migrating right away when job is created
  * Job mark group minor workflow updates
  * Service statuses for couples with active jobs

 -- Andrey Vasilenkov <indigo@yandex-team.ru>  Wed, 13 May 2015 18:19:10 +0300

mastermind (2.24.10) precise; urgency=low

  * Fix for increasing cache key copies number

 -- Andrey Vasilenkov <indigo@yandex-team.ru>  Mon, 27 Apr 2015 20:24:00 +0300

mastermind (2.24.9) lucid; urgency=low

  * Fallback to default cocaine logging service if mm_cache_logging service is not set up in cocaine

 -- Andrey Vasilenkov <indigo@yandex-team.ru>  Mon, 27 Apr 2015 19:49:32 +0300

mastermind (2.24.8) lucid; urgency=low

  * Do not use not marked uncoupled groups located at cache groups paths as data uncoupled groups

 -- Andrey Vasilenkov <indigo@yandex-team.ru>  Mon, 27 Apr 2015 16:23:24 +0300

mastermind (2.24.7) lucid; urgency=low

  * Removed obsolete tornado version dependency

 -- Andrey Vasilenkov <indigo@yandex-team.ru>  Wed, 22 Apr 2015 23:01:00 +0300

mastermind (2.24.6) lucid; urgency=low

  * Misprint fixed

 -- Andrey Vasilenkov <indigo@yandex-team.ru>  Wed, 22 Apr 2015 18:50:12 +0300

mastermind (2.24.5) lucid; urgency=low

  * Removed obsolete cache manager usage

 -- Andrey Vasilenkov <indigo@yandex-team.ru>  Wed, 22 Apr 2015 18:45:04 +0300

mastermind (2.24.4) lucid; urgency=low

  * Fix for make_tree script

 -- Andrey Vasilenkov <indigo@yandex-team.ru>  Wed, 22 Apr 2015 18:01:23 +0300

mastermind (2.24.3) lucid; urgency=low

  * Misprint in postinst fixed

 -- Andrey Vasilenkov <indigo@yandex-team.ru>  Wed, 22 Apr 2015 17:47:11 +0300

mastermind (2.24.2) lucid; urgency=low

  * Misprint in postinst fixed

 -- Andrey Vasilenkov <indigo@yandex-team.ru>  Wed, 22 Apr 2015 17:28:27 +0300

mastermind (2.24.1) lucid; urgency=low

  * Distributed cache manager (for gatlinggun)

 -- Andrey Vasilenkov <indigo@yandex-team.ru>  Wed, 22 Apr 2015 17:04:56 +0300

mastermind (2.23.15) lucid; urgency=low

  * Added explicit couple text status to couple status change message
  * Returned back the lost check for groups move planner

 -- Andrey Vasilenkov <indigo@yandex-team.ru>  Thu, 07 May 2015 19:13:51 +0300

mastermind (2.23.14) lucid; urgency=low

  * Misprint fixed

 -- Andrey Vasilenkov <indigo@yandex-team.ru>  Thu, 07 May 2015 17:49:04 +0300

mastermind (2.23.13) lucid; urgency=low

  * Misprint fixed

 -- Andrey Vasilenkov <indigo@yandex-team.ru>  Thu, 07 May 2015 17:12:36 +0300

mastermind (2.23.12) lucid; urgency=low

  * Misprint fixed

 -- Andrey Vasilenkov <indigo@yandex-team.ru>  Thu, 07 May 2015 15:56:33 +0300

mastermind (2.23.11) lucid; urgency=low

  * Uncoupled group should be considered broken if it has more than one backend and DHT check is enabled
  * In-service check for uncoupled group fetching

 -- Andrey Vasilenkov <indigo@yandex-team.ru>  Thu, 07 May 2015 13:07:37 +0300

mastermind (2.23.10) lucid; urgency=low

  * Fix for restore group job creation when history record is unavailable

 -- Andrey Vasilenkov <indigo@yandex-team.ru>  Wed, 06 May 2015 20:14:19 +0300

mastermind (2.23.9) lucid; urgency=low

  * If no backends are found in history, planner restores group according to namespace distribution (same as for move group)

 -- Andrey Vasilenkov <indigo@yandex-team.ru>  Wed, 06 May 2015 19:39:27 +0300

mastermind (2.23.8) lucid; urgency=low

  * Move planner should use default uncoupled groups select function

 -- Andrey Vasilenkov <indigo@yandex-team.ru>  Wed, 29 Apr 2015 15:22:16 +0300

mastermind (2.23.7) lucid; urgency=low

  * Comparing source and destination DCs when planning move jobs

 -- Andrey Vasilenkov <indigo@yandex-team.ru>  Wed, 29 Apr 2015 09:29:29 +0300

mastermind (2.23.6) lucid; urgency=low

  * Misprints fixed

 -- Andrey Vasilenkov <indigo@yandex-team.ru>  Tue, 28 Apr 2015 18:17:11 +0300

mastermind (2.23.5) lucid; urgency=low

  * Busy hosts accounting fixed

 -- Andrey Vasilenkov <indigo@yandex-team.ru>  Tue, 28 Apr 2015 17:49:02 +0300

mastermind (2.23.4) lucid; urgency=low

  * Using groups merging on move jobs planning

 -- Andrey Vasilenkov <indigo@yandex-team.ru>  Tue, 28 Apr 2015 17:35:20 +0300

mastermind (2.23.3) lucid; urgency=low

  * Misprint fixed

 -- Andrey Vasilenkov <indigo@yandex-team.ru>  Mon, 20 Apr 2015 23:41:56 +0300

mastermind (2.23.2) lucid; urgency=low

  * Properly job slots checking in planner for couple defrag jobs

 -- Andrey Vasilenkov <indigo@yandex-team.ru>  Mon, 20 Apr 2015 23:25:43 +0300

mastermind (2.23.1) lucid; urgency=low

  * Config option for autoapproving defrag jobs

 -- Andrey Vasilenkov <indigo@yandex-team.ru>  Fri, 17 Apr 2015 17:39:54 +0300

mastermind (2.21.24) lucid; urgency=low

  * Misprint fixed

 -- Andrey Vasilenkov <indigo@yandex-team.ru>  Tue, 07 Apr 2015 17:05:41 +0300

mastermind (2.21.23) lucid; urgency=low

  * Planner will try to create job if there is less than max_executing_jobs running

 -- Andrey Vasilenkov <indigo@yandex-team.ru>  Mon, 06 Apr 2015 15:32:26 +0300

mastermind (2.21.22) lucid; urgency=low

  * Force update fixed

 -- Andrey Vasilenkov <indigo@yandex-team.ru>  Mon, 06 Apr 2015 14:32:10 +0300

mastermind (2.21.21) lucid; urgency=low

  * Fix for restore group job when executed on old node backend

 -- Andrey Vasilenkov <indigo@yandex-team.ru>  Mon, 30 Mar 2015 19:36:51 +0300

mastermind (2.21.20) lucid; urgency=low

  * Minor fixed

 -- Andrey Vasilenkov <indigo@yandex-team.ru>  Mon, 30 Mar 2015 19:13:53 +0300

mastermind (2.21.19) lucid; urgency=low

  * Success codes for minion are encoded as a sequence

 -- Andrey Vasilenkov <indigo@yandex-team.ru>  Mon, 30 Mar 2015 18:43:09 +0300

mastermind (2.21.18) lucid; urgency=low

  * Update metadb synchronously on executing minion cmd

 -- Andrey Vasilenkov <indigo@yandex-team.ru>  Fri, 27 Mar 2015 21:06:55 +0300

mastermind (2.21.17) lucid; urgency=low

  * Several minor fixes

 -- Andrey Vasilenkov <indigo@yandex-team.ru>  Fri, 27 Mar 2015 20:20:06 +0300

mastermind (2.21.16-1) lucid; urgency=low

  * Configurable autoapprove for recovery jobs

 -- Andrey Vasilenkov <indigo@yandex-team.ru>  Sat, 04 Apr 2015 12:33:17 +0300

mastermind (2.21.16) lucid; urgency=low

  * Do not crash if failed to resolve some infrastructure host
  * Do not crash when any of elliptics hostnames from config cannot be resolved

 -- Andrey Vasilenkov <indigo@yandex-team.ru>  Fri, 27 Mar 2015 18:01:57 +0300

mastermind (2.21.15) lucid; urgency=low

  * Fix for detaching node backend from group: based on group_id, not object of type storage.Group

 -- Andrey Vasilenkov <indigo@yandex-team.ru>  Tue, 24 Mar 2015 19:27:46 +0300

mastermind (2.21.14) lucid; urgency=low

  * Fix for detaching node backend from group: based on group_id, not object of type storage.Group

 -- Andrey Vasilenkov <indigo@yandex-team.ru>  Tue, 24 Mar 2015 19:00:33 +0300

mastermind (2.21.13) lucid; urgency=low

  * Do not fail job when elliptics request request for command status update was unsuccessful

 -- Andrey Vasilenkov <indigo@yandex-team.ru>  Tue, 24 Mar 2015 15:39:18 +0300

mastermind (2.21.12) lucid; urgency=low

  * Fix for busy uncoupled list groups fetching

 -- Andrey Vasilenkov <indigo@yandex-team.ru>  Tue, 24 Mar 2015 13:13:21 +0300

mastermind (2.21.11) lucid; urgency=low

  * Version bump for release-2.20 hotfix

 -- Andrey Vasilenkov <indigo@yandex-team.ru>  Mon, 23 Mar 2015 14:39:59 +0300

mastermind (2.21.10) lucid; urgency=low

  * Do not stop job execution when mark/unmark groups failed

 -- Andrey Vasilenkov <indigo@yandex-team.ru>  Fri, 20 Mar 2015 19:17:47 +0300

mastermind (2.21.9) lucid; urgency=low

  * Jobs processor uses periodic timer
  * Periodic timer implementation for timed queue

 -- Andrey Vasilenkov <indigo@yandex-team.ru>  Fri, 20 Mar 2015 16:52:58 +0300

mastermind (2.21.8) lucid; urgency=low

  * If job fails exception is saved to error messages list of job
  * Jobs index cleaning script
  * Removed jobs data from metadb's secondary indexes
  * Renamed mastermind util 'couple list-namespaces' handle to 'ns list'
  * Configurable minion request timeout

 -- Andrey Vasilenkov <indigo@yandex-team.ru>  Thu, 19 Mar 2015 16:42:05 +0300

mastermind (2.21.7) lucid; urgency=low

  * Resetting attempts counter on task manual retry

 -- Andrey Vasilenkov <indigo@yandex-team.ru>  Tue, 17 Mar 2015 17:11:18 +0300

mastermind (2.21.6) lucid; urgency=low

  * Misprint

 -- Andrey Vasilenkov <indigo@yandex-team.ru>  Tue, 17 Mar 2015 16:54:52 +0300

mastermind (2.21.5) lucid; urgency=low

  * Misprint

 -- Andrey Vasilenkov <indigo@yandex-team.ru>  Tue, 17 Mar 2015 16:45:53 +0300

mastermind (2.21.4) lucid; urgency=low

  * Fix for planner recovery job creation (a batch of applicable couple is empty)

 -- Andrey Vasilenkov <indigo@yandex-team.ru>  Tue, 17 Mar 2015 15:51:18 +0300

mastermind (2.21.3) lucid; urgency=low

  * tornado < 4.1 does not support raise_error option, fallback to async request with error checking

 -- Andrey Vasilenkov <indigo@yandex-team.ru>  Tue, 17 Mar 2015 15:07:02 +0300

mastermind (2.21.2) lucid; urgency=low

  * Fix for jobs rendering

 -- Andrey Vasilenkov <indigo@yandex-team.ru>  Mon, 16 Mar 2015 19:43:50 +0300

mastermind (2.21.1) lucid; urgency=low

  * Minion requests retry on http errors

 -- Andrey Vasilenkov <indigo@yandex-team.ru>  Mon, 16 Mar 2015 19:33:46 +0300

mastermind (2.20.6) lucid; urgency=low

  * Move job: fix for unmarking group that is down at the moment

 -- Andrey Vasilenkov <indigo@yandex-team.ru>  Mon, 23 Mar 2015 13:24:25 +0300

mastermind (2.20.5) lucid; urgency=low

  * Node backend statistics time is extracted from elliptics async result
  * Couple defragmentation by partitions

 -- Andrey Vasilenkov <indigo@yandex-team.ru>  Tue, 17 Mar 2015 20:01:35 +0300

mastermind (2.20.4) lucid; urgency=low

  * Jobs handler: move all groups from host
  * Moved src backend status check to move job start phase instead of creation phase

 -- Andrey Vasilenkov <indigo@yandex-team.ru>  Fri, 13 Mar 2015 20:41:18 +0300

mastermind (2.20.3) lucid; urgency=low

  * Fix for search-by-path using ipv6 ip addrs

 -- Andrey Vasilenkov <indigo@yandex-team.ru>  Wed, 11 Mar 2015 20:11:59 +0300

mastermind (2.20.2) lucid; urgency=low

  * Group history unified

 -- Andrey Vasilenkov <indigo@yandex-team.ru>  Wed, 11 Mar 2015 19:39:12 +0300

mastermind (2.20.1) lucid; urgency=low

  * Restore job: make src backend readonly if possible to prevent blob truncation

 -- Andrey Vasilenkov <indigo@yandex-team.ru>  Wed, 11 Mar 2015 17:06:15 +0300

mastermind (2.19.6) lucid; urgency=low

  * Fix for removing node backend from group

 -- Andrey Vasilenkov <indigo@yandex-team.ru>  Fri, 13 Mar 2015 12:35:54 +0300

mastermind (2.19.5) lucid; urgency=low

  * Manual locker commited

 -- Andrey Vasilenkov <indigo@yandex-team.ru>  Thu, 12 Mar 2015 15:49:31 +0300

mastermind (2.19.4) lucid; urgency=low

  * Fix for node history backend unlink

 -- Andrey Vasilenkov <indigo@yandex-team.ru>  Thu, 12 Mar 2015 14:55:52 +0300

mastermind (2.19.3) lucid; urgency=low

  * Recovery planner accounts locked couples

 -- Andrey Vasilenkov <indigo@yandex-team.ru>  Wed, 11 Mar 2015 15:30:51 +0300

mastermind (2.19.2) lucid; urgency=low

  * Planner does not operate without mongo db setup

 -- Andrey Vasilenkov <indigo@yandex-team.ru>  Thu, 05 Mar 2015 20:14:26 +0300

mastermind (2.19.1) lucid; urgency=low

  * Recover dc queue is replaced by dynamic weighting of couples using last recovery timestamp and keys difference
  * Couples can be indexed by unicode str
  * Workaround for hosts that cannot be resolved
  * Do not compare couple groups' metadata version numbers
  * Added namespace settings custom expiration time feature

 -- Andrey Vasilenkov <indigo@yandex-team.ru>  Thu, 05 Mar 2015 19:15:45 +0300

mastermind (2.18.15) lucid; urgency=low

  * Logging for move group planner improved
  * Refactored job accounting: now it should properly account destination hdds of existing jobs
  * Fix for lock release on error during groups' marking

 -- Andrey Vasilenkov <indigo@yandex-team.ru>  Wed, 11 Mar 2015 14:45:53 +0300

mastermind (2.18.14) lucid; urgency=low

  * Logging requests and test handler for ns_current_state logging

 -- Andrey Vasilenkov <indigo@yandex-team.ru>  Tue, 10 Mar 2015 12:53:16 +0300

mastermind (2.18.13) lucid; urgency=low

  * Effective space statistics fix

 -- Andrey Vasilenkov <indigo@yandex-team.ru>  Wed, 04 Mar 2015 14:49:07 +0300

mastermind (2.18.12) lucid; urgency=low

  * Fix for total effective_free_space count

 -- Andrey Vasilenkov <indigo@yandex-team.ru>  Tue, 03 Mar 2015 20:51:44 +0300

mastermind (2.18.11) lucid; urgency=low

  * Ensure path before checking locked hosts
  * Planner job creation fixed

 -- Andrey Vasilenkov <indigo@yandex-team.ru>  Tue, 03 Mar 2015 20:05:17 +0300

mastermind (2.18.10) lucid; urgency=low

  * Fix for group move handler --force option

 -- Andrey Vasilenkov <indigo@yandex-team.ru>  Mon, 02 Mar 2015 12:40:49 +0300

mastermind (2.18.9) lucid; urgency=low

  * Misprint fixed

 -- Andrey Vasilenkov <indigo@yandex-team.ru>  Fri, 27 Feb 2015 20:43:37 +0300

mastermind (2.18.8) lucid; urgency=low

  * Fix for mongo queries

 -- Andrey Vasilenkov <indigo@yandex-team.ru>  Fri, 27 Feb 2015 20:29:15 +0300

mastermind (2.18.7) lucid; urgency=low

  * Downtimes for both src_host and dst_host during rsync task execution
  * Use hostname in net downtimes
  * Rsync node task is now used for move job instead of common MinionCmdTask

 -- Andrey Vasilenkov <indigo@yandex-team.ru>  Fri, 27 Feb 2015 19:39:16 +0300

mastermind (2.18.6) lucid; urgency=low

  * IPv6 for tornado clients turned on

 -- Andrey Vasilenkov <indigo@yandex-team.ru>  Fri, 27 Feb 2015 16:18:09 +0300

mastermind (2.18.5) lucid; urgency=low

  * Implementation of net monitoring usage during rsync tasks executing

 -- Andrey Vasilenkov <indigo@yandex-team.ru>  Fri, 27 Feb 2015 15:05:11 +0300

mastermind (2.18.4) lucid; urgency=low

  * Fake sync manager get_children_locks implemented

 -- Andrey Vasilenkov <indigo@yandex-team.ru>  Wed, 25 Feb 2015 17:40:38 +0300

mastermind (2.18.3) lucid; urgency=low

  * Minor job processing refactoring fixes

 -- Andrey Vasilenkov <indigo@yandex-team.ru>  Tue, 24 Feb 2015 16:47:07 +0300

mastermind (2.18.2) lucid; urgency=low

  * Effective free space statistics calculation fixed
  * Minor job processor refactoring

 -- Andrey Vasilenkov <indigo@yandex-team.ru>  Fri, 20 Feb 2015 18:23:06 +0300

mastermind (2.18.1) lucid; urgency=low

  * Host lock implemented, prevents active operations on selected host

 -- Andrey Vasilenkov <indigo@yandex-team.ru>  Wed, 18 Feb 2015 17:28:31 +0300

mastermind (2.17.13) lucid; urgency=low

  * Logging

 -- Andrey Vasilenkov <indigo@yandex-team.ru>  Mon, 16 Feb 2015 18:39:50 +0300

mastermind (2.17.12) lucid; urgency=low

  * Fix for check-for-update settings checking

 -- Andrey Vasilenkov <indigo@yandex-team.ru>  Mon, 16 Feb 2015 17:37:23 +0300

mastermind (2.17.11) lucid; urgency=low

  * Logging

 -- Andrey Vasilenkov <indigo@yandex-team.ru>  Mon, 16 Feb 2015 17:23:52 +0300

mastermind (2.17.10) lucid; urgency=low

  * Mongo db is made optional (job processor and planner are disabled)

 -- Andrey Vasilenkov <indigo@yandex-team.ru>  Fri, 13 Feb 2015 18:59:33 +0300

mastermind (2.17.9) lucid; urgency=low

  * Return error code 1 if failed to create couple
  * Mongo db is made optional (job processor and planner are disabled)

 -- Andrey Vasilenkov <indigo@yandex-team.ru>  Fri, 13 Feb 2015 16:00:56 +0300

mastermind (2.17.8) lucid; urgency=low

  * Update groups status befire applying jobs

 -- Andrey Vasilenkov <indigo@yandex-team.ru>  Thu, 12 Feb 2015 18:23:58 +0300

mastermind (2.17.7) lucid; urgency=low

  * Fix for determing group space requirements on restore

 -- Andrey Vasilenkov <indigo@yandex-team.ru>  Tue, 10 Feb 2015 22:02:10 +0300

mastermind (2.17.6) lucid; urgency=low

  * Fix for determing group space requirements on restore

 -- Andrey Vasilenkov <indigo@yandex-team.ru>  Tue, 10 Feb 2015 21:50:42 +0300

mastermind (2.17.5) lucid; urgency=low

  * Fix for determing group space requirements on restore

 -- Andrey Vasilenkov <indigo@yandex-team.ru>  Tue, 10 Feb 2015 21:37:28 +0300

mastermind (2.17.4) lucid; urgency=low

  * Fix for restore candidates selection

 -- Andrey Vasilenkov <indigo@yandex-team.ru>  Tue, 10 Feb 2015 21:22:19 +0300

mastermind (2.17.3) lucid; urgency=low

  * Fix for couple status update on unlinking node backend from group

 -- Andrey Vasilenkov <indigo@yandex-team.ru>  Tue, 10 Feb 2015 18:46:56 +0300

mastermind (2.17.2) lucid; urgency=low

  * Fix for zookeeper lock release
  * Fix for updating couple status when all the groups did not respond during checking

 -- Andrey Vasilenkov <indigo@yandex-team.ru>  Mon, 09 Feb 2015 12:46:04 +0300

mastermind (2.17.1) lucid; urgency=low

  * Check-for-update option for namespace setup
  * Storage total keys diff handler
  * Reconnect timeout for mastermind-util is decreased to 3 sec
  * cocaine-runtime dependency added

 -- Andrey Vasilenkov <indigo@yandex-team.ru>  Fri, 06 Feb 2015 18:00:27 +0300

mastermind (2.16.10) lucid; urgency=low

  * Fix for rsync group node backend checking

 -- Andrey Vasilenkov <indigo@yandex-team.ru>  Fri, 06 Feb 2015 17:41:47 +0300

mastermind (2.16.9) lucid; urgency=low

  * Removed constraints on node backend status during restore group job

 -- Andrey Vasilenkov <indigo@yandex-team.ru>  Thu, 05 Feb 2015 20:17:43 +0300

mastermind (2.16.8) lucid; urgency=low

  * Restore group job can now accept source group as a parameter

 -- Andrey Vasilenkov <indigo@yandex-team.ru>  Thu, 05 Feb 2015 19:10:06 +0300

mastermind (2.16.7) lucid; urgency=low

  * Removed obsolete checking if tasks where successfully fetched from minions

 -- Andrey Vasilenkov <indigo@yandex-team.ru>  Thu, 05 Feb 2015 15:07:56 +0300

mastermind (2.16.6) lucid; urgency=low

  * Fix for job accounting of groups with broken namespace settings

 -- Andrey Vasilenkov <indigo@yandex-team.ru>  Thu, 05 Feb 2015 12:35:26 +0300

mastermind (2.16.5) lucid; urgency=low

  * Couples taking part in new and executing jobs are taken in account when creating new move job
  * Group move --lucky option to automatically select uncoupled group to move source group to

 -- Andrey Vasilenkov <indigo@yandex-team.ru>  Wed, 04 Feb 2015 16:09:30 +0300

mastermind (2.16.4) lucid; urgency=low

  * Detecting stat file error from monitor stats

 -- Andrey Vasilenkov <indigo@yandex-team.ru>  Mon, 02 Feb 2015 12:41:27 +0300

mastermind (2.16.3) lucid; urgency=low

  * Group move has 'force' parameter, which will try to cancel unimportant jobs

 -- Andrey Vasilenkov <indigo@yandex-team.ru>  Thu, 29 Jan 2015 18:13:03 +0300

mastermind (2.16.2) lucid; urgency=low

  * More informative error message when trying to restore uncoupled group
  * Script for moving jobs from elliptics to mongodb
  * Removed obsolete syslog-ng restart command from postinst
  * Fix for logging elliptics request nano-seconds

 -- Andrey Vasilenkov <indigo@yandex-team.ru>  Tue, 27 Jan 2015 19:33:03 +0300

mastermind (2.16.1) lucid; urgency=low

  * Optional unimportant jobs cancellation on creating restore job

 -- Andrey Vasilenkov <indigo@yandex-team.ru>  Mon, 26 Jan 2015 18:48:18 +0300

mastermind (2.15.34) lucid; urgency=low

  * Read preferences for mongo forced to PRIMARY_PREFFERED

 -- Andrey Vasilenkov <indigo@yandex-team.ru>  Mon, 26 Jan 2015 14:38:02 +0300

mastermind (2.15.33) lucid; urgency=low

  * Read preferences for mongo forced to PRIMARY_PREFFERED

 -- Andrey Vasilenkov <indigo@yandex-team.ru>  Mon, 26 Jan 2015 14:16:57 +0300

mastermind (2.15.32) lucid; urgency=low

  * Misprint fixed

 -- Andrey Vasilenkov <indigo@yandex-team.ru>  Fri, 23 Jan 2015 16:49:10 +0300

mastermind (2.15.31) lucid; urgency=low

  * Fix for marking jobs fetched from db as non-dirty

 -- Andrey Vasilenkov <indigo@yandex-team.ru>  Fri, 23 Jan 2015 13:34:35 +0300

mastermind (2.15.30) lucid; urgency=low

  * Fixed bug with jobs creation

 -- Andrey Vasilenkov <indigo@yandex-team.ru>  Fri, 23 Jan 2015 13:11:49 +0300

mastermind (2.15.29) lucid; urgency=low

  * Misprint fixed

 -- Andrey Vasilenkov <indigo@yandex-team.ru>  Thu, 22 Jan 2015 22:23:46 +0300

mastermind (2.15.28) lucid; urgency=low

  * Forced jobs ts convertion to int

 -- Andrey Vasilenkov <indigo@yandex-team.ru>  Thu, 22 Jan 2015 21:33:56 +0300

mastermind (2.15.27) lucid; urgency=low

  * Dependencies updated

 -- Andrey Vasilenkov <indigo@yandex-team.ru>  Thu, 22 Jan 2015 19:56:03 +0300

mastermind (2.15.26) lucid; urgency=low

  * Misprint fixed

 -- Andrey Vasilenkov <indigo@yandex-team.ru>  Thu, 22 Jan 2015 19:39:47 +0300

mastermind (2.15.25) lucid; urgency=low

  * Mongo working draft for testing

 -- Andrey Vasilenkov <indigo@yandex-team.ru>  Thu, 22 Jan 2015 17:09:56 +0300

mastermind (2.15.24) lucid; urgency=low

  * Fix for minions command execution

 -- Andrey Vasilenkov <indigo@yandex-team.ru>  Wed, 21 Jan 2015 16:53:22 +0300

mastermind (2.15.23) lucid; urgency=low

  * Misprint fixed

 -- Andrey Vasilenkov <indigo@yandex-team.ru>  Wed, 21 Jan 2015 13:37:07 +0300

mastermind (2.15.22) lucid; urgency=low

  * Fix for minion cmd command execution

 -- Andrey Vasilenkov <indigo@yandex-team.ru>  Wed, 21 Jan 2015 13:10:30 +0300

mastermind (2.15.21) lucid; urgency=low

  * General concurrent handler implemented, wraps all API handlers
  * Misprint fixes

 -- Andrey Vasilenkov <indigo@yandex-team.ru>  Mon, 19 Jan 2015 15:01:06 +0300

mastermind (2.15.20) lucid; urgency=low

  * Changed dependencies (cocaine-tools << 0.12, cocaine-framework-python << 0.12)

 -- Andrey Vasilenkov <indigo@yandex-team.ru>  Fri, 16 Jan 2015 14:17:35 +0300

mastermind (2.15.19) lucid; urgency=low

  * Changed dependencies (python-tornado << 4)

 -- Andrey Vasilenkov <indigo@yandex-team.ru>  Fri, 16 Jan 2015 14:04:29 +0300

mastermind (2.15.18) lucid; urgency=low

  * Fix for manual handlers for defrag and recover-dc jobs creation
  * Fix for cocaine worker timeouts on job creation
  * Refactored minion states update process

 -- Andrey Vasilenkov <indigo@yandex-team.ru>  Wed, 14 Jan 2015 16:44:18 +0300

mastermind (2.15.17) lucid; urgency=low

  * Increased cocaine worker pool-limit to 7

 -- Andrey Vasilenkov <indigo@yandex-team.ru>  Tue, 13 Jan 2015 20:43:40 +0300

mastermind (2.15.16) lucid; urgency=low

  * Increased worker heartbeat timeout to 240s

 -- Andrey Vasilenkov <indigo@yandex-team.ru>  Tue, 13 Jan 2015 18:27:19 +0300

mastermind (2.15.15) lucid; urgency=low

  * Temporary decreased jobs prefetch time span

 -- Andrey Vasilenkov <indigo@yandex-team.ru>  Tue, 13 Jan 2015 14:55:54 +0300

mastermind (2.15.14) lucid; urgency=low

  * Minor logging cleaning

 -- Andrey Vasilenkov <indigo@yandex-team.ru>  Tue, 13 Jan 2015 12:53:16 +0300

mastermind (2.15.13) lucid; urgency=low

  * Decreased cocaine pool-limit to 3

 -- Andrey Vasilenkov <indigo@yandex-team.ru>  Mon, 12 Jan 2015 20:34:19 +0300

mastermind (2.15.12) lucid; urgency=low

  * Job processing can be started as soon as minions states has been fetched from all hosts with executing minion tasks according to job processor data
  * Fix for invalid checking of minions history records

 -- Andrey Vasilenkov <indigo@yandex-team.ru>  Mon, 12 Jan 2015 20:07:54 +0300

mastermind (2.15.11) lucid; urgency=low

  * Start task threads after cocaine worker has been initialized

 -- Andrey Vasilenkov <indigo@yandex-team.ru>  Fri, 09 Jan 2015 19:18:53 +0300

mastermind (2.15.10) lucid; urgency=low

  * Infrastructure procedures logging improved

 -- Andrey Vasilenkov <indigo@yandex-team.ru>  Fri, 09 Jan 2015 18:26:10 +0300

mastermind (2.15.9) lucid; urgency=low

  * Startup timeout temporarily increased
  * Excessive logging removed

 -- Andrey Vasilenkov <indigo@yandex-team.ru>  Fri, 02 Jan 2015 02:44:08 +0300

mastermind (2.15.8) lucid; urgency=low

  * Added handler execution time to logs

 -- Andrey Vasilenkov <indigo@yandex-team.ru>  Wed, 24 Dec 2014 15:48:54 +0300

mastermind (2.15.7) lucid; urgency=low

  * Fix for recovery jobs queue fill

 -- Andrey Vasilenkov <indigo@yandex-team.ru>  Tue, 23 Dec 2014 16:05:36 +0300

mastermind (2.15.6) lucid; urgency=low

  * Fix for indexes batch reader

 -- Andrey Vasilenkov <indigo@yandex-team.ru>  Tue, 23 Dec 2014 14:28:14 +0300

mastermind (2.15.5) lucid; urgency=low

  * Misprint fixed

 -- Andrey Vasilenkov <indigo@yandex-team.ru>  Mon, 22 Dec 2014 18:49:02 +0300

mastermind (2.15.4) lucid; urgency=low

  * Misprint fixed

 -- Andrey Vasilenkov <indigo@yandex-team.ru>  Mon, 22 Dec 2014 18:47:00 +0300

mastermind (2.15.3) lucid; urgency=low

  * Fix for recovery jobs refactoring

 -- Andrey Vasilenkov <indigo@yandex-team.ru>  Mon, 22 Dec 2014 18:39:23 +0300

mastermind (2.15.2) lucid; urgency=low

  * Recover dc planner refactored a little bit
  * Do not take jobs global lock on job cancelling

 -- Andrey Vasilenkov <indigo@yandex-team.ru>  Mon, 22 Dec 2014 17:47:55 +0300

mastermind (2.15.1) lucid; urgency=low

  * Added optional flag for considering namespace broken when its' groups has unequal total space

 -- Andrey Vasilenkov <indigo@yandex-team.ru>  Fri, 19 Dec 2014 14:31:33 +0300

mastermind (2.14.17) lucid; urgency=low

  * Logging for tagged records

 -- Andrey Vasilenkov <indigo@yandex-team.ru>  Thu, 18 Dec 2014 19:47:14 +0300

mastermind (2.14.16) lucid; urgency=low

  * Job handler for getting jobs by job ids

 -- Andrey Vasilenkov <indigo@yandex-team.ru>  Thu, 18 Dec 2014 15:22:30 +0300

mastermind (2.14.15) lucid; urgency=low

  * Use max executing recover dc jobs limit in planner

 -- Andrey Vasilenkov <indigo@yandex-team.ru>  Mon, 15 Dec 2014 19:57:10 +0300

mastermind (2.14.14) lucid; urgency=low

  * Recover dc: limited job creation

 -- Andrey Vasilenkov <indigo@yandex-team.ru>  Mon, 15 Dec 2014 19:44:06 +0300

mastermind (2.14.13) lucid; urgency=low

  * No approving for recovery jobs

 -- Andrey Vasilenkov <indigo@yandex-team.ru>  Mon, 15 Dec 2014 19:22:40 +0300

mastermind (2.14.12) lucid; urgency=low

  * Do not take global jobs lock on jobs' approving

 -- Andrey Vasilenkov <indigo@yandex-team.ru>  Mon, 15 Dec 2014 18:45:43 +0300

mastermind (2.14.11) lucid; urgency=low

  * Minor misprint

 -- Andrey Vasilenkov <indigo@yandex-team.ru>  Sat, 13 Dec 2014 20:20:52 +0300

mastermind (2.14.10) lucid; urgency=low

  * Minor misprint

 -- Andrey Vasilenkov <indigo@yandex-team.ru>  Fri, 12 Dec 2014 19:22:17 +0300

mastermind (2.14.9) lucid; urgency=low

  * Checking move jobs for dc sharing prevention before starting

 -- Andrey Vasilenkov <indigo@yandex-team.ru>  Fri, 12 Dec 2014 19:09:16 +0300

mastermind (2.14.8) lucid; urgency=low

  * Misprint fixed

 -- Andrey Vasilenkov <indigo@yandex-team.ru>  Thu, 11 Dec 2014 18:42:25 +0300

mastermind (2.14.7) lucid; urgency=low

  * Misprint fixed

 -- Andrey Vasilenkov <indigo@yandex-team.ru>  Thu, 11 Dec 2014 18:33:41 +0300

mastermind (2.14.6) lucid; urgency=low

  * Cluster lock and couple data updating before deleting namespace

 -- Andrey Vasilenkov <indigo@yandex-team.ru>  Thu, 11 Dec 2014 18:29:02 +0300

mastermind (2.14.5) lucid; urgency=low

  * Namespace settings service flags and options implemented

 -- Andrey Vasilenkov <indigo@yandex-team.ru>  Thu, 11 Dec 2014 17:36:02 +0300

mastermind (2.14.4) lucid; urgency=low

  * Read-only backends support and new move job workflow with making source group read-only instead of disabling

 -- Andrey Vasilenkov <indigo@yandex-team.ru>  Thu, 11 Dec 2014 15:08:43 +0300

mastermind (2.14.3) lucid; urgency=low

  * Checking busy uncoupled groups before selecting uncouple group for group restoring

 -- Andrey Vasilenkov <indigo@yandex-team.ru>  Mon, 08 Dec 2014 19:46:01 +0300

mastermind (2.14.2) lucid; urgency=low

  * Optional parameter for search-by-path for search only within the last history record

 -- Andrey Vasilenkov <indigo@yandex-team.ru>  Mon, 08 Dec 2014 18:03:20 +0300

mastermind (2.14.1) lucid; urgency=low

  * Support for search-by-path * syntax

 -- Andrey Vasilenkov <indigo@yandex-team.ru>  Mon, 08 Dec 2014 16:56:51 +0300

mastermind (2.13.5) lucid; urgency=low

  * Recover job: do not perform defrag tasks before actual recovery starts
  * Added -M and -L options to recover dc task

 -- Andrey Vasilenkov <indigo@yandex-team.ru>  Wed, 10 Dec 2014 14:56:25 +0300

mastermind (2.13.4) lucid; urgency=low

  * Fix for statistics updating

 -- Andrey Vasilenkov <indigo@yandex-team.ru>  Tue, 09 Dec 2014 17:06:09 +0300

mastermind (2.13.3) lucid; urgency=low

  * Restore group job can now select appropriate uncouple group and merge several into one if necessary

 -- Andrey Vasilenkov <indigo@yandex-team.ru>  Fri, 05 Dec 2014 16:55:10 +0300

mastermind (2.13.2) lucid; urgency=low

  * Updating namespace settings when building couples
  * Convert couple meta script updated

 -- Andrey Vasilenkov <indigo@yandex-team.ru>  Tue, 02 Dec 2014 16:14:20 +0300

mastermind (2.13.1) lucid; urgency=low

  * Moved 'frozen' setting from couple meta key to group meta key

 -- Andrey Vasilenkov <indigo@yandex-team.ru>  Mon, 01 Dec 2014 19:49:32 +0300

mastermind (2.12.2) lucid; urgency=low

  * Fix for couple build handler timeout

 -- Andrey Vasilenkov <indigo@yandex-team.ru>  Fri, 28 Nov 2014 19:11:13 +0300

mastermind (2.12.1) lucid; urgency=low

  * Group restore job implemented
  * Cmd restore deprecated
  * Optimized statistics updating

 -- Andrey Vasilenkov <indigo@yandex-team.ru>  Fri, 28 Nov 2014 16:11:45 +0300

mastermind (2.11.4) lucid; urgency=low

  * Temporary increased mastermind startup time to 120 sec

 -- Andrey Vasilenkov <indigo@yandex-team.ru>  Thu, 27 Nov 2014 16:25:53 +0300

mastermind (2.11.3) lucid; urgency=low

  * Fix for couple build mastermind utils

 -- Andrey Vasilenkov <indigo@yandex-team.ru>  Fri, 21 Nov 2014 19:09:02 +0300

mastermind (2.11.2) lucid; urgency=low

  * Fix for default locking sync manager

 -- Andrey Vasilenkov <indigo@yandex-team.ru>  Fri, 21 Nov 2014 18:47:46 +0300

mastermind (2.11.1) lucid; urgency=low

  * New couple builder

 -- Andrey Vasilenkov <indigo@yandex-team.ru>  Fri, 21 Nov 2014 16:55:14 +0300

mastermind (2.10.2) lucid; urgency=low

  * Do not use integer size for weights dictionary for json-compatibility

 -- Andrey Vasilenkov <indigo@yandex-team.ru>  Thu, 13 Nov 2014 19:08:42 +0300

mastermind (2.10.1) lucid; urgency=low

  * Ns setup: removed signature port option
  * Additional verbose couple status
  * Config option for forbidding namespaces without settings - couples of such namespaces will be considered BROKEN
  * get_namespaces_states handle that combines all namespace state as one dict
  * Ns setup: removed storage-location option
  * Fix for uniform auth-keys format

 -- Andrey Vasilenkov <indigo@yandex-team.ru>  Mon, 10 Nov 2014 19:08:16 +0300

mastermind (2.9.92) lucid; urgency=low

  * Temporary removed additional node stale checking in balancer itself

 -- Andrey Vasilenkov <indigo@yandex-team.ru>  Thu, 13 Nov 2014 00:28:04 +0300

mastermind (2.9.91) lucid; urgency=low

  * Statistics stale status is checked only when statistics is updated
  * get_namespaces_states handle that combines all namespace state as one dict
  * Ns setup: removed storage-location option
  * Fix for uniform auth-keys format
  * Ns setup: storage-location is a boolean flag now

 -- Andrey Vasilenkov <indigo@yandex-team.ru>  Wed, 12 Nov 2014 20:04:23 +0300

mastermind (2.9.90) lucid; urgency=low

  * Job status handle

 -- Andrey Vasilenkov <indigo@yandex-team.ru>  Fri, 07 Nov 2014 18:36:41 +0300

mastermind (2.9.89) lucid; urgency=low

  * Distinct BROKEN status for couples and groups that have forbidden configuration
  * Config flags for forbidding dht and dc sharing among groups
  * Dependencies updated

 -- Andrey Vasilenkov <indigo@yandex-team.ru>  Thu, 06 Nov 2014 18:04:45 +0300

mastermind (2.9.88) lucid; urgency=low

  * Cmd restore: reconfiguring elliptics before starting node backend

 -- Andrey Vasilenkov <indigo@yandex-team.ru>  Wed, 05 Nov 2014 17:05:35 +0300

mastermind (2.9.87) lucid; urgency=low

  * Cluster global lock and update before changing its state (couple build and couple break)

 -- Andrey Vasilenkov <indigo@yandex-team.ru>  Tue, 04 Nov 2014 20:15:41 +0300

mastermind (2.9.86) lucid; urgency=low

  * Namespace settings using tagged indexes

 -- Andrey Vasilenkov <indigo@yandex-team.ru>  Sat, 01 Nov 2014 15:28:56 +0300

mastermind (2.9.85) lucid; urgency=low

  * Fixed broken couples status update in case of coupled groups having different namespaces
  * Configurable node backend stat stale timeout

 -- Andrey Vasilenkov <indigo@yandex-team.ru>  Fri, 31 Oct 2014 16:15:48 +0300

mastermind (2.9.84) lucid; urgency=low

  * Fix for free effective space info handle

 -- Andrey Vasilenkov <indigo@yandex-team.ru>  Wed, 29 Oct 2014 19:28:39 +0300

mastermind (2.9.83) lucid; urgency=low

  * Fix for namespace-aware handlers that can fail because of the broken couples
  * Cocaine framework dependencies

 -- Andrey Vasilenkov <indigo@yandex-team.ru>  Wed, 29 Oct 2014 18:51:52 +0300

mastermind (2.9.82) lucid; urgency=low

  * Mastermind util reconnects automatically on DisconnectionError of cocaine Service
  * Minions status fetching configurable timeout
  * Workaround for minions state update
  * Indexes uses batched read latest requests insted of a bulk read

 -- Andrey Vasilenkov <indigo@yandex-team.ru>  Wed, 29 Oct 2014 17:41:05 +0300

mastermind (2.9.81) lucid; urgency=low

  * Reserved space option for namespaces

 -- Andrey Vasilenkov <indigo@yandex-team.ru>  Tue, 28 Oct 2014 17:28:45 +0300

mastermind (2.9.80) lucid; urgency=low

  * Added alive and removed records counters

 -- Andrey Vasilenkov <indigo@yandex-team.ru>  Mon, 27 Oct 2014 18:03:18 +0300

mastermind (2.9.79) lucid; urgency=low

  * Rearranged locks acquiring

 -- Andrey Vasilenkov <indigo@yandex-team.ru>  Fri, 24 Oct 2014 16:33:44 +0400

mastermind (2.9.78) lucid; urgency=low

  * Do not share locks among different threads, this can cause unwanted sideeffects
  * Recover dc task: decreased number of threads by one to leave one group in couple available for data reads and writes

 -- Andrey Vasilenkov <indigo@yandex-team.ru>  Fri, 24 Oct 2014 15:44:26 +0400

mastermind (2.9.77) lucid; urgency=low

  * One more zero-weight couple fix

 -- Andrey Vasilenkov <indigo@yandex-team.ru>  Wed, 22 Oct 2014 15:10:53 +0400

mastermind (2.9.76) lucid; urgency=low

  * Ultimate fix for zero-weight couples

 -- Andrey Vasilenkov <indigo@yandex-team.ru>  Wed, 22 Oct 2014 14:07:49 +0400

mastermind (2.9.75) lucid; urgency=low

  * Fix for minions ready state

 -- Andrey Vasilenkov <indigo@yandex-team.ru>  Tue, 21 Oct 2014 19:02:16 +0400

mastermind (2.9.74) lucid; urgency=low

  * Misprints

 -- Andrey Vasilenkov <indigo@yandex-team.ru>  Tue, 21 Oct 2014 18:16:11 +0400

mastermind (2.9.73) lucid; urgency=low

  * Fix for blob max size stats

 -- Andrey Vasilenkov <indigo@yandex-team.ru>  Tue, 21 Oct 2014 16:12:16 +0400

mastermind (2.9.72) lucid; urgency=low

  * Do not create defrag jobs if not enough free space on any node backend
  * Max blob size as node backend statistics parameter
  * Couple defrag check timeout increased to 2 days
  * Using dstat error from elliptics monitor stat

 -- Andrey Vasilenkov <indigo@yandex-team.ru>  Tue, 21 Oct 2014 14:56:02 +0400

mastermind (2.9.71) lucid; urgency=low

  * Redirect namespace options
  * Json output for group search-by-path handle

 -- Andrey Vasilenkov <indigo@yandex-team.ru>  Mon, 20 Oct 2014 18:08:18 +0400

mastermind (2.9.70) lucid; urgency=low

  * Minions gzip turned on

 -- Andrey Vasilenkov <indigo@yandex-team.ru>  Mon, 20 Oct 2014 16:16:41 +0400

mastermind (2.9.69) lucid; urgency=low

  * Couple defrag planner uses records removed size to select couples to defrag

 -- Andrey Vasilenkov <indigo@yandex-team.ru>  Fri, 17 Oct 2014 18:51:02 +0400

mastermind (2.9.68) lucid; urgency=low

  * Couple defragmentation planner

 -- Andrey Vasilenkov <indigo@yandex-team.ru>  Fri, 17 Oct 2014 15:17:52 +0400

mastermind (2.9.67) lucid; urgency=low

   * Couple defragmentation job

 -- Andrey Vasilenkov <indigo@yandex-team.ru>  Thu, 16 Oct 2014 16:24:57 +0400

mastermind (2.9.66) lucid; urgency=low

  * Misprints

 -- Andrey Vasilenkov <indigo@yandex-team.ru>  Wed, 15 Oct 2014 19:37:55 +0400

mastermind (2.9.65) lucid; urgency=low

  * Jobs locks are performed on job creation
  * Fix for tree map generation for flowmastermind

 -- Andrey Vasilenkov <indigo@yandex-team.ru>  Wed, 15 Oct 2014 16:35:09 +0400

mastermind (2.9.64) lucid; urgency=low

  * Move jobs: check src couple status before stopping node backend
  * Fix for move jobs tasks order
  * Check for last error to prevent lock acquire errors duplication
  * Defrag tasks for recover dc jobs added

 -- Andrey Vasilenkov <indigo@yandex-team.ru>  Tue, 14 Oct 2014 16:22:36 +0400

mastermind (2.9.63) lucid; urgency=low

  * Added features to namespace settings with two options: multipart-content-length-threshold and select-couple-to-upload
  * Fix for zookeeper lock release when failed to process job

 -- Andrey Vasilenkov <indigo@yandex-team.ru>  Mon, 13 Oct 2014 18:37:41 +0400

mastermind (2.9.62) lucid; urgency=low

  * Fix for couple repair

 -- Andrey Vasilenkov <indigo@yandex-team.ru>  Sun, 12 Oct 2014 23:06:15 +0400

mastermind (2.9.61) lucid; urgency=low

  * Minions status fetch fixed

 -- Andrey Vasilenkov <indigo@yandex-team.ru>  Sun, 12 Oct 2014 14:48:02 +0400

mastermind (2.9.60) lucid; urgency=low

  * Removed minions ready percentage, 100% minion response is required

 -- Andrey Vasilenkov <indigo@yandex-team.ru>  Fri, 10 Oct 2014 13:33:18 +0400

mastermind (2.9.59) lucid; urgency=low

  * Profile name fix in mastermind deployment script
  * Fix for max group number inconsistency

 -- Andrey Vasilenkov <indigo@yandex-team.ru>  Thu, 09 Oct 2014 17:46:00 +0400

mastermind (2.9.58) lucid; urgency=low

  * Detaching node backend from uncoupled group on move job completion

 -- Andrey Vasilenkov <indigo@yandex-team.ru>  Thu, 09 Oct 2014 16:30:33 +0400

mastermind (2.9.57) lucid; urgency=low

  * Separate max executing jobs counters per job type
  * Json output fix for mastermind util

 -- Andrey Vasilenkov <indigo@yandex-team.ru>  Thu, 09 Oct 2014 15:06:32 +0400

mastermind (2.9.56) lucid; urgency=low

  * Fix for flowmastermind statistics

 -- Andrey Vasilenkov <indigo@yandex-team.ru>  Wed, 08 Oct 2014 21:01:03 +0400

mastermind (2.9.55) lucid; urgency=low

  * Fix for flowmastermind statistics

 -- Andrey Vasilenkov <indigo@yandex-team.ru>  Wed, 08 Oct 2014 20:44:54 +0400

mastermind (2.9.54) lucid; urgency=low

  * Additional checking for busy hosts

 -- Andrey Vasilenkov <indigo@yandex-team.ru>  Wed, 08 Oct 2014 19:18:04 +0400

mastermind (2.9.53) lucid; urgency=low

  * Misprint fixed

 -- Andrey Vasilenkov <indigo@yandex-team.ru>  Wed, 08 Oct 2014 18:39:51 +0400

mastermind (2.9.52) lucid; urgency=low

  * Misprint fixed

 -- Andrey Vasilenkov <indigo@yandex-team.ru>  Wed, 08 Oct 2014 18:29:59 +0400

mastermind (2.9.51) lucid; urgency=low

  * Fix for job move planning

 -- Andrey Vasilenkov <indigo@yandex-team.ru>  Wed, 08 Oct 2014 18:08:14 +0400

mastermind (2.9.50) lucid; urgency=low

  * Jobs tagging optimized

 -- Andrey Vasilenkov <indigo@yandex-team.ru>  Wed, 08 Oct 2014 17:47:41 +0400

mastermind (2.9.49) lucid; urgency=low

  * Usage of tag secondary indexes

 -- Andrey Vasilenkov <indigo@yandex-team.ru>  Tue, 07 Oct 2014 20:01:43 +0400

mastermind (2.9.48) lucid; urgency=low

  * Fix for zk lock acquirings

 -- Andrey Vasilenkov <indigo@yandex-team.ru>  Mon, 06 Oct 2014 18:54:14 +0400

mastermind (2.9.47) lucid; urgency=low

  * Fix for zk lock acquirings

 -- Andrey Vasilenkov <indigo@yandex-team.ru>  Mon, 06 Oct 2014 18:43:01 +0400

mastermind (2.9.46) lucid; urgency=low

  * Fix for zk lock acquirings

 -- Andrey Vasilenkov <indigo@yandex-team.ru>  Mon, 06 Oct 2014 18:32:22 +0400

mastermind (2.9.45) lucid; urgency=low

  * Fix for zk lock acquirings

 -- Andrey Vasilenkov <indigo@yandex-team.ru>  Mon, 06 Oct 2014 17:58:13 +0400

mastermind (2.9.44) lucid; urgency=low

  * Fix for zk lock acquirings

 -- Andrey Vasilenkov <indigo@yandex-team.ru>  Mon, 06 Oct 2014 17:44:54 +0400

mastermind (2.9.43) lucid; urgency=low

  * Minor bugs fixed

 -- Andrey Vasilenkov <indigo@yandex-team.ru>  Thu, 02 Oct 2014 08:59:09 +0400

mastermind (2.9.42) lucid; urgency=low

  * Remove path and migrate dst dir for move jobs

 -- Andrey Vasilenkov <indigo@yandex-team.ru>  Wed, 01 Oct 2014 19:04:04 +0400

mastermind (2.9.41) lucid; urgency=low

  * Fix for namespace statistics fetching

 -- Andrey Vasilenkov <indigo@yandex-team.ru>  Wed, 01 Oct 2014 17:29:12 +0400

mastermind (2.9.40) lucid; urgency=low

  * Wait timeout for dnet_client minion commands

 -- Andrey Vasilenkov <indigo@yandex-team.ru>  Tue, 30 Sep 2014 19:57:17 +0400

mastermind (2.9.39) lucid; urgency=low

  * Use timeout for zookeeper locks

 -- Andrey Vasilenkov <indigo@yandex-team.ru>  Tue, 30 Sep 2014 14:26:28 +0400

mastermind (2.9.38) lucid; urgency=low

  * Move jobs planner: take lost space instead of moved data size into consideration

 -- Andrey Vasilenkov <indigo@yandex-team.ru>  Mon, 29 Sep 2014 15:14:44 +0400

mastermind (2.9.37) lucid; urgency=low

  * Create maximum one move job per host
  * Do not process jobs till minions status is fetched

 -- Andrey Vasilenkov <indigo@yandex-team.ru>  Fri, 26 Sep 2014 13:04:21 +0400

mastermind (2.9.36) lucid; urgency=low

  * Minor fixes

 -- Andrey Vasilenkov <indigo@yandex-team.ru>  Thu, 25 Sep 2014 14:46:47 +0400

mastermind (2.9.35) lucid; urgency=low

  * Fix for selecting src and dst datacenters for move jobs

 -- Andrey Vasilenkov <indigo@yandex-team.ru>  Thu, 25 Sep 2014 14:06:45 +0400

mastermind (2.9.34) lucid; urgency=low

  * More logging

 -- Andrey Vasilenkov <indigo@yandex-team.ru>  Thu, 25 Sep 2014 12:49:21 +0400

mastermind (2.9.33) lucid; urgency=low

  * temporary proxy fix to prevent bad response caching

 -- Andrey Vasilenkov <indigo@yandex-team.ru>  Wed, 24 Sep 2014 18:54:46 +0400

mastermind (2.9.32) lucid; urgency=low

  * New algorithm for move jobs generation
  * Minor bug fixes

 -- Andrey Vasilenkov <indigo@yandex-team.ru>  Wed, 24 Sep 2014 17:51:09 +0400

mastermind (2.9.31) lucid; urgency=low

  * create_group_ids uses new service name

 -- Andrey Vasilenkov <indigo@yandex-team.ru>  Wed, 24 Sep 2014 14:28:17 +0400

mastermind (2.9.30) lucid; urgency=low

  * cmd restore should now work with old history records

 -- Andrey Vasilenkov <indigo@yandex-team.ru>  Wed, 24 Sep 2014 12:11:26 +0400

mastermind (2.9.29) lucid; urgency=low

  * Fix for zookeeper lock ensuring path

 -- Andrey Vasilenkov <indigo@yandex-team.ru>  Tue, 23 Sep 2014 13:53:35 +0400

mastermind (2.9.28) lucid; urgency=low

  * Failover in case of bad monitor_stat for node and/or node_backend

 -- Andrey Vasilenkov <indigo@yandex-team.ru>  Mon, 22 Sep 2014 15:28:25 +0400

mastermind (2.9.27) lucid; urgency=low

  * Less logs

 -- Andrey Vasilenkov <indigo@yandex-team.ru>  Thu, 18 Sep 2014 17:56:02 +0400

mastermind (2.9.26) lucid; urgency=low

  * More logs

 -- Andrey Vasilenkov <indigo@yandex-team.ru>  Thu, 18 Sep 2014 17:30:44 +0400

mastermind (2.9.25) lucid; urgency=low

  * Log fix

 -- Andrey Vasilenkov <indigo@yandex-team.ru>  Thu, 18 Sep 2014 17:18:15 +0400

mastermind (2.9.24) lucid; urgency=low

  * Logging invalid backend statistics

 -- Andrey Vasilenkov <indigo@yandex-team.ru>  Thu, 18 Sep 2014 17:05:59 +0400

mastermind (2.9.23) lucid; urgency=low

  * Search group by hostname and path

 -- Andrey Vasilenkov <indigo@yandex-team.ru>  Wed, 17 Sep 2014 21:16:14 +0400

mastermind (2.9.22) lucid; urgency=low

  * Namespace couple weights are considered valid only if there is more than min_units of writeable couples
  * Namespace settings for min-units number

 -- Andrey Vasilenkov <indigo@yandex-team.ru>  Tue, 16 Sep 2014 19:30:54 +0400

mastermind (2.9.21) lucid; urgency=low

  * Storage location option for namespace setup
  * Required parameters for couple build command: namespace and initial state

 -- Andrey Vasilenkov <indigo@yandex-team.ru>  Mon, 15 Sep 2014 15:31:32 +0400

mastermind (2.9.20) lucid; urgency=low

  * Groups key count for recovery jobs

 -- Andrey Vasilenkov <indigo@yandex-team.ru>  Fri, 12 Sep 2014 15:30:24 +0400

mastermind (2.9.19) lucid; urgency=low

  * Minor fix

 -- Andrey Vasilenkov <indigo@yandex-team.ru>  Fri, 12 Sep 2014 13:48:22 +0400

mastermind (2.9.18) lucid; urgency=low

  * Additional option of processes number for recovery job

 -- Andrey Vasilenkov <indigo@yandex-team.ru>  Fri, 12 Sep 2014 13:17:16 +0400

mastermind (2.9.17) lucid; urgency=low

  * Minor fix

 -- Andrey Vasilenkov <indigo@yandex-team.ru>  Thu, 11 Sep 2014 16:58:42 +0400

mastermind (2.9.16) lucid; urgency=low

  * Additional parameters for recovery dc

 -- Andrey Vasilenkov <indigo@yandex-team.ru>  Thu, 11 Sep 2014 16:51:51 +0400

mastermind (2.9.15) lucid; urgency=low

  * Fix for setting task start time

 -- Andrey Vasilenkov <indigo@yandex-team.ru>  Mon, 08 Sep 2014 14:50:13 +0400

mastermind (2.9.14) lucid; urgency=low

  * Use all remotes when creating recovery dc jobs

 -- Andrey Vasilenkov <indigo@yandex-team.ru>  Fri, 05 Sep 2014 18:13:46 +0400

mastermind (2.9.13) lucid; urgency=low

  * Minor fix

 -- Andrey Vasilenkov <indigo@yandex-team.ru>  Fri, 05 Sep 2014 15:43:36 +0400

mastermind (2.9.12) lucid; urgency=low

  * Implemented recover dc jobs

 -- Andrey Vasilenkov <indigo@yandex-team.ru>  Fri, 05 Sep 2014 15:31:40 +0400

mastermind (2.9.11) lucid; urgency=low

  * Compatible fetching eblob path from config

 -- Andrey Vasilenkov <indigo@yandex-team.ru>  Thu, 04 Sep 2014 12:42:34 +0400

mastermind (2.9.10) lucid; urgency=low

  * Fix for fetching the list of all namespaces when there are broken couples
  * Support of new elliptics 26 monitor stat format

 -- Andrey Vasilenkov <indigo@yandex-team.ru>  Wed, 03 Sep 2014 17:32:57 +0400

mastermind (2.9.9) lucid; urgency=low

  * Tasks fixes

 -- Andrey Vasilenkov <indigo@yandex-team.ru>  Thu, 28 Aug 2014 13:55:09 +0400

mastermind (2.9.8) lucid; urgency=low

  * Jobs fixes

 -- Andrey Vasilenkov <indigo@yandex-team.ru>  Thu, 28 Aug 2014 11:53:23 +0400

mastermind (2.9.7) lucid; urgency=low

  * Fix for jobs processor logs messages

 -- Andrey Vasilenkov <indigo@yandex-team.ru>  Tue, 26 Aug 2014 19:40:37 +0400

mastermind (2.9.6) lucid; urgency=low

  * Manual move job creation: checking uncoupled group dc
  * Fix for application name parameter for console util

 -- Andrey Vasilenkov <indigo@yandex-team.ru>  Tue, 26 Aug 2014 16:39:27 +0400

mastermind (2.9.5) lucid; urgency=low

  * Tasks parameters for minions updated to using node backends

 -- Andrey Vasilenkov <indigo@yandex-team.ru>  Mon, 25 Aug 2014 16:28:27 +0400

mastermind (2.9.4) lucid; urgency=low

  * Cache handlers turned back on
  * Using only necessary monitor stat categories

 -- Andrey Vasilenkov <indigo@yandex-team.ru>  Mon, 25 Aug 2014 11:01:18 +0400

mastermind (2.9.3) lucid; urgency=low

  * Fix for mixing old and new history records

 -- Andrey Vasilenkov <indigo@yandex-team.ru>  Fri, 22 Aug 2014 17:11:34 +0400

mastermind (2.9.2) lucid; urgency=low

  * Fix for deployment script

 -- Andrey Vasilenkov <indigo@yandex-team.ru>  Fri, 22 Aug 2014 13:43:32 +0400

mastermind (2.9.1) lucid; urgency=low

  * Optional mastermind app name for mastermind util

 -- Andrey Vasilenkov <indigo@yandex-team.ru>  Fri, 22 Aug 2014 12:37:16 +0400

mastermind (2.9.0) lucid; urgency=low

  * Support for elliptics26

 -- Andrey Vasilenkov <indigo@yandex-team.ru>  Thu, 21 Aug 2014 18:57:53 +0400

mastermind (2.8.49) lucid; urgency=low

  * Storage location option for namespace setup
  * Required parameters for couple build command: namespace and initial state

 -- Andrey Vasilenkov <indigo@yandex-team.ru>  Mon, 15 Sep 2014 15:28:50 +0400

mastermind (2.8.48) lucid; urgency=low

  * Group weights handler accepts namespace as optional parameter

 -- Andrey Vasilenkov <indigo@yandex-team.ru>  Fri, 12 Sep 2014 17:32:30 +0400

mastermind (2.8.47) lucid; urgency=low

  * Fix for minion nc http fetcher

 -- Andrey Vasilenkov <indigo@yandex-team.ru>  Wed, 10 Sep 2014 18:08:33 +0400

mastermind (2.8.46) lucid; urgency=low

  * Fix for empty couples namespace

 -- Andrey Vasilenkov <indigo@yandex-team.ru>  Tue, 09 Sep 2014 16:52:50 +0400

mastermind (2.8.45) lucid; urgency=low

  * Added optional move task for move jobs
  * Fix for applying smoother plan simultaneously from several workers
  * Handler for elliptics remote nodes list

 -- Andrey Vasilenkov <indigo@yandex-team.ru>  Wed, 20 Aug 2014 17:38:25 +0400

mastermind (2.8.44) lucid; urgency=low

  * Additional checkings for move jobs: number of keys of uncoupled group

 -- Andrey Vasilenkov <indigo@yandex-team.ru>  Thu, 14 Aug 2014 12:47:09 +0400

mastermind (2.8.43) lucid; urgency=low

  * Fix for couple build with all n groups are mandatory

 -- Andrey Vasilenkov <indigo@yandex-team.ru>  Wed, 13 Aug 2014 16:27:13 +0400

mastermind (2.8.42) lucid; urgency=low

  * Fix for couple info namespace key

 -- Andrey Vasilenkov <indigo@yandex-team.ru>  Tue, 12 Aug 2014 17:19:45 +0400

mastermind (2.8.41) lucid; urgency=low

  * Explicit family for elliptics nodes

 -- Andrey Vasilenkov <indigo@yandex-team.ru>  Tue, 12 Aug 2014 16:34:29 +0400

mastermind (2.8.40) lucid; urgency=low

  * Fix for couple broken namespace checking
  * Implemented broken jobs and dedicated node stop tasks for enhanced checking

 -- Andrey Vasilenkov <indigo@yandex-team.ru>  Tue, 12 Aug 2014 15:53:54 +0400
mastermind (2.8.39) lucid; urgency=low

  * Jobs logging changed
  * Syncing infrastructure state before updating

 -- Andrey Vasilenkov <indigo@yandex-team.ru>  Mon, 11 Aug 2014 16:25:39 +0400

mastermind (2.8.38) lucid; urgency=low

  * Creation of +N nonoverlapping couples if dcs are available

 -- Andrey Vasilenkov <indigo@yandex-team.ru>  Fri, 08 Aug 2014 19:43:38 +0400

mastermind (2.8.37) lucid; urgency=low

  * Update namespaces settings by default, overwrite is optional
  * Prefer using group with the most alive keys number for restoration
  * Creation of +N nonoverlapping couples if dcs are available
  * Independent timeout for elliptics nodes and elliptics meta nodes

 -- Andrey Vasilenkov <indigo@yandex-team.ru>  Thu, 07 Aug 2014 16:10:57 +0400

mastermind (2.8.36) lucid; urgency=low

  * Filtering groups by total space for building couples
  * All space counters of namespaces statistics as integers (bytes)
  * Additional parameter for move jobs: group file path for removal

 -- Andrey Vasilenkov <indigo@yandex-team.ru>  Tue, 05 Aug 2014 17:58:56 +0400

mastermind (2.8.35) lucid; urgency=low

  * Fix for minions commands status processing

 -- Andrey Vasilenkov <indigo@yandex-team.ru>  Mon, 04 Aug 2014 15:18:24 +0400

mastermind (2.8.34) lucid; urgency=low

  * Namespaces statistics handle
  * Creating groups move tasks is disabled by default
  * Minor fixes

 -- Andrey Vasilenkov <indigo@yandex-team.ru>  Fri, 01 Aug 2014 14:40:33 +0400

mastermind (2.8.33) lucid; urgency=low

  * Fix for cocaine app deployment

 -- Andrey Vasilenkov <indigo@yandex-team.ru>  Thu, 31 Jul 2014 12:57:17 +0400

mastermind (2.8.32) lucid; urgency=low

  * Jobs processing turned on
  * Treemap filtering
  * Outages statistics

 -- Andrey Vasilenkov <indigo@yandex-team.ru>  Wed, 30 Jul 2014 19:02:53 +0400

mastermind (2.8.31) lucid; urgency=low

  * Fix for namespace balancer couple weights

 -- Andrey Vasilenkov <indigo@yandex-team.ru>  Fri, 18 Jul 2014 14:49:14 +0400

mastermind (2.8.30) lucid; urgency=low

  * Fix for cmd restore status fetching, added retries
  * Content length threshold namespace settings
  * Fix for statistics of groups with no nodes

 -- Andrey Vasilenkov <indigo@yandex-team.ru>  Wed, 16 Jul 2014 15:55:46 +0400

mastermind (2.8.29) lucid; urgency=low

  * Group restore updated: checking for DHT rings and starting node up after restoration

 -- Andrey Vasilenkov <indigo@yandex-team.ru>  Thu, 10 Jul 2014 17:23:03 +0400

mastermind (2.8.28) lucid; urgency=low

  * Temporary disabled new modules

 -- Andrey Vasilenkov <indigo@yandex-team.ru>  Wed, 09 Jul 2014 19:34:45 +0400

mastermind (2.8.27) lucid; urgency=low

  * Fix for elliptics id transforming

 -- Andrey Vasilenkov <indigo@yandex-team.ru>  Wed, 09 Jul 2014 19:29:19 +0400

mastermind (2.8.26) lucid; urgency=low

  * Fix for metakey parallel read

 -- Andrey Vasilenkov <indigo@yandex-team.ru>  Wed, 09 Jul 2014 19:22:11 +0400

mastermind (2.8.25) lucid; urgency=low

  * Fix for ns settings fetching from elliptics indexes

 -- Andrey Vasilenkov <indigo@yandex-team.ru>  Wed, 09 Jul 2014 12:26:24 +0400

mastermind (2.8.24) lucid; urgency=low

  * Settings for elliptics client pools in mastermind config

 -- Andrey Vasilenkov <indigo@yandex-team.ru>  Thu, 03 Jul 2014 17:34:51 +0400

mastermind (2.8.23) lucid; urgency=low

  * Fix for cocaine crashlog content

 -- Andrey Vasilenkov <indigo@yandex-team.ru>  Tue, 24 Jun 2014 16:55:28 +0400

mastermind (2.8.22) lucid; urgency=low

  * Multipurpose authkey namespace settings

 -- Andrey Vasilenkov <indigo@yandex-team.ru>  Fri, 20 Jun 2014 19:22:04 +0400

mastermind (2.8.21) lucid; urgency=low

  * Fix for couple namespace processing

 -- Andrey Vasilenkov <indigo@yandex-team.ru>  Fri, 25 Apr 2014 19:36:56 +0400

mastermind (2.8.20) lucid; urgency=low

  * Keys statistics and fragmentation tree map

 -- Andrey Vasilenkov <indigo@yandex-team.ru>  Wed, 23 Apr 2014 18:46:24 +0400

mastermind (2.8.19) lucid; urgency=low

  * Minor change in couple statistics format

 -- Andrey Vasilenkov <indigo@yandex-team.ru>  Mon, 14 Apr 2014 14:50:00 +0400

mastermind (2.8.18) lucid; urgency=low

  * Fix for python 2.6.5 logging handlers

 -- Andrey Vasilenkov <indigo@yandex-team.ru>  Thu, 10 Apr 2014 17:02:44 +0400

mastermind (2.8.17) lucid; urgency=low

  * By-state formatter for couples list
  * Fix for couple breaking (couple metadata is also being removed)
  * Logging refactored

 -- Andrey Vasilenkov <indigo@yandex-team.ru>  Thu, 10 Apr 2014 16:34:44 +0400

mastermind (2.8.16) lucid; urgency=low

  * Used space stats for couples

 -- Andrey Vasilenkov <indigo@yandex-team.ru>  Thu, 03 Apr 2014 17:44:41 +0400

mastermind (2.8.15) lucid; urgency=low

  * Do not start if elliptics nodes and/or metanodes are unavailable

 -- Andrey Vasilenkov <indigo@yandex-team.ru>  Thu, 03 Apr 2014 17:08:35 +0400

mastermind (2.8.14) lucid; urgency=low

  * Network map for namespaces

 -- Andrey Vasilenkov <indigo@yandex-team.ru>  Thu, 03 Apr 2014 15:09:28 +0400

mastermind (2.8.13) lucid; urgency=low

  * Couple statistics for flowmastermind
  * Namespace signature settings added

 -- Andrey Vasilenkov <indigo@yandex-team.ru>  Tue, 01 Apr 2014 16:39:16 +0400

mastermind (2.8.12) lucid; urgency=low

  * Json output for couples list command

 -- Andrey Vasilenkov <indigo@yandex-team.ru>  Thu, 27 Mar 2014 14:46:04 +0400

mastermind (2.8.11) lucid; urgency=low

  * Fix for fetching closed couples info
  * Mastermind-utils handle for fetching metadata and any arbitrary key from group
  * Used space returned along with free space for group info
  * Bash completion for command options
  * Universal couple list handle unifying all list-xxx handles
  * Fix for minions tasks status fetching
  * Admin actions log

 -- Andrey Vasilenkov <indigo@yandex-team.ru>  Thu, 27 Mar 2014 13:16:45 +0400

mastermind (2.8.10) lucid; urgency=low

  * Fix: fix for detaching inexistent nodes

 -- Andrey Vasilenkov <indigo@yandex-team.ru>  Tue, 18 Mar 2014 18:55:06 +0400

mastermind (2.8.9) lucid; urgency=low

  * Fix: closed couples added to treemap

 -- Andrey Vasilenkov <indigo@yandex-team.ru>  Fri, 14 Mar 2014 19:03:39 +0400

mastermind (2.8.8) lucid; urgency=low

  * Fix: closed couples added to treemap

 -- Andrey Vasilenkov <indigo@yandex-team.ru>  Fri, 14 Mar 2014 18:49:30 +0400

mastermind (2.8.7) lucid; urgency=low

  * Fix: flowmastermind statistics fix

 -- Andrey Vasilenkov <indigo@yandex-team.ru>  Thu, 13 Mar 2014 18:38:51 +0400

mastermind (2.8.6) lucid; urgency=low

  * Feature: treemap groups statistics for flowmastermind

 -- Andrey Vasilenkov <indigo@yandex-team.ru>  Thu, 13 Mar 2014 13:38:12 +0400

mastermind (2.8.5) lucid; urgency=low

  * Fix: removing manifest for safe deploy to cocaine v11 cloud

 -- Andrey Vasilenkov <indigo@yandex-team.ru>  Mon, 24 Feb 2014 17:40:12 +0400

mastermind (2.8.4) lucid; urgency=low

  * Feature: handle for forcing nodes stats update
  * Feature: handles for namespace setup

 -- Andrey Vasilenkov <indigo@yandex-team.ru>  Mon, 24 Feb 2014 12:26:51 +0400

mastermind (2.8.3) lucid; urgency=low

  * Feature: added couple free size to get_group_weights handle

 -- Andrey Vasilenkov <indigo@yandex-team.ru>  Wed, 19 Feb 2014 15:21:58 +0400

mastermind (2.8.2) lucid; urgency=low

  * Fix: configurable minion port

 -- Andrey Vasilenkov <indigo@yandex-team.ru>  Wed, 19 Feb 2014 12:48:38 +0400

mastermind (2.8.1) lucid; urgency=low

  * Feature: using minion for remote command execution
  * Feature: minion commands history for flowmastermind

 -- Andrey Vasilenkov <indigo@yandex-team.ru>  Tue, 18 Feb 2014 16:34:34 +0400

mastermind (2.7.18) lucid; urgency=low

  * Feature: configurable wait_timeout for elliptics sessions
  * Fix: sleep on startup to wait for elliptics nodes to collect data

 -- Andrey Vasilenkov <indigo@yandex-team.ru>  Tue, 28 Jan 2014 17:17:24 +0400

mastermind (2.7.17) lucid; urgency=low

  * Feature: closed and bad couples statistics for flowmastermind
  * Feature: couple info handler added
  * Feature: command for detaching node from group
  * Fix: synchronous node info update on worker start

 -- Andrey Vasilenkov <indigo@yandex-team.ru>  Mon, 27 Jan 2014 15:31:00 +0400

mastermind (2.7.16) lucid; urgency=low

  * Fix: couple break handler

 -- Andrey Vasilenkov <indigo@yandex-team.ru>  Wed, 25 Dec 2013 19:53:28 +0400

mastermind (2.7.15) lucid; urgency=low

  * Feature: data memory availability feature for flowmastermind

 -- Andrey Vasilenkov <indigo@yandex-team.ru>  Wed, 25 Dec 2013 18:47:50 +0400

mastermind (2.7.14) lucid; urgency=low

  * Feature: added per namespace statistics for flowmastermind
  * Feature: closed couple marker for group info request
  * Fix: inventory queries logging

 -- Andrey Vasilenkov <indigo@yandex-team.ru>  Tue, 24 Dec 2013 20:30:13 +0400

mastermind (2.7.13) lucid; urgency=low

  * Fix: flowmastermind total counters fix

 -- Andrey Vasilenkov <indigo@yandex-team.ru>  Fri, 20 Dec 2013 17:10:37 +0400

mastermind (2.7.12) lucid; urgency=low

  * Fix: dc data cache in metastorage for inventory failovers
  * Feature: flowmastermind statistics export handler
  * Feature: configurable cocaine worker disown timeout

 -- Andrey Vasilenkov <indigo@yandex-team.ru>  Fri, 20 Dec 2013 14:45:47 +0400

mastermind (2.7.11) lucid; urgency=low

  * node info updater delayed

 -- Andrey Vasilenkov <indigo@yandex-team.ru>  Wed, 11 Dec 2013 02:18:07 +0400

mastermind (2.7.10) lucid; urgency=low

  * Disabled inventory (temp)

 -- Andrey Vasilenkov <indigo@yandex-team.ru>  Wed, 11 Dec 2013 02:05:53 +0400

mastermind (2.7.9) lucid; urgency=low

  * Removed node info updating on start

 -- Andrey Vasilenkov <indigo@yandex-team.ru>  Wed, 11 Dec 2013 01:57:03 +0400

mastermind (2.7.8) lucid; urgency=low

  * Feature: elliptics statistics compatibility (2.24.14.30)
  * Feature: bash completion

 -- Andrey Vasilenkov <indigo@yandex-team.ru>  Tue, 03 Dec 2013 17:45:47 +0400

mastermind (2.7.7) lucid; urgency=low

  * Feature: elliptics async api compatibility (2.24.14.29)

 -- Andrey Vasilenkov <indigo@yandex-team.ru>  Thu, 28 Nov 2013 19:07:56 +0400

mastermind (2.7.6) lucid; urgency=low

  * Fix: removed lower threshold of 100 IOPS for maximum node performance

 -- Andrey Vasilenkov <indigo@yandex-team.ru>  Tue, 26 Nov 2013 13:15:22 +0400

mastermind (2.7.5) lucid; urgency=low

  * Feature: removed cached state usage
  * Fix: balancer load average counter
  * Fix: do not unlink nodes from group automatically

 -- Andrey Vasilenkov <indigo@yandex-team.ru>  Mon, 25 Nov 2013 16:55:21 +0400

mastermind (2.7.4) lucid; urgency=low

  * Feature: async node statistics requests
  * Fix: do not create couples from bad groups

 -- Andrey Vasilenkov <indigo@yandex-team.ru>  Fri, 22 Nov 2013 16:32:28 +0400

mastermind (2.7.3) lucid; urgency=low

  * Feature: degradational requests frequency for nodes with constant timeout experiences

 -- Andrey Vasilenkov <indigo@yandex-team.ru>  Tue, 19 Nov 2013 20:27:20 +0400

mastermind (2.7.2) lucid; urgency=low

  * Fix: couple creation using groups with empty nodes list
  * Fix: unnecessary infrastructure state update removed

 -- Andrey Vasilenkov <indigo@yandex-team.ru>  Mon, 18 Nov 2013 19:15:12 +0400

mastermind (2.7.1) lucid; urgency=low

  * Feature: history of group nodes
  * Feature: group restoration command generation and execution

 -- Andrey Vasilenkov <indigo@yandex-team.ru>  Wed, 13 Nov 2013 19:18:41 +0400

mastermind (2.6.5) lucid; urgency=low

  * Feature: list of couple namespaces

 -- Andrey Vasilenkov <indigo@yandex-team.ru>  Fri, 08 Nov 2013 16:01:26 +0400

mastermind (2.6.4+2elliptics2.20) lucid; urgency=low

  * Fix: inventory import

 -- Andrey Vasilenkov <indigo@yandex-team.ru>  Wed, 13 Nov 2013 14:03:47 +0400

mastermind (2.6.4+1elliptics2.20) lucid; urgency=low

  * Feature: compatibility with elliptics 2.20

 -- Andrey Vasilenkov <indigo@yandex-team.ru>  Wed, 30 Oct 2013 13:24:30 +0400

mastermind (2.6.4) lucid; urgency=low

  * Feature: storage cached state via cocaine cache storage

 -- Andrey Vasilenkov <indigo@yandex-team.ru>  Wed, 30 Oct 2013 13:23:20 +0400

mastermind (2.6.3) lucid; urgency=low

  * List of balancer closed groups feature

 -- Andrey Vasilenkov <indigo@yandex-team.ru>  Thu, 24 Oct 2013 18:39:54 +0400

mastermind (2.6.2) lucid; urgency=low

  * Fix for zero bandwidth bug

 -- Andrey Vasilenkov <indigo@yandex-team.ru>  Wed, 16 Oct 2013 16:33:44 +0400

mastermind (2.6.1) lucid; urgency=low

  * Fix for couple weights with different couple sizes

 -- Andrey Vasilenkov <indigo@yandex-team.ru>  Mon, 14 Oct 2013 18:55:46 +0400

mastermind (2.6.0) lucid; urgency=low

  * Cache using gatlinggun

 -- Andrey Vasilenkov <indigo@yandex-team.ru>  Fri, 11 Oct 2013 19:58:40 +0400

mastermind (2.5) lucid; urgency=low

  * New feature: frozen couples

 -- Andrey Vasilenkov <indigo@yandex-team.ru>  Tue, 08 Oct 2013 18:10:01 +0400

mastermind (2.4) lucid; urgency=low

  * Compatibility with cocaine 0.10.6 

 -- Andrey Vasilenkov <indigo@yandex-team.ru>  Mon, 07 Oct 2013 13:19:17 +0400

mastermind (2.3) lucid; urgency=low

  * Namespaces implemented
  * mastermind util updated

 -- Andrey Vasilenkov <indigo@yandex-team.ru>  Tue, 10 Sep 2013 15:26:33 +0400

mastermind (2.2) lucid; urgency=low

  * Updated create_group_ids to work with new mastermind
  * Updated deploy scripts

 -- Anton Kortunov <toshik@yandex-team.ru>  Thu, 15 Aug 2013 17:41:25 +0400

mastermind (2.1) lucid; urgency=low

  * mastermind_deploy.sh updated to work with cocaine v10
  * Added debian/*.install files

 -- Anton Kortunov <toshik@yandex-team.ru>  Mon, 05 Aug 2013 20:50:00 +0400

mastermind (2.0) lucid; urgency=low

  * New storage model
  * Cocaine v10 support

 -- Anton Kortunov <toshik@yandex-team.ru>  Mon, 05 Aug 2013 20:15:08 +0400

mastermind (1.9) lucid; urgency=low

  * Fixed get-group-weight

 -- Anton Kortunov <toshik@yandex-team.ru>  Mon, 27 May 2013 21:13:42 +0400

mastermind (1.8) lucid; urgency=low

  * Show couples in bad groups

 -- Anton Kortunov <toshik@yandex-team.ru>  Mon, 27 May 2013 20:52:31 +0400

mastermind (1.7) lucid; urgency=low

  * Fixed damon flag in collection thread
  * Set pool-limit to 10 in manifest

 -- Anton Kortunov <toshik@yandex-team.ru>  Thu, 23 May 2013 14:50:21 +0400

mastermind (1.6) lucid; urgency=low

  * Set collecting thread as daemon for normal shutdown

 -- Anton Kortunov <toshik@yandex-team.ru>  Wed, 22 May 2013 21:26:02 +0400

mastermind (1.5) lucid; urgency=low

  * Fixed statistics expiration time

 -- Anton Kortunov <toshik@yandex-team.ru>  Thu, 04 Apr 2013 15:00:39 +0400

mastermind (1.4) lucid; urgency=low

  * Improved statistics collection

 -- Anton Kortunov <toshik@yandex-team.ru>  Thu, 21 Mar 2013 14:51:25 +0400

mastermind (1.3) lucid; urgency=low

  * ver++ 

 -- Andrey Godin <agodin@yandex-team.ru>  Wed, 26 Dec 2012 16:23:11 +0400

mastermind (1.2) lucid; urgency=low

  * change path to config mastermind; 

 -- Andrey Godin <agodin@yandex-team.ru>  Wed, 26 Dec 2012 16:11:58 +0400

mastermind (1.1) lucid; urgency=low

  * Fixed signature mismatch

 -- Anton Kortunov <toshik@yandex-team.ru>  Mon, 24 Dec 2012 16:44:32 +0400

mastermind (1.0) lucid; urgency=low

  * Use balancelogic

 -- Anton Kortunov <toshik@yandex-team.ru>  Fri, 21 Dec 2012 13:58:12 +0400

mastermind (0.11) lucid; urgency=low

  * Fixed lookup_addr function call

 -- Anton Kortunov <toshik@yandex-team.ru>  Fri, 21 Dec 2012 13:35:58 +0400

mastermind (0.10) lucid; urgency=low

  * fixed reading metabalancer key

 -- Anton Kortunov <toshik@yandex-team.ru>  Mon, 17 Dec 2012 15:03:22 +0400

mastermind (0.9) lucid; urgency=low

  * chow logging dir 

 -- Andrey Godin <agodin@yandex-team.ru>  Fri, 14 Dec 2012 14:26:15 +0400

mastermind (0.8) lucid; urgency=low

  * Removed unnecessary return in couple_groups

 -- toshik <toshik@elisto22f.dev.yandex.net>  Mon, 10 Dec 2012 13:06:43 +0400

mastermind (0.7) unstable; urgency=low

  * Raise correct exception
    

 -- Andrey Godin <agodin@yandex-team.ru>  Fri, 07 Dec 2012 19:31:07 +0400

mastermind (0.6) unstable; urgency=low

  * add support inventory; 
  * add create group by suggest;	

 -- Andrey Godin <agodin@yandex-team.ru>  Fri, 07 Dec 2012 16:21:05 +0400

mastermind (0.5) unstable; urgency=low

  * fix remove bad-groups
  * add dev version invetory.py 

 -- Andrey Godin <agodin@yandex-team.ru>  Thu, 06 Dec 2012 17:35:58 +0400

mastermind (0.4) unstable; urgency=low

  * Call collect() from timer event, not from aggregate() 

 -- Andrey Godin <agodin@yandex-team.ru>  Thu, 06 Dec 2012 13:09:34 +0400

mastermind (0.1) unstable; urgency=low

  * Initial Release.

 -- Andrey Godin <agodin@yandex-team.ru>  Tue, 13 Nov 2012 10:58:14 +0400<|MERGE_RESOLUTION|>--- conflicted
+++ resolved
@@ -1,14 +1,10 @@
-<<<<<<< HEAD
+mastermind (2.28.121) trusty; urgency=medium
+
+  * Skip uncoupled groups if failed to determine dc
+
+ -- Andrey Vasilenkov <indigo@yandex-team.ru>  Thu, 22 Dec 2016 14:33:36 +0300
+
 mastermind (2.28.120) trusty; urgency=medium
-=======
-mastermind-cocainev11 (2.28.121) trusty; urgency=medium
-
-  * Skip uncoupled groups if failed to determine dc
-
- -- Andrey Vasilenkov <indigo@yandex-team.ru>  Thu, 22 Dec 2016 14:33:36 +0300
-
-mastermind-cocainev11 (2.28.120) trusty; urgency=medium
->>>>>>> 5b7558dc
 
   * Fix job start_ts setting
 
