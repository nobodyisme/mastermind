--- conflicted
+++ resolved
@@ -1,14 +1,10 @@
-<<<<<<< HEAD
+mastermind (2.28.112) trusty; urgency=medium
+
+  * Fix wait backend state
+
+ -- Andrey Vasilenkov <indigo@yandex-team.ru>  Fri, 09 Dec 2016 14:17:31 +0300
+
 mastermind (2.28.111) trusty; urgency=medium
-=======
-mastermind-cocainev11 (2.28.112) trusty; urgency=medium
-
-  * Fix wait backend state
-
- -- Andrey Vasilenkov <indigo@yandex-team.ru>  Fri, 09 Dec 2016 14:17:31 +0300
-
-mastermind-cocainev11 (2.28.111) trusty; urgency=medium
->>>>>>> f64ac359
 
   * Add task for wait backends's detection and acquiring statu
 
