--- conflicted
+++ resolved
@@ -1,14 +1,10 @@
-<<<<<<< HEAD
+mastermind (2.28.195) trusty; urgency=medium
+
+  * Process next job task on the next job process iteration
+
+ -- Andrey Vasilenkov <indigo@yandex-team.ru>  Tue, 14 Mar 2017 23:13:38 +0300
+
 mastermind (2.28.194) trusty; urgency=medium
-=======
-mastermind-cocainev11 (2.28.195) trusty; urgency=medium
-
-  * Process next job task on the next job process iteration
-
- -- Andrey Vasilenkov <indigo@yandex-team.ru>  Tue, 14 Mar 2017 23:13:38 +0300
-
-mastermind-cocainev11 (2.28.194) trusty; urgency=medium
->>>>>>> 9462c9fb
 
   * Retries and group checks when adding tasks to lrc convert job
   * Restore-path: check job tasks
