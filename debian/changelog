<<<<<<< HEAD
mastermind (2.28.172) trusty; urgency=medium
=======
mastermind-cocainev11 (2.28.173) trusty; urgency=medium

  * Fix hdd selection for restoring lrc groups

 -- Andrey Vasilenkov <indigo@yandex-team.ru>  Fri, 17 Feb 2017 15:37:36 +0300

mastermind-cocainev11 (2.28.172) trusty; urgency=medium
>>>>>>> 89cd1269

  * Use last non-empty history record to determine group's backend

 -- Andrey Vasilenkov <indigo@yandex-team.ru>  Fri, 17 Feb 2017 14:59:12 +0300

mastermind (2.28.171) trusty; urgency=medium

  * Fix restore uncoupled lrc job creation

 -- Andrey Vasilenkov <indigo@yandex-team.ru>  Fri, 17 Feb 2017 13:06:53 +0300

mastermind (2.28.170) trusty; urgency=medium

  * Tolerate uncoupled lrc groups that are not found in storage

 -- Andrey Vasilenkov <indigo@yandex-team.ru>  Fri, 17 Feb 2017 01:00:46 +0300

mastermind (2.28.169) trusty; urgency=medium

  * Skip hdds where restored group is located

 -- Andrey Vasilenkov <indigo@yandex-team.ru>  Thu, 16 Feb 2017 17:20:09 +0300

mastermind (2.28.168) trusty; urgency=medium

  * Add uncoupled lrc group restore cli handle
  * Add restore uncoupled lrc group job
  * Fix cluster tree building when failed to determine host tree

 -- Andrey Vasilenkov <indigo@yandex-team.ru>  Thu, 16 Feb 2017 15:14:27 +0300

mastermind (2.28.167) trusty; urgency=medium

  * Restore-path: clean reserved-lrc groups

 -- Andrey Vasilenkov <indigo@yandex-team.ru>  Tue, 14 Feb 2017 15:26:39 +0300

mastermind (2.28.166) trusty; urgency=medium

  * Add optional external storage validation task for lrc restore
  * Fix restore job

 -- Andrey Vasilenkov <indigo@yandex-team.ru>  Fri, 10 Feb 2017 19:38:49 +0300

mastermind (2.28.165) trusty; urgency=medium

  * Add --no-check-status option to skip lrc groupset status checking on restore
  * Fix uncoupled groups total space checking in lrc reserve planner

 -- Andrey Vasilenkov <indigo@yandex-team.ru>  Thu, 09 Feb 2017 19:58:15 +0300

mastermind (2.28.164) trusty; urgency=medium

  * Fix lrc group restore

 -- Andrey Vasilenkov <indigo@yandex-team.ru>  Thu, 09 Feb 2017 19:11:03 +0300

mastermind (2.28.163) trusty; urgency=medium

  * Use only appropriate groups on lrc reserve planning

 -- Andrey Vasilenkov <indigo@yandex-team.ru>  Thu, 09 Feb 2017 17:39:37 +0300

mastermind (2.28.162) trusty; urgency=medium

  * Use cluster tree for lrc reserve planning

 -- Andrey Vasilenkov <indigo@yandex-team.ru>  Thu, 09 Feb 2017 16:08:03 +0300

mastermind (2.28.161) trusty; urgency=medium

  * Fix restore job

 -- Andrey Vasilenkov <indigo@yandex-team.ru>  Wed, 08 Feb 2017 14:05:49 +0300

mastermind (2.28.160) trusty; urgency=medium

  * Add backend to history record only when its statistics is fresh

 -- Andrey Vasilenkov <indigo@yandex-team.ru>  Tue, 07 Feb 2017 18:42:10 +0300

mastermind (2.28.159) trusty; urgency=medium

  * Skip acquiring global 'jobs' lock when stopping jobs
  * Check lrc groupset status before creating restore job

 -- Andrey Vasilenkov <indigo@yandex-team.ru>  Tue, 07 Feb 2017 14:19:48 +0300

mastermind (2.28.158) trusty; urgency=medium

  * Stop trying to use uncoupled group for reserve groups planning if job
    creation failed

 -- Andrey Vasilenkov <indigo@yandex-team.ru>  Mon, 06 Feb 2017 19:45:46 +0300

mastermind (2.28.157) trusty; urgency=medium

  * Remove check for group existence when executing create group task
  * Add NodeBackend helper method to create NodeBackend object from backend history record
  * Add lrc group restore cli command
  * Implement LrcReserveGroupSelector that selects appropriate lrc reserve groups and creates lrc restore jobs
  * Add helper for fetching last known host for group by its id
  * Add reserved groups list to cli commands
  * Implement lrc reserve planner
  * Implement make lrc reserved group job
  * Add groupset view for uncoupled lrc groups list cli command
  * Add lrc recover job

 -- Andrey Vasilenkov <indigo@yandex-team.ru>  Mon, 06 Feb 2017 18:27:54 +0300

mastermind (2.28.156) trusty; urgency=medium

  * Use minion task

 -- Andrey Vasilenkov <indigo@yandex-team.ru>  Fri, 03 Feb 2017 16:31:25 +0300

mastermind (2.28.155) trusty; urgency=medium

  * Remove excessive logs
  * Cache external storage mapping along with namespaces states
  * Add debug log for namespace state
  * Fix info_data usage for lrc groupsets

 -- Andrey Vasilenkov <indigo@yandex-team.ru>  Tue, 31 Jan 2017 16:49:12 +0300

mastermind (2.28.154) trusty; urgency=medium

  * Increase startup timeout

 -- Andrey Vasilenkov <indigo@yandex-team.ru>  Thu, 26 Jan 2017 14:20:02 +0300

mastermind (2.28.153) trusty; urgency=medium

  * Fix restore path workflow

 -- Andrey Vasilenkov <indigo@yandex-team.ru>  Thu, 26 Jan 2017 13:51:42 +0300

mastermind (2.28.152) trusty; urgency=medium

  * Fix restore job

 -- Andrey Vasilenkov <indigo@yandex-team.ru>  Tue, 24 Jan 2017 17:26:08 +0300

mastermind (2.28.151) trusty; urgency=medium

  * Restore-path: fix group type

 -- Andrey Vasilenkov <indigo@yandex-team.ru>  Tue, 24 Jan 2017 14:32:12 +0300

mastermind (2.28.150) trusty; urgency=medium

  * Alter debug logs for _cached property

 -- Andrey Vasilenkov <indigo@yandex-team.ru>  Mon, 23 Jan 2017 19:43:47 +0300

mastermind (2.28.149) trusty; urgency=medium

  * Add elliptics-client dependency

 -- Andrey Vasilenkov <indigo@yandex-team.ru>  Mon, 23 Jan 2017 18:32:58 +0300

mastermind (2.28.148) trusty; urgency=medium

  * Fix backend manager and cleanup job locks
  * Fix caching info data for couples with only a single lrc groupset

 -- Andrey Vasilenkov <indigo@yandex-team.ru>  Mon, 23 Jan 2017 17:05:59 +0300

mastermind (2.28.147) trusty; urgency=medium

  * Fix caching info data for couples with only a single lrc groupset

 -- Andrey Vasilenkov <indigo@yandex-team.ru>  Mon, 23 Jan 2017 15:18:06 +0300

mastermind (2.28.146) trusty; urgency=medium

  * Store couple explicitly in backend manager job's data
  * Store couple explicitly in backend cleanup job's data
  * Skip not approved jobs when selecting ready jobs
  * Restore-path: use group history

 -- Andrey Vasilenkov <indigo@yandex-team.ru>  Sun, 22 Jan 2017 17:41:31 +0300

mastermind (2.28.145) trusty; urgency=medium

  * Add couple info data invalidation on settings change
  * Cache the latest namespaces states update result

 -- Andrey Vasilenkov <indigo@yandex-team.ru>  Fri, 20 Jan 2017 18:14:46 +0300

mastermind (2.28.144) trusty; urgency=medium

  * Remove yql dependency
  * Fix misprint

 -- Andrey Vasilenkov <indigo@yandex-team.ru>  Fri, 20 Jan 2017 15:32:35 +0300

mastermind (2.28.143) trusty; urgency=medium

  * Fix possible old mongo sorting limit problem

 -- Andrey Vasilenkov <indigo@yandex-team.ru>  Fri, 20 Jan 2017 14:17:52 +0300

mastermind (2.28.142) trusty; urgency=medium

  * Add temporary debug log

 -- Andrey Vasilenkov <indigo@yandex-team.ru>  Sun, 15 Jan 2017 00:28:08 +0300

mastermind (2.28.141) trusty; urgency=medium

  * Fix concurrent object serialization bug

 -- Andrey Vasilenkov <indigo@yandex-team.ru>  Thu, 12 Jan 2017 17:38:41 +0300

mastermind (2.28.140) trusty; urgency=medium

  * Add 'ids' filter option to job list handler

 -- Andrey Vasilenkov <indigo@yandex-team.ru>  Thu, 12 Jan 2017 00:09:34 +0300

mastermind (2.28.139) trusty; urgency=medium

  * Cache *effective_space counters
  * Use light copying for namespace states

 -- Andrey Vasilenkov <indigo@yandex-team.ru>  Wed, 11 Jan 2017 18:45:04 +0300

mastermind (2.28.138) trusty; urgency=medium

  * Calculate storage statistics only once
  * Disable hash memoization temporarily

 -- Andrey Vasilenkov <indigo@yandex-team.ru>  Tue, 10 Jan 2017 17:24:07 +0300

mastermind (2.28.137) trusty; urgency=medium

  * Add hash memoization for all storage objects

 -- Andrey Vasilenkov <indigo@yandex-team.ru>  Mon, 09 Jan 2017 23:48:09 +0300

mastermind (2.28.136) trusty; urgency=medium

  * Disable weight manager's intensive debug logging

 -- Andrey Vasilenkov <indigo@yandex-team.ru>  Mon, 09 Jan 2017 13:39:41 +0300

mastermind (2.28.135) trusty; urgency=medium

  * Disable job sort where it is not required

 -- Andrey Vasilenkov <indigo@yandex-team.ru>  Sat, 07 Jan 2017 17:54:48 +0300

mastermind (2.28.134) trusty; urgency=medium

  * Fix excessive jobs sorting when updating groups' state

 -- Andrey Vasilenkov <indigo@yandex-team.ru>  Sat, 07 Jan 2017 15:26:55 +0300

mastermind (2.28.133) trusty; urgency=medium

  * Fix excessive jobs sorting when searching for good uncoupled groups

 -- Andrey Vasilenkov <indigo@yandex-team.ru>  Wed, 04 Jan 2017 00:25:01 +0300

mastermind (2.28.132) trusty; urgency=medium

  * Change task status when failed check if it's finished

 -- Andrey Vasilenkov <indigo@yandex-team.ru>  Sun, 01 Jan 2017 11:40:00 +0300

mastermind (2.28.131) trusty; urgency=medium

  * Check alive keys when selecting lrc groups for converting
  * Add tskv_log name as a parameter of ttl_cleanup job

 -- Andrey Vasilenkov <indigo@yandex-team.ru>  Sat, 31 Dec 2016 18:24:16 +0300

mastermind (2.28.130) trusty; urgency=medium

  * Adding permanent options to mastermind cli

 -- Andrey Vasilenkov <indigo@yandex-team.ru>  Tue, 27 Dec 2016 18:09:47 +0300

mastermind (2.28.129) trusty; urgency=medium

  * Increase worker startup timeout

 -- Andrey Vasilenkov <indigo@yandex-team.ru>  Mon, 26 Dec 2016 19:43:20 +0300

mastermind (2.28.128) trusty; urgency=medium

  * Process artifact's meta null value as empty dict

 -- Andrey Vasilenkov <indigo@yandex-team.ru>  Mon, 26 Dec 2016 18:22:37 +0300

mastermind (2.28.127) trusty; urgency=medium

  * Do not update minion host's finish ts if any command failed to update

 -- Andrey Vasilenkov <indigo@yandex-team.ru>  Mon, 26 Dec 2016 17:31:01 +0300

mastermind (2.28.126) trusty; urgency=medium

  * Skip command states if failed to update
  * Modify commands for compatibility with mongo

 -- Andrey Vasilenkov <indigo@yandex-team.ru>  Sun, 25 Dec 2016 16:49:05 +0300

mastermind (2.28.125) trusty; urgency=medium

  * Continue to check convert queue items if dcs filter is exhausted
  * Fix chunk size misprint
  * Skip checking group when removing it

 -- Andrey Vasilenkov <indigo@yandex-team.ru>  Sat, 24 Dec 2016 16:13:14 +0300

mastermind (2.28.124) trusty; urgency=medium

  * Add backward compatibility with tasks without run history

 -- Andrey Vasilenkov <indigo@yandex-team.ru>  Fri, 23 Dec 2016 20:15:59 +0300

mastermind (2.28.123) trusty; urgency=medium

  * Add default init value for task's run history delayed_till_ts

 -- Andrey Vasilenkov <indigo@yandex-team.ru>  Fri, 23 Dec 2016 17:56:27 +0300

mastermind (2.28.122) trusty; urgency=medium

  * Implement retry jobs workflow
  * Add inventory extension for determining if the task is ready for retry
  * Add task interface to determine next retry if possible
  * Add inventory extension for determining retry timestamp for external storage operations
  * Update and fixes for inventory module

 -- Andrey Vasilenkov <indigo@yandex-team.ru>  Fri, 23 Dec 2016 16:05:19 +0300

mastermind (2.28.121) trusty; urgency=medium

  * Skip uncoupled groups if failed to determine dc

 -- Andrey Vasilenkov <indigo@yandex-team.ru>  Thu, 22 Dec 2016 14:33:36 +0300

mastermind (2.28.120) trusty; urgency=medium

  * Fix job start_ts setting

 -- Andrey Vasilenkov <indigo@yandex-team.ru>  Tue, 20 Dec 2016 14:06:04 +0300

mastermind (2.28.119) trusty; urgency=medium

  * Set dc to 'unknown' value when strict detection is not required

 -- Andrey Vasilenkov <indigo@yandex-team.ru>  Tue, 20 Dec 2016 12:08:07 +0300

mastermind (2.28.118) trusty; urgency=medium

  * Fix groups' state update

 -- Andrey Vasilenkov <indigo@yandex-team.ru>  Sun, 18 Dec 2016 21:53:54 +0300

mastermind (2.28.117) trusty; urgency=medium

  * Update eblob want_defrag value interpretation

 -- Andrey Vasilenkov <indigo@yandex-team.ru>  Sat, 17 Dec 2016 22:40:17 +0300

mastermind (2.28.116) trusty; urgency=medium

  * Restore job: make RO group.backend
  * Refactor job processing

 -- Andrey Vasilenkov <indigo@yandex-team.ru>  Fri, 16 Dec 2016 15:39:32 +0300

mastermind (2.28.115) trusty; urgency=medium

  * Add mimetype namespace settings

 -- Andrey Vasilenkov <indigo@yandex-team.ru>  Tue, 13 Dec 2016 14:38:59 +0300

mastermind (2.28.114) trusty; urgency=medium

  * Restore: remove backend

 -- Andrey Vasilenkov <indigo@yandex-team.ru>  Mon, 12 Dec 2016 17:05:09 +0300

mastermind (2.28.113) trusty; urgency=medium

  * Restore-path: fix

 -- Andrey Vasilenkov <indigo@yandex-team.ru>  Fri, 09 Dec 2016 17:52:44 +0300

mastermind (2.28.112) trusty; urgency=medium

  * Fix wait backend state

 -- Andrey Vasilenkov <indigo@yandex-team.ru>  Fri, 09 Dec 2016 14:17:31 +0300

mastermind (2.28.111) trusty; urgency=medium

  * Add task for wait backends's detection and acquiring statu

 -- Andrey Vasilenkov <indigo@yandex-team.ru>  Thu, 08 Dec 2016 22:42:48 +0300

mastermind (2.28.110) trusty; urgency=medium

  * Add sleep period for lrc convert jobs

 -- Andrey Vasilenkov <indigo@yandex-team.ru>  Thu, 08 Dec 2016 19:15:00 +0300

mastermind (2.28.109) trusty; urgency=medium

  * Restore job: RO task

 -- Andrey Vasilenkov <indigo@yandex-team.ru>  Thu, 08 Dec 2016 13:42:09 +0300

mastermind (2.28.108) trusty; urgency=medium

  * Do not exhaust host list while searching for appropriate converting
    storages
  * Fix uncoupling groups without history record

 -- Andrey Vasilenkov <indigo@yandex-team.ru>  Thu, 08 Dec 2016 02:03:44 +0300

mastermind (2.28.107) trusty; urgency=medium

  * Minor fix

 -- Andrey Vasilenkov <indigo@yandex-team.ru>  Wed, 07 Dec 2016 14:36:02 +0300

mastermind (2.28.106) trusty; urgency=medium

  * Allow setting required groups' total space for new couples

 -- Andrey Vasilenkov <indigo@yandex-team.ru>  Wed, 07 Dec 2016 01:41:05 +0300

mastermind (2.28.105) trusty; urgency=medium

  * Add workaround for creating jobs with empty involved groups list

 -- Andrey Vasilenkov <indigo@yandex-team.ru>  Tue, 06 Dec 2016 18:35:51 +0300

mastermind (2.28.104) trusty; urgency=medium

  * Extend is_external_storage_ready function

 -- Andrey Vasilenkov <indigo@yandex-team.ru>  Tue, 06 Dec 2016 01:04:16 +0300

mastermind (2.28.103) trusty; urgency=medium

  * Fix unknown couple settings update
  * Add configurable profiles for mastermind cocaine applications

 -- Andrey Vasilenkov <indigo@yandex-team.ru>  Mon, 05 Dec 2016 17:13:45 +0300

mastermind (2.28.102) trusty; urgency=medium

  * Minor fix

 -- Andrey Vasilenkov <indigo@yandex-team.ru>  Fri, 02 Dec 2016 23:12:19 +0300

mastermind (2.28.101) trusty; urgency=medium

  * Change mongo find request construction to provide complete logging

 -- Andrey Vasilenkov <indigo@yandex-team.ru>  Fri, 02 Dec 2016 18:05:27 +0300

mastermind (2.28.100) trusty; urgency=medium

  * Improve `couple break`: update group histories
  * Remove READ* commands accounting for weight calculation
  * Restore-path: fail lrc groups

 -- Andrey Vasilenkov <indigo@yandex-team.ru>  Fri, 02 Dec 2016 00:13:53 +0300

mastermind (2.28.99) trusty; urgency=medium

  * Fix lrc converting for external storage with empty data
  * Restore-path: create backend lock file

 -- Andrey Vasilenkov <indigo@yandex-team.ru>  Thu, 24 Nov 2016 18:29:27 +0300

mastermind (2.28.98) trusty; urgency=medium

  * Fix inventory function usage

 -- Andrey Vasilenkov <indigo@yandex-team.ru>  Thu, 24 Nov 2016 14:57:37 +0300

mastermind (2.28.97) trusty; urgency=medium

  * Add optional inventory function to check if external storage is ready to
    be converted
  * Use convert items priority when constructing convert jobs

 -- Andrey Vasilenkov <indigo@yandex-team.ru>  Wed, 23 Nov 2016 19:29:53 +0300

mastermind (2.28.96) trusty; urgency=medium

  * Version bump

 -- Andrey Vasilenkov <indigo@yandex-team.ru>  Mon, 21 Nov 2016 17:46:21 +0300

mastermind (2.28.95) trusty; urgency=medium

  * Update workers to run on cocaine v12

 -- Andrey Vasilenkov <indigo@yandex-team.ru>  Mon, 21 Nov 2016 16:33:29 +0300

mastermind (2.28.91) trusty; urgency=medium

  * Add support of determine_data_size convert queue parameter

 -- Andrey Vasilenkov <indigo@yandex-team.ru>  Sun, 20 Nov 2016 17:25:56 +0300

mastermind (2.28.90) trusty; urgency=medium

  * Implement external storage converting planner
  * Remove unsupported symlink parameter value description

 -- Andrey Vasilenkov <indigo@yandex-team.ru>  Thu, 17 Nov 2016 19:03:49 +0300

mastermind (2.28.89) trusty; urgency=medium

  * Add symlink namespace setting

 -- Andrey Vasilenkov <indigo@yandex-team.ru>  Mon, 14 Nov 2016 11:47:32 +0300

mastermind (2.28.88) trusty; urgency=medium

  * Update group type properly if metakey was removed

 -- Andrey Vasilenkov <indigo@yandex-team.ru>  Fri, 11 Nov 2016 20:55:32 +0300

mastermind (2.28.87) trusty; urgency=medium

  * Minor fix

 -- Andrey Vasilenkov <indigo@yandex-team.ru>  Wed, 09 Nov 2016 18:42:30 +0300

mastermind (2.28.86) trusty; urgency=medium

  * Add job processor enable config flag

 -- Andrey Vasilenkov <indigo@yandex-team.ru>  Wed, 09 Nov 2016 14:57:13 +0300

mastermind (2.28.85) trusty; urgency=medium

  * Claim net resources on weight calcaltion for a namespace

 -- Andrey Vasilenkov <indigo@yandex-team.ru>  Tue, 08 Nov 2016 18:41:28 +0300

mastermind (2.28.84) trusty; urgency=medium

  * Claim net resources during single namespace weights calculation

 -- Andrey Vasilenkov <indigo@yandex-team.ru>  Tue, 08 Nov 2016 16:49:34 +0300

mastermind (2.28.83) trusty; urgency=medium

  * Tweak resource accounting for running move jobs

 -- Andrey Vasilenkov <indigo@yandex-team.ru>  Thu, 03 Nov 2016 00:44:15 +0300

mastermind (2.28.82) trusty; urgency=medium

  * Fix for total space accounting in move planner

 -- Andrey Vasilenkov <indigo@yandex-team.ru>  Wed, 02 Nov 2016 14:17:21 +0300

mastermind (2.28.81) trusty; urgency=medium

  * Fix uncoupled space min limit accounting in move planner

 -- Andrey Vasilenkov <indigo@yandex-team.ru>  Tue, 01 Nov 2016 22:40:28 +0300

mastermind (2.28.80) trusty; urgency=medium

  * Fix resource accounting in move planner

 -- Andrey Vasilenkov <indigo@yandex-team.ru>  Tue, 01 Nov 2016 20:16:06 +0300

mastermind (2.28.79) trusty; urgency=medium

  * Refactor move planner
  * Allow cooperative running of low priority jobs

 -- Andrey Vasilenkov <indigo@yandex-team.ru>  Tue, 01 Nov 2016 15:54:27 +0300

mastermind (2.28.78) trusty; urgency=medium

  * Add separate minion API request to fetch command output

 -- Andrey Vasilenkov <indigo@yandex-team.ru>  Mon, 24 Oct 2016 17:22:59 +0300

mastermind (2.28.77) trusty; urgency=medium

  * * Add separate minion API request to fetch command output

 -- Andrey Vasilenkov <indigo@yandex-team.ru>  Mon, 24 Oct 2016 16:53:11 +0300

mastermind (2.28.76) trusty; urgency=medium

  * Skip static couple validation when skip_validation option is applied

 -- Andrey Vasilenkov <indigo@yandex-team.ru>  Mon, 24 Oct 2016 13:03:13 +0300

mastermind (2.28.75) trusty; urgency=medium

  * Skip claiming net resources when calculating couple weights

 -- Andrey Vasilenkov <indigo@yandex-team.ru>  Mon, 24 Oct 2016 12:23:45 +0300

mastermind (2.28.74) trusty; urgency=medium

  * Minor fixes

 -- Andrey Vasilenkov <indigo@yandex-team.ru>  Fri, 21 Oct 2016 14:51:42 +0300

mastermind (2.28.73) trusty; urgency=medium

  * Misprint fix

 -- Andrey Vasilenkov <indigo@yandex-team.ru>  Thu, 20 Oct 2016 19:04:20 +0300

mastermind (2.28.72) trusty; urgency=medium

  * Fix return of storage_keys_diff

 -- Andrey Vasilenkov <indigo@yandex-team.ru>  Thu, 20 Oct 2016 18:48:26 +0300

mastermind (2.28.71) trusty; urgency=medium

  * Fix minions monitor's request execution

 -- Andrey Vasilenkov <indigo@yandex-team.ru>  Thu, 20 Oct 2016 18:39:12 +0300

mastermind (2.28.70) trusty; urgency=medium

  * Get rid of elliptics meta database
  * Implement max group manager to store storage max group id in mongo

 -- Andrey Vasilenkov <indigo@yandex-team.ru>  Thu, 20 Oct 2016 15:37:30 +0300

mastermind (2.28.69) trusty; urgency=medium

  * Remove obsolete elliptics indexes wrappers
  * Store inventory cache on a file system instead of metaelliptics

 -- Andrey Vasilenkov <indigo@yandex-team.ru>  Fri, 14 Oct 2016 18:32:28 +0300

mastermind (2.28.68) trusty; urgency=medium

  * Force updating minion command when command is completed

 -- Andrey Vasilenkov <indigo@yandex-team.ru>  Fri, 14 Oct 2016 16:55:26 +0300

mastermind (2.28.67) trusty; urgency=medium

  * Fix cache worker namespaces usage

 -- Andrey Vasilenkov <indigo@yandex-team.ru>  Fri, 14 Oct 2016 13:59:41 +0300

mastermind (2.28.66) trusty; urgency=medium

  * Fix for job list options passing

 -- Andrey Vasilenkov <indigo@yandex-team.ru>  Thu, 13 Oct 2016 23:39:27 +0300

mastermind (2.28.65) trusty; urgency=medium

  * Initialize http client after making thread ioloop

 -- Andrey Vasilenkov <indigo@yandex-team.ru>  Thu, 13 Oct 2016 18:32:10 +0300

mastermind (2.28.64) trusty; urgency=medium

  * Remove run_sync timeout from ioloop
  * Added jobs list in cli

 -- Andrey Vasilenkov <indigo@yandex-team.ru>  Thu, 13 Oct 2016 17:37:50 +0300

mastermind (2.28.63) trusty; urgency=medium

  * Store and use minion commands from mongo

 -- Andrey Vasilenkov <indigo@yandex-team.ru>  Wed, 12 Oct 2016 13:57:55 +0300

mastermind (2.28.62) trusty; urgency=medium

  * Fix move group planner misprint

 -- Andrey Vasilenkov <indigo@yandex-team.ru>  Tue, 11 Oct 2016 17:57:57 +0300

mastermind (2.28.61) trusty; urgency=medium

  * Fix namespace setup parameter types

 -- Andrey Vasilenkov <indigo@yandex-team.ru>  Tue, 11 Oct 2016 12:23:40 +0300

mastermind (2.28.60) trusty; urgency=medium

  * Fix cache worker

 -- Andrey Vasilenkov <indigo@yandex-team.ru>  Thu, 06 Oct 2016 17:56:24 +0300

mastermind (2.28.59) trusty; urgency=medium

  * Fix cache worker

 -- Andrey Vasilenkov <indigo@yandex-team.ru>  Thu, 06 Oct 2016 17:02:27 +0300

mastermind (2.28.58) trusty; urgency=medium

  * Skip hosts without known dc for dc host view
  * Restore-path: ask for help if restore pending

 -- Andrey Vasilenkov <indigo@yandex-team.ru>  Thu, 06 Oct 2016 16:47:37 +0300

mastermind (2.28.57) trusty; urgency=medium

  * Change min finish time when fetching states from minions

 -- Andrey Vasilenkov <indigo@yandex-team.ru>  Thu, 06 Oct 2016 15:17:47 +0300

mastermind (2.28.56) trusty; urgency=medium

  * Fix delete service key name

 -- Andrey Vasilenkov <indigo@yandex-team.ru>  Wed, 05 Oct 2016 13:50:49 +0300

mastermind (2.28.55) trusty; urgency=medium

  * Implement uncoupled group selector for group selection problems
    investigating

 -- Andrey Vasilenkov <indigo@yandex-team.ru>  Wed, 05 Oct 2016 11:50:57 +0300

mastermind (2.28.54) trusty; urgency=medium

  * Fix reserved space percentage setting

 -- Andrey Vasilenkov <indigo@yandex-team.ru>  Tue, 04 Oct 2016 18:04:27 +0300

mastermind (2.28.53) trusty; urgency=medium

  * Change priority for BACKEND_MANAGER_JOB

 -- Andrey Vasilenkov <indigo@yandex-team.ru>  Tue, 04 Oct 2016 14:28:45 +0300

mastermind (2.28.52) trusty; urgency=medium

  * Support internal storage_cache namespace

 -- Andrey Vasilenkov <indigo@yandex-team.ru>  Tue, 04 Oct 2016 12:07:17 +0300

mastermind (2.28.51) trusty; urgency=medium

  * Move to using namespaces settings from mongo

 -- Andrey Vasilenkov <indigo@yandex-team.ru>  Mon, 03 Oct 2016 12:32:16 +0300

mastermind (2.28.50) trusty; urgency=medium

  * Tolerate unknown command errors when failed to fetch from metadb

 -- Andrey Vasilenkov <indigo@yandex-team.ru>  Wed, 28 Sep 2016 13:38:01 +0300

mastermind (2.28.49) trusty; urgency=medium

  * Tolerate unknown command errors when failed to fetch from metadb

 -- Andrey Vasilenkov <indigo@yandex-team.ru>  Wed, 28 Sep 2016 11:56:42 +0300

mastermind (2.28.48) trusty; urgency=medium

  * Improve finding jobs for path restoring

 -- Andrey Vasilenkov <indigo@yandex-team.ru>  Tue, 27 Sep 2016 16:38:42 +0300

mastermind (2.28.47) trusty; urgency=medium

  * Sample move source groups by neighbouring dcs along with total space
  * Skip -2 and -77 statuses when parsing recover dc command results

 -- Andrey Vasilenkov <indigo@yandex-team.ru>  Tue, 27 Sep 2016 15:21:40 +0300

mastermind (2.28.46) trusty; urgency=medium

  * Replace 'group_ids' with empty list when replicas groupset is not
    available

 -- Andrey Vasilenkov <indigo@yandex-team.ru>  Wed, 21 Sep 2016 18:26:14 +0300

mastermind (2.28.45) trusty; urgency=medium

  * Add couple settings viewer command
  * Do not provide a list of fake groups if replicas groupset is not used

 -- Andrey Vasilenkov <indigo@yandex-team.ru>  Wed, 21 Sep 2016 15:13:09 +0300

mastermind (2.28.44) trusty; urgency=medium

  * Ignore checks for uncoupled groups in node stop task

 -- Andrey Vasilenkov <indigo@yandex-team.ru>  Tue, 20 Sep 2016 18:18:18 +0300

mastermind (2.28.43) trusty; urgency=medium

  * Fix backend cleanup tasks creating

 -- Andrey Vasilenkov <indigo@yandex-team.ru>  Mon, 19 Sep 2016 20:29:37 +0300

mastermind (2.28.42) trusty; urgency=medium

  * Fix jobs status filtering on jobs scheduling

 -- Andrey Vasilenkov <indigo@yandex-team.ru>  Mon, 19 Sep 2016 20:18:07 +0300

mastermind (2.28.41) trusty; urgency=medium

  * Use backend cleanup and backend manager jobs when restoring path

 -- Andrey Vasilenkov <indigo@yandex-team.ru>  Mon, 19 Sep 2016 18:17:13 +0300

mastermind (2.28.40) trusty; urgency=medium

  * Add tskv option support for mds_cleanup
  * Skip uncoupled groups with alive keys
  * Add couple and namespace to ttl cleanup job attributes

 -- Andrey Vasilenkov <indigo@yandex-team.ru>  Fri, 16 Sep 2016 18:14:42 +0300

mastermind (2.28.39) trusty; urgency=medium

  * Separate replicas and lrc groupset primary/secondary hosts

 -- Andrey Vasilenkov <indigo@yandex-team.ru>  Thu, 15 Sep 2016 14:10:45 +0300

mastermind (2.28.38) trusty; urgency=medium

  * Set primary and secondary hosts when lrc groupset is used

 -- Andrey Vasilenkov <indigo@yandex-team.ru>  Wed, 14 Sep 2016 17:52:59 +0300

mastermind (2.28.37) trusty; urgency=medium

  * Add new job to remove records with expired ttl

 -- Andrey Vasilenkov <indigo@yandex-team.ru>  Mon, 12 Sep 2016 19:17:54 +0300

mastermind (2.28.36) trusty; urgency=medium

  * Fix mastermind2.26-cache worker start

 -- Andrey Vasilenkov <indigo@yandex-team.ru>  Thu, 08 Sep 2016 13:49:20 +0300

mastermind (2.28.35) trusty; urgency=medium

  * Restore-path: fix cancel_job

 -- Andrey Vasilenkov <indigo@yandex-team.ru>  Mon, 05 Sep 2016 14:07:27 +0300

mastermind (2.28.34) trusty; urgency=medium

  * Restore-path: cancel jobs

 -- Andrey Vasilenkov <indigo@yandex-team.ru>  Fri, 02 Sep 2016 17:59:25 +0300

mastermind (2.28.33) trusty; urgency=medium

  * Optimize history record search mongo queries

 -- Andrey Vasilenkov <indigo@yandex-team.ru>  Thu, 01 Sep 2016 23:04:06 +0300

mastermind (2.28.32) trusty; urgency=medium

  * Limit couple defrag jobs number per host

 -- Andrey Vasilenkov <indigo@yandex-team.ru>  Thu, 01 Sep 2016 20:56:39 +0300

mastermind (2.28.31) trusty; urgency=medium

  * Convert to lrc groupset minor fix

 -- Andrey Vasilenkov <indigo@yandex-team.ru>  Wed, 31 Aug 2016 14:06:12 +0300

mastermind (2.28.30) trusty; urgency=medium

  * Restore path: option to automatically approve jobs

 -- Andrey Vasilenkov <indigo@yandex-team.ru>  Wed, 31 Aug 2016 12:17:57 +0300

mastermind (2.28.29) trusty; urgency=medium

  * Fix group restore by path handle

 -- Andrey Vasilenkov <indigo@yandex-team.ru>  Thu, 25 Aug 2016 18:51:43 +0300

mastermind (2.28.28) trusty; urgency=medium

  * Fix restore group src_group parameter

 -- Andrey Vasilenkov <indigo@yandex-team.ru>  Thu, 25 Aug 2016 13:58:34 +0300

mastermind (2.28.27) trusty; urgency=medium

  * Add job for restore groups from path

 -- Andrey Vasilenkov <indigo@yandex-team.ru>  Wed, 24 Aug 2016 18:38:33 +0300

mastermind (2.28.26) trusty; urgency=medium

  * Add group base path to recover dc command

 -- Andrey Vasilenkov <indigo@yandex-team.ru>  Wed, 24 Aug 2016 15:09:04 +0300

mastermind (2.28.25) trusty; urgency=medium

  * Consider want_defrag worth when > 3

 -- Andrey Vasilenkov <indigo@yandex-team.ru>  Tue, 23 Aug 2016 14:18:50 +0300

mastermind (2.28.24) trusty; urgency=medium

  * Implement external storage mapping for external storage convertion
  * Use task to determine external storage total size and alter convert job accordingly
  * Add ExternalStorageDataSizeTask for fetching data size of external storage
  * Add multi groupsets to mastermind-cli groupset convert command
  * Add make_external_storage_data_size_command inventory command

 -- Andrey Vasilenkov <indigo@yandex-team.ru>  Thu, 11 Aug 2016 17:02:57 +0300

mastermind (2.28.23) trusty; urgency=medium

  * Consider WRITE_NEW commands as write operations

 -- Andrey Vasilenkov <indigo@yandex-team.ru>  Mon, 08 Aug 2016 14:25:37 +0300

mastermind (2.28.22) trusty; urgency=medium

  * Forbid moving cache groups via move jobs

 -- Andrey Vasilenkov <indigo@yandex-team.ru>  Fri, 29 Jul 2016 00:57:11 +0300

mastermind (2.28.21) trusty; urgency=medium

  * Refactor move planner candidates generating
  * Filter destination groups in unsuitable dcs when moving groups via move planner

 -- Andrey Vasilenkov <indigo@yandex-team.ru>  Wed, 27 Jul 2016 15:16:18 +0300

mastermind (2.28.20) trusty; urgency=medium

  * Optimize group move planner algorithm

 -- Andrey Vasilenkov <indigo@yandex-team.ru>  Tue, 26 Jul 2016 18:21:02 +0300

mastermind (2.28.19) trusty; urgency=medium

  * Read metakey with nolock flag

 -- Andrey Vasilenkov <indigo@yandex-team.ru>  Tue, 12 Jul 2016 13:21:40 +0300

mastermind (2.28.18) trusty; urgency=medium

  * Change convert job priority

 -- Andrey Vasilenkov <indigo@yandex-team.ru>  Thu, 30 Jun 2016 01:13:03 +0300

mastermind (2.28.17) trusty; urgency=medium

  * Add convert to lrc groupset from external source job

 -- Andrey Vasilenkov <indigo@yandex-team.ru>  Wed, 29 Jun 2016 23:44:03 +0300

mastermind (2.28.16) trusty; urgency=medium

  * Fix group's effective_free_space calculation

 -- Andrey Vasilenkov <indigo@yandex-team.ru>  Mon, 20 Jun 2016 17:29:52 +0300

mastermind (2.28.15) trusty; urgency=medium

  * Add data_flow_rate and wait_timeout parameters for lrc-* commands

 -- Andrey Vasilenkov <indigo@yandex-team.ru>  Fri, 17 Jun 2016 13:20:46 +0300

mastermind (2.28.14) trusty; urgency=medium

  * Fix couple status text for non-coupled couples

 -- Andrey Vasilenkov <indigo@yandex-team.ru>  Tue, 14 Jun 2016 15:05:13 +0300

mastermind (2.28.13) trusty; urgency=medium

  * Fix StorageState excessive dcs list construction

 -- Andrey Vasilenkov <indigo@yandex-team.ru>  Sat, 11 Jun 2016 19:32:30 +0300

mastermind (2.28.12) trusty; urgency=medium

  * Run lrc_* commands with all nodes as remotes

 -- Andrey Vasilenkov <indigo@yandex-team.ru>  Fri, 10 Jun 2016 20:18:55 +0300

mastermind (2.28.11) trusty; urgency=medium

  * Fix StorageState excessive dcs list construction

 -- Andrey Vasilenkov <indigo@yandex-team.ru>  Fri, 10 Jun 2016 15:45:04 +0300

mastermind (2.28.10) trusty; urgency=medium

  * Add lrc groupset statuses for couple list handle

 -- Andrey Vasilenkov <indigo@yandex-team.ru>  Thu, 09 Jun 2016 19:07:47 +0300

mastermind (2.28.9) trusty; urgency=medium

  * Add histories query object for fetching group histories

 -- Andrey Vasilenkov <indigo@yandex-team.ru>  Wed, 08 Jun 2016 18:51:52 +0300

mastermind (2.28.8) trusty; urgency=medium

  * Add remove backend task to prepare lrc groups job

 -- Andrey Vasilenkov <indigo@yandex-team.ru>  Mon, 06 Jun 2016 12:02:49 +0300

mastermind (2.28.7) trusty; urgency=medium

  * Increase lrc groupset job priority

 -- Andrey Vasilenkov <indigo@yandex-team.ru>  Tue, 31 May 2016 15:45:40 +0300

mastermind (2.28.6) trusty; urgency=medium

  * Check task status after its execution is started

 -- Andrey Vasilenkov <indigo@yandex-team.ru>  Tue, 31 May 2016 01:14:51 +0300

mastermind (2.28.5) trusty; urgency=medium

  * Skip checking if all replicas groups are read-only
  * Fix logging of couple status change

 -- Andrey Vasilenkov <indigo@yandex-team.ru>  Tue, 31 May 2016 00:33:45 +0300

mastermind (2.28.4) trusty; urgency=medium

  * Add ttl attribute namespace settings

 -- Andrey Vasilenkov <indigo@yandex-team.ru>  Tue, 24 May 2016 18:16:09 +0300

mastermind (2.28.3) trusty; urgency=medium

  * Disable dnet_recovery safe mode

 -- Andrey Vasilenkov <indigo@yandex-team.ru>  Thu, 19 May 2016 17:34:15 +0300

mastermind (2.28.2) trusty; urgency=medium

  * Add prepare-new-groups cmd handle

 -- Andrey Vasilenkov <indigo@yandex-team.ru>  Thu, 19 May 2016 17:21:33 +0300

mastermind (2.28.1) trusty; urgency=medium

  * Add mastermind-util add-groupset command
  * Add 'add_groupset_to_couple' API handle
  * Add job that creates new groupset for a couple

 -- Andrey Vasilenkov <indigo@yandex-team.ru>  Thu, 19 May 2016 12:51:03 +0300

mastermind (2.27.18) trusty; urgency=medium

  * Fix constructing jobs' involved groups list

 -- Andrey Vasilenkov <indigo@yandex-team.ru>  Wed, 04 May 2016 14:47:17 +0300

mastermind (2.27.17) trusty; urgency=medium

  * Add weight coefficient for outgoing traffic
  * Not perform rollback on couple repair

 -- Andrey Vasilenkov <indigo@yandex-team.ru>  Fri, 29 Apr 2016 03:59:48 +0300

mastermind (2.27.16) trusty; urgency=medium

  * Use family when detaching node backend from group

 -- Andrey Vasilenkov <indigo@yandex-team.ru>  Mon, 11 Apr 2016 16:25:30 +0300

mastermind (2.27.15) trusty; urgency=medium

  * Add defrag startup timeout

 -- Andrey Vasilenkov <indigo@yandex-team.ru>  Mon, 11 Apr 2016 13:09:36 +0300

mastermind (2.27.14) trusty; urgency=medium

  * Add backward compatibility of NodeBackend binding object

 -- Andrey Vasilenkov <indigo@yandex-team.ru>  Sun, 10 Apr 2016 14:25:51 +0300

mastermind (2.27.13) trusty; urgency=medium

  * Add NodeBackend binding object

 -- Andrey Vasilenkov <indigo@yandex-team.ru>  Sun, 10 Apr 2016 14:15:13 +0300

mastermind (2.27.12) trusty; urgency=medium

  * Add new BAD_* statuses for LRC Groupset

 -- Andrey Vasilenkov <indigo@yandex-team.ru>  Fri, 08 Apr 2016 16:54:16 +0300

mastermind (2.27.11) trusty; urgency=medium

  * Fix couple freeze meta compose

 -- Andrey Vasilenkov <indigo@yandex-team.ru>  Tue, 05 Apr 2016 19:20:08 +0300

mastermind (2.27.10) trusty; urgency=medium

  * Fix 'couple settings' in for mastermind-cli
  * Format log messages

 -- Andrey Vasilenkov <indigo@yandex-team.ru>  Thu, 31 Mar 2016 18:04:19 +0300

mastermind (2.27.9) trusty; urgency=medium

  * Fix couple groupset attachment

 -- Andrey Vasilenkov <indigo@yandex-team.ru>  Thu, 31 Mar 2016 14:12:23 +0300

mastermind (2.27.8) trusty; urgency=medium

  * Add 'attach_groupset_to_couple' handle
  * Make groupsets responsible for generating its metakey
  * Skip uncoupled lrc groups meta processing

 -- Andrey Vasilenkov <indigo@yandex-team.ru>  Wed, 30 Mar 2016 16:35:07 +0300

mastermind (2.27.7) trusty; urgency=medium

  * Add couple settings

 -- Andrey Vasilenkov <indigo@yandex-team.ru>  Tue, 29 Mar 2016 15:39:09 +0300

mastermind (2.27.6) trusty; urgency=medium

  * Fix couple build parameters

 -- Andrey Vasilenkov <indigo@yandex-team.ru>  Mon, 28 Mar 2016 18:38:14 +0300

mastermind (2.27.5) trusty; urgency=medium

  * Add 'couple' attribute to binding Groupset object
  * Account new cache key distribute tasks
  * Add various binding features

 -- Andrey Vasilenkov <indigo@yandex-team.ru>  Sun, 27 Mar 2016 21:11:22 +0300

mastermind (2.27.4) trusty; urgency=medium

  * Add support of groupsets in couple build method of mastermind client
  * Add 'groupsets' property to couple object

 -- Andrey Vasilenkov <indigo@yandex-team.ru>  Fri, 25 Mar 2016 22:20:34 +0300

mastermind (2.27.3) trusty; urgency=medium

  * Skip internatl namespaces in client APIs

 -- Andrey Vasilenkov <indigo@yandex-team.ru>  Fri, 25 Mar 2016 13:00:34 +0300

mastermind (2.27.2) trusty; urgency=medium

  * Add python-requests dependency

 -- Andrey Vasilenkov <indigo@yandex-team.ru>  Thu, 24 Mar 2016 20:19:40 +0300

mastermind (2.27.1) trusty; urgency=medium

  * Add lrc commands to mastermind-cli
  * Add group filtering by 'type'
  * Add LRC builder to select groups for future LRC groupsets
  * Add lrc groupsets representation object
  * Add make lrc group job type
  * Divide groupsets by different types

 -- Andrey Vasilenkov <indigo@yandex-team.ru>  Thu, 24 Mar 2016 15:11:28 +0300

mastermind (2.26.6) trusty; urgency=medium

  * Increase defrag check timeout to 14 days

 -- Andrey Vasilenkov <indigo@yandex-team.ru>  Mon, 21 Mar 2016 14:20:39 +0300

mastermind (2.26.5) trusty; urgency=medium

  * Make recover planner coefficients configurable

 -- Andrey Vasilenkov <indigo@yandex-team.ru>  Thu, 10 Mar 2016 14:51:27 +0300

mastermind (2.26.4) trusty; urgency=medium

  * Fix group type detection

 -- Andrey Vasilenkov <indigo@yandex-team.ru>  Sat, 05 Mar 2016 05:26:33 +0300

mastermind (2.26.3) trusty; urgency=medium

  * Remove attributes capacity namespace setting
  * Add support for completion of unambiguous prefix commands

 -- Andrey Vasilenkov <indigo@yandex-team.ru>  Thu, 03 Mar 2016 18:01:54 +0300

mastermind (2.26.2) trusty; urgency=medium

  * Add namespace attribute setitngs

 -- Andrey Vasilenkov <indigo@yandex-team.ru>  Wed, 02 Mar 2016 17:34:12 +0300

mastermind (2.26.1) trusty; urgency=medium

  * Fix max net write setting for weight manager
  * Add explicit runtime error for cases when failed to release locks

 -- Andrey Vasilenkov <indigo@yandex-team.ru>  Wed, 02 Mar 2016 12:36:24 +0300

mastermind (2.25.120) trusty; urgency=medium

  * Enable dnet_recovery safe mode

 -- Andrey Vasilenkov <indigo@yandex-team.ru>  Sun, 28 Feb 2016 00:08:51 +0300

mastermind (2.25.119) trusty; urgency=medium

  * Fix bug for dc hosts view
  * Add logging for monitor stats update
  * Fix error fs and dstat update

 -- Andrey Vasilenkov <indigo@yandex-team.ru>  Tue, 23 Feb 2016 13:04:56 +0300

mastermind (2.25.118) trusty; urgency=medium

  * Increase startup timeouts

 -- Andrey Vasilenkov <indigo@yandex-team.ru>  Wed, 17 Feb 2016 23:31:26 +0300

mastermind (2.25.117) trusty; urgency=medium

  * Increase cache worker startup timeout

 -- Andrey Vasilenkov <indigo@yandex-team.ru>  Wed, 17 Feb 2016 14:37:28 +0300

mastermind (2.25.116) trusty; urgency=medium

  * Fix for cache lock acquiring

 -- Andrey Vasilenkov <indigo@yandex-team.ru>  Wed, 17 Feb 2016 12:25:22 +0300

mastermind (2.25.115) trusty; urgency=medium

  * Add 'update_cache_key_status' handle
  * Implement cached key upload queue
  * Fix cache couples list with no 'state' option
  * Fix couple list filtering
  * Add trace id to dnet_recovery command
  * Use blob_size_limit as total space unconditionally

 -- Andrey Vasilenkov <indigo@yandex-team.ru>  Tue, 16 Feb 2016 23:46:35 +0300

mastermind (2.25.114) trusty; urgency=medium

  * Change effective data size accounting
  * Add 'cache couples-list' handle

 -- Andrey Vasilenkov <indigo@yandex-team.ru>  Wed, 06 Jan 2016 22:10:41 +0300

mastermind (2.25.113) trusty; urgency=medium

  * Fix misprint

 -- Andrey Vasilenkov <indigo@yandex-team.ru>  Mon, 28 Dec 2015 16:48:00 +0300

mastermind (2.25.112) trusty; urgency=medium

  * Fix import dependency

 -- Andrey Vasilenkov <indigo@yandex-team.ru>  Mon, 28 Dec 2015 16:20:04 +0300

mastermind (2.25.111) trusty; urgency=medium

  * Fix frozen couple check

 -- Andrey Vasilenkov <indigo@yandex-team.ru>  Mon, 28 Dec 2015 15:45:49 +0300

mastermind (2.25.110) trusty; urgency=medium

  * Skip cache groups on hosts that already have a cache key copy
  * Fix dc selection on distributing cache keys

 -- Andrey Vasilenkov <indigo@yandex-team.ru>  Mon, 28 Dec 2015 14:31:00 +0300

mastermind (2.25.109) trusty; urgency=medium

  * Remove old app manifest during installation

 -- Andrey Vasilenkov <indigo@yandex-team.ru>  Thu, 24 Dec 2015 12:59:06 +0300

mastermind (2.25.108) trusty; urgency=medium

  * Remove old weight balancer traits
  * Fix for updating node backends set on history updates
  * Update couple namespace handle to use new weight manager

 -- Andrey Vasilenkov <indigo@yandex-team.ru>  Wed, 23 Dec 2015 17:58:38 +0300

mastermind (2.25.107) trusty; urgency=medium

  * Account disk defragmentation when calculating couple weights

 -- Andrey Vasilenkov <indigo@yandex-team.ru>  Wed, 16 Dec 2015 11:58:31 +0300

mastermind (2.25.106) trusty; urgency=medium

  * Fix defragmentation jobs for cache couples

 -- Andrey Vasilenkov <indigo@yandex-team.ru>  Fri, 11 Dec 2015 19:02:32 +0300

mastermind (2.25.105) trusty; urgency=medium

  * Fix misprint

 -- Andrey Vasilenkov <indigo@yandex-team.ru>  Fri, 11 Dec 2015 15:52:49 +0300

mastermind (2.25.104) trusty; urgency=medium

  * Fix for new msgpack version

 -- Andrey Vasilenkov <indigo@yandex-team.ru>  Fri, 11 Dec 2015 15:16:45 +0300

mastermind (2.25.103) trusty; urgency=medium

  * Update cache distributor groups list on cache cleaning

 -- Andrey Vasilenkov <indigo@yandex-team.ru>  Fri, 11 Dec 2015 14:54:55 +0300

mastermind (2.25.102) trusty; urgency=medium

  * Fix for defragmentation job of cache groups

 -- Andrey Vasilenkov <indigo@yandex-team.ru>  Fri, 11 Dec 2015 14:08:43 +0300

mastermind (2.25.101) trusty; urgency=medium

  * Cache get_namespaces_states response using CachedGzipResponse
  * Cache get_cached_keys response using CachedGzipResponse

 -- Andrey Vasilenkov <indigo@yandex-team.ru>  Tue, 08 Dec 2015 17:21:04 +0300

mastermind (2.25.100) trusty; urgency=medium

  * Fix for newly built couple status calculation
  * Fix misprint in mastermind client

 -- Andrey Vasilenkov <indigo@yandex-team.ru>  Tue, 01 Dec 2015 16:48:01 +0300

mastermind (2.25.99) trusty; urgency=medium

  * Fix for running cached data update handlers

 -- Andrey Vasilenkov <indigo@yandex-team.ru>  Wed, 25 Nov 2015 19:29:24 +0300

mastermind (2.25.98) trusty; urgency=medium

  * Fix cocaine handlers registering

 -- Andrey Vasilenkov <indigo@yandex-team.ru>  Wed, 25 Nov 2015 14:58:59 +0300

mastermind (2.25.97) trusty; urgency=medium

  * Temporarily fix cocaine service usage from sync thread

 -- Andrey Vasilenkov <indigo@yandex-team.ru>  Tue, 24 Nov 2015 17:02:59 +0300

mastermind (2.25.96) trusty; urgency=medium

  * Optimize get_config_remotes handle

 -- Andrey Vasilenkov <indigo@yandex-team.ru>  Tue, 24 Nov 2015 11:56:08 +0300

mastermind (2.25.95) trusty; urgency=medium

  * Fix frequent weight and load data updating
  * Optimize history records fetching from mongo
  * Add exception-safe backend stats processing

 -- Andrey Vasilenkov <indigo@yandex-team.ru>  Mon, 23 Nov 2015 15:00:58 +0300

mastermind (2.25.94) trusty; urgency=medium

  * Fix defrag complete decision based on stalled stats

 -- Andrey Vasilenkov <indigo@yandex-team.ru>  Fri, 20 Nov 2015 17:52:35 +0300

mastermind (2.25.93) trusty; urgency=medium

    * Add orig path query arg settings
    * Fix select couple to upload namespace setting
    * Add redirect query args support

 -- Andrey Vasilenkov <indigo@yandex-team.ru>  Thu, 19 Nov 2015 19:13:34 +0300

mastermind (2.25.92) trusty; urgency=medium

  * Fix cocaine worker termination

 -- Andrey Vasilenkov <indigo@yandex-team.ru>  Thu, 19 Nov 2015 14:44:39 +0300

mastermind (2.25.91) trusty; urgency=medium

  * Split planner config section into several sections
  * Cache flow stats
  * Use cache to handle get_cache_keys

 -- Andrey Vasilenkov <indigo@yandex-team.ru>  Wed, 18 Nov 2015 21:45:31 +0300

mastermind (2.25.90) trusty; urgency=medium

  * Fix cache worker startup script

 -- Andrey Vasilenkov <indigo@yandex-team.ru>  Tue, 17 Nov 2015 22:47:31 +0300

mastermind (2.25.89) trusty; urgency=medium

  * Set python-tornado dependency (>= 4.0)

 -- Andrey Vasilenkov <indigo@yandex-team.ru>  Tue, 17 Nov 2015 16:04:13 +0300

mastermind (2.25.88) trusty; urgency=medium

  * Decreased cocaine workers' pool limit to 5

 -- Andrey Vasilenkov <indigo@yandex-team.ru>  Tue, 17 Nov 2015 14:31:24 +0300

mastermind (2.25.87) trusty; urgency=medium

  * Use simplejson for faster parsing
  * Using monitor pool to fetch monitor stats from elliptics nodes
  * Inventory worker implementation
  * Fix build tests running

 -- Andrey Vasilenkov <indigo@yandex-team.ru>  Tue, 17 Nov 2015 13:59:44 +0300

mastermind (2.25.86-hotfix1) trusty; urgency=medium

  * Optimize get_config_remotes handle

 -- Andrey Vasilenkov <indigo@yandex-team.ru>  Wed, 18 Nov 2015 17:05:55 +0300

mastermind (2.25.86) trusty; urgency=medium

  * Fix mastermind build

 -- Andrey Vasilenkov <indigo@yandex-team.ru>  Fri, 13 Nov 2015 15:37:00 +0300

mastermind (2.25.85) trusty; urgency=medium

  * Fix mastermind build

 -- Andrey Vasilenkov <indigo@yandex-team.ru>  Fri, 13 Nov 2015 15:08:21 +0300

mastermind (2.25.84) trusty; urgency=medium

  * Add free reserved space to couple statistics

 -- Andrey Vasilenkov <indigo@yandex-team.ru>  Fri, 13 Nov 2015 14:19:41 +0300

mastermind (2.25.83) trusty; urgency=medium

  * Increase startup-timeout for mastermind-cache worker

 -- Andrey Vasilenkov <indigo@yandex-team.ru>  Mon, 02 Nov 2015 12:26:18 +0300

mastermind (2.25.82) trusty; urgency=medium

  * Fix for searching for uncoupled group to restore backend without history

 -- Andrey Vasilenkov <indigo@yandex-team.ru>  Wed, 28 Oct 2015 11:37:03 +0300

mastermind (2.25.81) trusty; urgency=medium

  * Fix for searching for uncoupled group to restore backend without history

 -- Andrey Vasilenkov <indigo@yandex-team.ru>  Tue, 27 Oct 2015 23:47:59 +0300

mastermind (2.25.80) trusty; urgency=medium

  * Fix for searching for uncoupled group to restore backend without history

 -- Andrey Vasilenkov <indigo@yandex-team.ru>  Tue, 27 Oct 2015 21:23:43 +0300

mastermind (2.25.79) trusty; urgency=medium

  * Fix wrong node backend check on group restoring job
  * Fix accounting job for a couple status when group is down

 -- Andrey Vasilenkov <indigo@yandex-team.ru>  Tue, 27 Oct 2015 19:30:12 +0300

mastermind (2.25.78) trusty; urgency=medium

  * Add proper pymongo and bson dependencies (<< 3)

 -- Andrey Vasilenkov <indigo@yandex-team.ru>  Mon, 26 Oct 2015 21:08:02 +0300

mastermind (2.25.77) trusty; urgency=medium

  * Fix mastermind2.26-cache worker initialization

 -- Andrey Vasilenkov <indigo@yandex-team.ru>  Fri, 23 Oct 2015 14:25:00 +0300

mastermind (2.25.76) trusty; urgency=medium

  * Add handler for fetching couple free effective space monitor samples
  * Change monitor statistics collection settings

 -- Andrey Vasilenkov <indigo@yandex-team.ru>  Fri, 23 Oct 2015 14:03:28 +0300

mastermind (2.25.75) trusty; urgency=medium

  * Fix group detach node task during restore job

 -- Andrey Vasilenkov <indigo@yandex-team.ru>  Mon, 19 Oct 2015 14:52:49 +0300

mastermind (2.25.74) trusty; urgency=medium

  * Fix group detach node task during restore job

 -- Andrey Vasilenkov <indigo@yandex-team.ru>  Mon, 19 Oct 2015 14:26:10 +0300

mastermind (2.25.73) trusty; urgency=medium

  * Fix group detach node task during restore job

 -- Andrey Vasilenkov <indigo@yandex-team.ru>  Mon, 19 Oct 2015 12:57:02 +0300

mastermind (2.25.72) trusty; urgency=medium

  * Check uncoupled groups right before settings metakey
  * Prevent statistics calculation failing

 -- Andrey Vasilenkov <indigo@yandex-team.ru>  Tue, 13 Oct 2015 18:41:32 +0300

mastermind (2.25.71) trusty; urgency=medium

  * Fix exception type for non-blocking locks (when acquiring failed)
  * Fix group history update task scheduling

 -- Andrey Vasilenkov <indigo@yandex-team.ru>  Mon, 12 Oct 2015 14:16:06 +0300

mastermind (2.25.70) trusty; urgency=medium

  * Add ability to run worker without history collection

 -- Andrey Vasilenkov <indigo@yandex-team.ru>  Fri, 09 Oct 2015 19:29:22 +0300

mastermind (2.25.69) trusty; urgency=medium

  * Accept generators to GroupNodeBackendsSet

 -- Andrey Vasilenkov <indigo@yandex-team.ru>  Fri, 09 Oct 2015 18:15:17 +0300

mastermind (2.25.68) trusty; urgency=medium

  * Store group history in mongo instead of meta elliptics

 -- Andrey Vasilenkov <indigo@yandex-team.ru>  Fri, 09 Oct 2015 12:03:04 +0300

mastermind (2.25.66) trusty; urgency=medium

  * Fix settings comparison with basic python types

 -- Andrey Vasilenkov <indigo@yandex-team.ru>  Thu, 08 Oct 2015 12:55:36 +0300

mastermind (2.25.58) trusty; urgency=medium

  * Add couple primary and fallback hosts to namespaces states

 -- Andrey Vasilenkov <indigo@yandex-team.ru>  Sun, 13 Sep 2015 21:13:48 +0300

mastermind (2.25.57) trusty; urgency=medium

  * Fix effective free space calculcation when disk contains irrelevant data

 -- Andrey Vasilenkov <indigo@yandex-team.ru>  Thu, 10 Sep 2015 14:08:30 +0300

mastermind (2.25.56) trusty; urgency=medium

  * Fix effective free space calculcation when disk contains irrelevant data

 -- Andrey Vasilenkov <indigo@yandex-team.ru>  Thu, 10 Sep 2015 14:00:47 +0300

mastermind (2.25.55) trusty; urgency=medium

  * Set nolock flag for metakey read queries

 -- Andrey Vasilenkov <indigo@yandex-team.ru>  Mon, 07 Sep 2015 20:21:47 +0300

mastermind (2.25.54) trusty; urgency=medium

  * Increase startup timeout for mastermind worker

 -- Andrey Vasilenkov <indigo@yandex-team.ru>  Fri, 28 Aug 2015 18:44:52 +0300

mastermind (2.25.53) trusty; urgency=medium

  * Use read_latest call to get storage max group id

 -- Andrey Vasilenkov <indigo@yandex-team.ru>  Fri, 28 Aug 2015 17:59:31 +0300

mastermind (2.25.52) trusty; urgency=medium

  * Add draft on namespaces state query handler

 -- Andrey Vasilenkov <indigo@yandex-team.ru>  Fri, 28 Aug 2015 15:22:37 +0300

mastermind (2.25.51) trusty; urgency=medium

  * Add forced namespaces states update handler

 -- Andrey Vasilenkov <indigo@yandex-team.ru>  Fri, 28 Aug 2015 13:33:52 +0300

mastermind (2.25.50) trusty; urgency=medium

  * Take down the lock on src backend during move job final stage

 -- Andrey Vasilenkov <indigo@yandex-team.ru>  Fri, 28 Aug 2015 11:51:06 +0300

mastermind (2.25.49) trusty; urgency=medium

  * Add status_text of bad group to status_text of couple

 -- Andrey Vasilenkov <indigo@yandex-team.ru>  Fri, 21 Aug 2015 16:30:16 +0300

mastermind (2.25.48) trusty; urgency=medium

  * Add removed records size to group info

 -- Andrey Vasilenkov <indigo@yandex-team.ru>  Fri, 21 Aug 2015 11:29:43 +0300

mastermind (2.25.47) trusty; urgency=medium

  * Consider effective_free_space when deciding on couple status
  * Fix for node backend defrag task retrying

 -- Andrey Vasilenkov <indigo@yandex-team.ru>  Thu, 20 Aug 2015 13:17:28 +0300

mastermind (2.25.46) trusty; urgency=medium

  * Correct build

 -- Andrey Vasilenkov <indigo@yandex-team.ru>  Wed, 19 Aug 2015 16:59:32 +0300

mastermind (2.25.45) trusty; urgency=medium

  * Add autoapprove setting for move planner jobs

 -- Andrey Vasilenkov <indigo@yandex-team.ru>  Wed, 19 Aug 2015 16:52:30 +0300

mastermind (2.25.44) trusty; urgency=medium

  * Fix minor misprints

 -- Andrey Vasilenkov <indigo@yandex-team.ru>  Wed, 19 Aug 2015 12:18:16 +0300

mastermind (2.25.43) trusty; urgency=medium

  * Fix destination group selection for move planner

 -- Andrey Vasilenkov <indigo@yandex-team.ru>  Wed, 19 Aug 2015 01:49:13 +0300

mastermind (2.25.42) trusty; urgency=medium

  * Mastermind node info updater: couple status should be set to FULL if group
    is not filled but hdd has no more space available
  * Jobs processor: do not fail couple defrag job if couple lost its OK
    status

 -- Andrey Vasilenkov <indigo@yandex-team.ru>  Thu, 06 Aug 2015 15:27:26 +0300

mastermind (2.25.41) trusty; urgency=medium

  * Fetch elliptics backends' io stats

 -- Andrey Vasilenkov <indigo@yandex-team.ru>  Tue, 04 Aug 2015 19:42:51 +0300

mastermind (2.25.40) trusty; urgency=medium

  * Planner: take lock to prevent simultaneous move jobs planning on several
    workers

 -- Andrey Vasilenkov <indigo@yandex-team.ru>  Tue, 04 Aug 2015 19:15:40 +0300

mastermind (2.25.39) trusty; urgency=medium

  * mastermind fake sync: persistent locks removal fixed

 -- Andrey Vasilenkov <indigo@yandex-team.ru>  Mon, 03 Aug 2015 15:30:40 +0300

mastermind (2.25.38) trusty; urgency=medium

  * Mastermind lib: couple build result is wrapped into result object
    to be able to filter only successfully created couples
    (or, on the other side, only exceptions)
  * Passing dstat errors (can happen on virtual hosts)
  * Fix for fake sync manager persistent lock acquiring
  * Mastermind lib: fix for __contains__ method in namespaces queries
  * Fix for frequent node statistics update
  * Mastermind lib: node backends list as a property

 -- Andrey Vasilenkov <indigo@yandex-team.ru>  Tue, 28 Jul 2015 18:16:20 +0300

mastermind (2.25.37) trusty; urgency=medium

  * Obsolete prechecking of active jobs when moving groups from host

 -- Andrey Vasilenkov <indigo@yandex-team.ru>  Fri, 17 Jul 2015 13:52:24 +0300

mastermind (2.25.36) trusty; urgency=medium

  * Do not update whole cluster state on couple break

 -- Andrey Vasilenkov <indigo@yandex-team.ru>  Thu, 16 Jul 2015 20:07:31 +0300

mastermind (2.25.35) trusty; urgency=medium

  * Remove obsolete dstat_error_code usage

 -- Andrey Vasilenkov <indigo@yandex-team.ru>  Thu, 16 Jul 2015 18:39:04 +0300

mastermind (2.25.34) trusty; urgency=medium

  * Frequent node stat update bug fixed

 -- Andrey Vasilenkov <indigo@yandex-team.ru>  Wed, 15 Jul 2015 18:14:31 +0300

mastermind (2.25.33) trusty; urgency=medium

  * Restore job can stop non-started move job on force request
  * Do not acquire global jobs lock on jobs creation
  * Lock uncoupled groups during couple build so no jobs could use it

 -- Andrey Vasilenkov <indigo@yandex-team.ru>  Wed, 15 Jul 2015 17:51:12 +0300

mastermind (2.25.32) trusty; urgency=medium

  * get_dc_by_host inventory function should accept hostname, not ip

 -- Andrey Vasilenkov <indigo@yandex-team.ru>  Wed, 15 Jul 2015 15:09:27 +0300

mastermind (2.25.31) trusty; urgency=medium

  * Fix for couple defrag group representation

 -- Andrey Vasilenkov <indigo@yandex-team.ru>  Tue, 14 Jul 2015 14:52:13 +0300

mastermind (2.25.30) trusty; urgency=medium

  * Fix for group active job setting

 -- Andrey Vasilenkov <indigo@yandex-team.ru>  Tue, 14 Jul 2015 13:45:46 +0300

mastermind (2.25.29) trusty; urgency=medium

  * Mastermind util error wrapping

 -- Andrey Vasilenkov <indigo@yandex-team.ru>  Tue, 14 Jul 2015 12:38:07 +0300

mastermind (2.25.28) trusty; urgency=medium

  * Any type of job is now set as an active_job for a couple
  * get_namespaces_states now can accept namespaces list
  * Fix for storage_keys_diff handler when there are backends without fetched stats

 -- Andrey Vasilenkov <indigo@yandex-team.ru>  Mon, 13 Jul 2015 15:44:19 +0300

mastermind (2.25.27) trusty; urgency=medium

  * Misprint fixed

 -- Andrey Vasilenkov <indigo@yandex-team.ru>  Fri, 10 Jul 2015 18:10:17 +0300

mastermind (2.25.26) trusty; urgency=medium

  * Mark group as bad if migrating job id from meta does not match active job
    id

 -- Andrey Vasilenkov <indigo@yandex-team.ru>  Fri, 10 Jul 2015 14:08:06 +0300

mastermind (2.25.25) trusty; urgency=medium

  * Read-only node backend status check fixed
  * Using common mastermind queue for gatlinggun tasks
  * Mastermind returns empty cache keys when cache worker is not set up
  * Backward compatibility for ns setup mastermind util command (credits go to shindo@)
  * Checking group couple on move job start

 -- Andrey Vasilenkov <indigo@yandex-team.ru>  Thu, 09 Jul 2015 18:42:09 +0300

mastermind (2.25.24) trusty; urgency=medium

  * Checking if couple is participating in job before trying to move it from
    host

 -- Andrey Vasilenkov <indigo@yandex-team.ru>  Fri, 03 Jul 2015 18:46:44 +0300

mastermind (2.25.23) trusty; urgency=medium

  * Checking node backends count on group move
  * Handler to restart job if failed on start

 -- Andrey Vasilenkov <indigo@yandex-team.ru>  Fri, 03 Jul 2015 17:38:18 +0300

mastermind (2.25.22) trusty; urgency=medium

  * Removed obsolete stat_file_error usage, moved stat_commit error logic to node backend stat object
  * Fix for namespace creation workflow

 -- Andrey Vasilenkov <indigo@yandex-team.ru>  Thu, 02 Jul 2015 17:40:30 +0300

mastermind (2.25.21) trusty; urgency=medium

  * fix to trusty++;

 -- Andrey Vasilenkov <indigo@yandex-team.ru>  Wed, 01 Jul 2015 19:01:17 +0300

mastermind (2.25.20) trusty; urgency=medium

  * debian/rules fixed for trusty

 -- Andrey Vasilenkov <indigo@yandex-team.ru>  Wed, 01 Jul 2015 18:39:16 +0300

mastermind (2.25.19) trusty; urgency=medium

  * Use elliptics stats for decision on backend writability
  * Fragmentation in mm util is now formatted with fixed precision

 -- Andrey Vasilenkov <indigo@yandex-team.ru>  Wed, 01 Jul 2015 18:16:14 +0300

mastermind (2.25.18) precise; urgency=low

  * Checking backends on restore group creation

 -- Andrey Vasilenkov <indigo@yandex-team.ru>  Tue, 30 Jun 2015 17:23:42 +0300

mastermind (2.25.17) precise; urgency=low

  * Mastermind client implemented
  * Python package dependencies fixed
  * Statistics should not fail if uncoupled groups list cannot be composed
  * Defrag planner uses vfs free space to see if a couple can be defragged
  * Minor changes: pepify and obsolete code removed

 -- Andrey Vasilenkov <indigo@yandex-team.ru>  Tue, 30 Jun 2015 13:12:47 +0300

mastermind (2.25.16) precise; urgency=low

  * Do not store old namespaces states if failed to construct a new one

 -- Andrey Vasilenkov <indigo@yandex-team.ru>  Thu, 18 Jun 2015 16:54:36 +0300

mastermind (2.25.15) precise; urgency=low

  * Caching of namespaces states

 -- Andrey Vasilenkov <indigo@yandex-team.ru>  Thu, 18 Jun 2015 15:11:28 +0300

mastermind (2.25.14) precise; urgency=low

  * Job execution fixed
  * Separate register handler wrapper for handlers with native cocaine exceptions support

 -- Andrey Vasilenkov <indigo@yandex-team.ru>  Wed, 17 Jun 2015 13:03:30 +0300

mastermind (2.25.13) precise; urgency=low

  * Reconnectable service should log detailed information on unexpected errors

 -- Andrey Vasilenkov <indigo@yandex-team.ru>  Tue, 16 Jun 2015 14:45:41 +0300

mastermind (2.25.12) precise; urgency=low

  * Binary version dependency

 -- Andrey Vasilenkov <indigo@yandex-team.ru>  Tue, 16 Jun 2015 13:19:15 +0300

mastermind (2.25.11) precise; urgency=low

  * Python-mastermind common dependency
  * Logging added

 -- Andrey Vasilenkov <indigo@yandex-team.ru>  Tue, 16 Jun 2015 13:00:54 +0300

mastermind (2.25.10) precise; urgency=low

  * Common mastermind utils in a separate python package
  * Unnecessary locking of jobs global lock on couple defragmentation planning

 -- Andrey Vasilenkov <indigo@yandex-team.ru>  Mon, 15 Jun 2015 20:11:18 +0300

mastermind (2.25.9) precise; urgency=low

  * Resources accounting fixed

 -- Andrey Vasilenkov <indigo@yandex-team.ru>  Thu, 11 Jun 2015 17:48:09 +0300

mastermind (2.25.8) precise; urgency=low

  * Logging added

 -- Andrey Vasilenkov <indigo@yandex-team.ru>  Thu, 11 Jun 2015 17:21:36 +0300

mastermind (2.25.7) precise; urgency=low

  * Misprint fixed

 -- Andrey Vasilenkov <indigo@yandex-team.ru>  Thu, 11 Jun 2015 16:43:04 +0300

mastermind (2.25.6) precise; urgency=low

  * Misprint fixed

 -- Andrey Vasilenkov <indigo@yandex-team.ru>  Thu, 11 Jun 2015 16:22:53 +0300

mastermind (2.25.5) precise; urgency=low

  * Jobs: fix for resource unfolding

 -- Andrey Vasilenkov <indigo@yandex-team.ru>  Thu, 11 Jun 2015 15:48:11 +0300

mastermind (2.25.4) precise; urgency=low

  * Minor bug fix

 -- Andrey Vasilenkov <indigo@yandex-team.ru>  Thu, 11 Jun 2015 15:32:10 +0300

mastermind (2.25.3) precise; urgency=low

  * Minor bug fix

 -- Andrey Vasilenkov <indigo@yandex-team.ru>  Thu, 11 Jun 2015 13:28:07 +0300

mastermind (2.25.2) precise; urgency=low

  * Job processing tweaks

 -- Andrey Vasilenkov <indigo@yandex-team.ru>  Thu, 11 Jun 2015 12:40:16 +0300

mastermind (2.25.1) precise; urgency=low

  * Cached keys handler should be tolerant to cocaine connection errors
  * Do not take global jobs lock on moving all groups from host
  * Planner tasks should not take jobs lock unless they are actually creating jobs

 -- Andrey Vasilenkov <indigo@yandex-team.ru>  Wed, 10 Jun 2015 17:10:47 +0300

mastermind (2.24.45) precise; urgency=low

  * Config parameter name fixed

 -- Andrey Vasilenkov <indigo@yandex-team.ru>  Wed, 10 Jun 2015 13:52:06 +0300

mastermind (2.24.44) precise; urgency=low

  * Ids file for rsync tasks

 -- Andrey Vasilenkov <indigo@yandex-team.ru>  Tue, 09 Jun 2015 17:55:04 +0300

mastermind (2.24.43) precise; urgency=low

  * Add-units settings for namespace implemented

 -- Andrey Vasilenkov <indigo@yandex-team.ru>  Fri, 05 Jun 2015 17:23:11 +0300

mastermind (2.24.42) precise; urgency=low

  * get_cached_key handler proxied to mastermind2.26-cache (no retries for now)

 -- Andrey Vasilenkov <indigo@yandex-team.ru>  Thu, 04 Jun 2015 19:58:11 +0300

mastermind (2.24.41) precise; urgency=low

  * get_cached_keys handler updated
  * Namespace statistics fixed, is_full flag added
  * Ns settings updating fixed - __service key could have been omited on update

 -- Andrey Vasilenkov <indigo@yandex-team.ru>  Wed, 03 Jun 2015 19:58:59 +0300

mastermind (2.24.40) precise; urgency=low

  * Infrastructure: empty group set for tree nodes that has no groups in child
    nodes

 -- Andrey Vasilenkov <indigo@yandex-team.ru>  Tue, 02 Jun 2015 12:49:29 +0300

mastermind (2.24.39) precise; urgency=low

  * Added mastermind2.26-cache application to cocaine runlist

 -- Andrey Vasilenkov <indigo@yandex-team.ru>  Mon, 01 Jun 2015 16:21:11 +0300

mastermind (2.24.38) precise; urgency=low

  * Top update period is set via periodic timer
  * Lock on cache distribution task

 -- Andrey Vasilenkov <indigo@yandex-team.ru>  Mon, 01 Jun 2015 15:12:04 +0300

mastermind (2.24.37) precise; urgency=low

  * Fix for existing cache key update

 -- Andrey Vasilenkov <indigo@yandex-team.ru>  Fri, 29 May 2015 16:01:53 +0300

mastermind (2.24.36) precise; urgency=low

  * Cache worker: cache groups selection refactored

 -- Andrey Vasilenkov <indigo@yandex-team.ru>  Fri, 29 May 2015 15:16:56 +0300

mastermind (2.24.35) precise; urgency=low

  * Do not account service storage_cache namespace in namespace states

 -- Andrey Vasilenkov <indigo@yandex-team.ru>  Thu, 28 May 2015 14:10:12 +0300

mastermind (2.24.34) precise; urgency=low

  * Cache group defragmentation job creation

 -- Andrey Vasilenkov <indigo@yandex-team.ru>  Tue, 26 May 2015 23:45:25 +0300

mastermind (2.24.33) precise; urgency=low

  * Fix for app start without mongo set up

 -- Andrey Vasilenkov <indigo@yandex-team.ru>  Tue, 26 May 2015 12:15:55 +0300

mastermind (2.24.32) precise; urgency=low

  * Cache clean handler added

 -- Andrey Vasilenkov <indigo@yandex-team.ru>  Mon, 25 May 2015 19:56:32 +0300

mastermind (2.24.31) precise; urgency=low

  * Group type checking should be executed after backend state checking

 -- Andrey Vasilenkov <indigo@yandex-team.ru>  Mon, 25 May 2015 13:17:54 +0300

mastermind (2.24.30) precise; urgency=low

  * Misprint fixed

 -- Andrey Vasilenkov <indigo@yandex-team.ru>  Sun, 24 May 2015 20:33:13 +0300

mastermind (2.24.29) precise; urgency=low

  * Misprints fixed and more logging added

 -- Andrey Vasilenkov <indigo@yandex-team.ru>  Fri, 22 May 2015 23:00:10 +0300

mastermind (2.24.28) precise; urgency=low

  * Some logging added

 -- Andrey Vasilenkov <indigo@yandex-team.ru>  Fri, 22 May 2015 20:43:44 +0300

mastermind (2.24.27) precise; urgency=low

  * Misprint fixed

 -- Andrey Vasilenkov <indigo@yandex-team.ru>  Fri, 22 May 2015 17:57:55 +0300

mastermind (2.24.26) precise; urgency=low

  * Misprint fixed

 -- Andrey Vasilenkov <indigo@yandex-team.ru>  Fri, 22 May 2015 17:29:05 +0300

mastermind (2.24.25) precise; urgency=low

  * Misprints fixed

 -- Andrey Vasilenkov <indigo@yandex-team.ru>  Fri, 22 May 2015 17:13:30 +0300

mastermind (2.24.24) precise; urgency=low

  * Cache cleaner implemented
  * Added static/non-static flag to log record for broken namespaces

 -- Andrey Vasilenkov <indigo@yandex-team.ru>  Fri, 22 May 2015 16:49:00 +0300

mastermind (2.24.23) precise; urgency=low

  * Fix for key updated in mongodb: couple is used as a part of primary key
  * Minor refactoring

 -- Andrey Vasilenkov <indigo@yandex-team.ru>  Thu, 21 May 2015 12:59:49 +0300

mastermind (2.24.22) precise; urgency=low

  * Fixed new keys processing

 -- Andrey Vasilenkov <indigo@yandex-team.ru>  Thu, 21 May 2015 00:00:29 +0300

mastermind (2.24.21) precise; urgency=low

  * Do not remove unpopular keys on distribution stage

 -- Andrey Vasilenkov <indigo@yandex-team.ru>  Wed, 20 May 2015 23:34:15 +0300

mastermind (2.24.20) precise; urgency=low

  * Misprint fixed

 -- Andrey Vasilenkov <indigo@yandex-team.ru>  Wed, 20 May 2015 23:07:51 +0300

mastermind (2.24.19) precise; urgency=low

  * Top stats aggregation fix: cache groups statistics are accounted properly

 -- Andrey Vasilenkov <indigo@yandex-team.ru>  Wed, 20 May 2015 16:10:22 +0300

mastermind (2.24.18) precise; urgency=low

  * Aggregate keys by (key_id, couple) pair

 -- Andrey Vasilenkov <indigo@yandex-team.ru>  Tue, 19 May 2015 16:42:11 +0300

mastermind (2.24.17) precise; urgency=low

  * Do not use cache module in the main worker

 -- Andrey Vasilenkov <indigo@yandex-team.ru>  Mon, 18 May 2015 18:52:56 +0300

mastermind (2.24.16) precise; urgency=low

  * Couple defragmentation should start only when want_defrag > 1
  * Move job tweaks: -114 processing when node backend is being disabled, STALLED status for node backend stop task is considered ok
  * Removed unnecessary locks on task retry and skip
  * Couple defrag: if dnet_client returns -114 on defrag command, consider task successfully completed

 -- Andrey Vasilenkov <indigo@yandex-team.ru>  Mon, 18 May 2015 18:32:07 +0300

mastermind (2.24.15) precise; urgency=low

  * Refactored infrastructure data usage and correspondent cache workflow

 -- Andrey Vasilenkov <indigo@yandex-team.ru>  Sun, 17 May 2015 18:18:41 +0300

mastermind (2.24.14) precise; urgency=low

  * Uncoupled group checker changed

 -- Andrey Vasilenkov <indigo@yandex-team.ru>  Fri, 15 May 2015 17:31:44 +0300

mastermind (2.24.13) precise; urgency=low

  * Good uncoupled groups selector moved to infrastructure

 -- Andrey Vasilenkov <indigo@yandex-team.ru>  Fri, 15 May 2015 16:45:05 +0300

mastermind (2.24.12) precise; urgency=low

  * Cache worker initialization fixed

 -- Andrey Vasilenkov <indigo@yandex-team.ru>  Fri, 15 May 2015 15:35:13 +0300

mastermind (2.24.11) precise; urgency=low

  * Mark group as migrating right away when job is created
  * Job mark group minor workflow updates
  * Service statuses for couples with active jobs

 -- Andrey Vasilenkov <indigo@yandex-team.ru>  Wed, 13 May 2015 18:19:10 +0300

mastermind (2.24.10) precise; urgency=low

  * Fix for increasing cache key copies number

 -- Andrey Vasilenkov <indigo@yandex-team.ru>  Mon, 27 Apr 2015 20:24:00 +0300

mastermind (2.24.9) lucid; urgency=low

  * Fallback to default cocaine logging service if mm_cache_logging service is not set up in cocaine

 -- Andrey Vasilenkov <indigo@yandex-team.ru>  Mon, 27 Apr 2015 19:49:32 +0300

mastermind (2.24.8) lucid; urgency=low

  * Do not use not marked uncoupled groups located at cache groups paths as data uncoupled groups

 -- Andrey Vasilenkov <indigo@yandex-team.ru>  Mon, 27 Apr 2015 16:23:24 +0300

mastermind (2.24.7) lucid; urgency=low

  * Removed obsolete tornado version dependency

 -- Andrey Vasilenkov <indigo@yandex-team.ru>  Wed, 22 Apr 2015 23:01:00 +0300

mastermind (2.24.6) lucid; urgency=low

  * Misprint fixed

 -- Andrey Vasilenkov <indigo@yandex-team.ru>  Wed, 22 Apr 2015 18:50:12 +0300

mastermind (2.24.5) lucid; urgency=low

  * Removed obsolete cache manager usage

 -- Andrey Vasilenkov <indigo@yandex-team.ru>  Wed, 22 Apr 2015 18:45:04 +0300

mastermind (2.24.4) lucid; urgency=low

  * Fix for make_tree script

 -- Andrey Vasilenkov <indigo@yandex-team.ru>  Wed, 22 Apr 2015 18:01:23 +0300

mastermind (2.24.3) lucid; urgency=low

  * Misprint in postinst fixed

 -- Andrey Vasilenkov <indigo@yandex-team.ru>  Wed, 22 Apr 2015 17:47:11 +0300

mastermind (2.24.2) lucid; urgency=low

  * Misprint in postinst fixed

 -- Andrey Vasilenkov <indigo@yandex-team.ru>  Wed, 22 Apr 2015 17:28:27 +0300

mastermind (2.24.1) lucid; urgency=low

  * Distributed cache manager (for gatlinggun)

 -- Andrey Vasilenkov <indigo@yandex-team.ru>  Wed, 22 Apr 2015 17:04:56 +0300

mastermind (2.23.15) lucid; urgency=low

  * Added explicit couple text status to couple status change message
  * Returned back the lost check for groups move planner

 -- Andrey Vasilenkov <indigo@yandex-team.ru>  Thu, 07 May 2015 19:13:51 +0300

mastermind (2.23.14) lucid; urgency=low

  * Misprint fixed

 -- Andrey Vasilenkov <indigo@yandex-team.ru>  Thu, 07 May 2015 17:49:04 +0300

mastermind (2.23.13) lucid; urgency=low

  * Misprint fixed

 -- Andrey Vasilenkov <indigo@yandex-team.ru>  Thu, 07 May 2015 17:12:36 +0300

mastermind (2.23.12) lucid; urgency=low

  * Misprint fixed

 -- Andrey Vasilenkov <indigo@yandex-team.ru>  Thu, 07 May 2015 15:56:33 +0300

mastermind (2.23.11) lucid; urgency=low

  * Uncoupled group should be considered broken if it has more than one backend and DHT check is enabled
  * In-service check for uncoupled group fetching

 -- Andrey Vasilenkov <indigo@yandex-team.ru>  Thu, 07 May 2015 13:07:37 +0300

mastermind (2.23.10) lucid; urgency=low

  * Fix for restore group job creation when history record is unavailable

 -- Andrey Vasilenkov <indigo@yandex-team.ru>  Wed, 06 May 2015 20:14:19 +0300

mastermind (2.23.9) lucid; urgency=low

  * If no backends are found in history, planner restores group according to namespace distribution (same as for move group)

 -- Andrey Vasilenkov <indigo@yandex-team.ru>  Wed, 06 May 2015 19:39:27 +0300

mastermind (2.23.8) lucid; urgency=low

  * Move planner should use default uncoupled groups select function

 -- Andrey Vasilenkov <indigo@yandex-team.ru>  Wed, 29 Apr 2015 15:22:16 +0300

mastermind (2.23.7) lucid; urgency=low

  * Comparing source and destination DCs when planning move jobs

 -- Andrey Vasilenkov <indigo@yandex-team.ru>  Wed, 29 Apr 2015 09:29:29 +0300

mastermind (2.23.6) lucid; urgency=low

  * Misprints fixed

 -- Andrey Vasilenkov <indigo@yandex-team.ru>  Tue, 28 Apr 2015 18:17:11 +0300

mastermind (2.23.5) lucid; urgency=low

  * Busy hosts accounting fixed

 -- Andrey Vasilenkov <indigo@yandex-team.ru>  Tue, 28 Apr 2015 17:49:02 +0300

mastermind (2.23.4) lucid; urgency=low

  * Using groups merging on move jobs planning

 -- Andrey Vasilenkov <indigo@yandex-team.ru>  Tue, 28 Apr 2015 17:35:20 +0300

mastermind (2.23.3) lucid; urgency=low

  * Misprint fixed

 -- Andrey Vasilenkov <indigo@yandex-team.ru>  Mon, 20 Apr 2015 23:41:56 +0300

mastermind (2.23.2) lucid; urgency=low

  * Properly job slots checking in planner for couple defrag jobs

 -- Andrey Vasilenkov <indigo@yandex-team.ru>  Mon, 20 Apr 2015 23:25:43 +0300

mastermind (2.23.1) lucid; urgency=low

  * Config option for autoapproving defrag jobs

 -- Andrey Vasilenkov <indigo@yandex-team.ru>  Fri, 17 Apr 2015 17:39:54 +0300

mastermind (2.21.24) lucid; urgency=low

  * Misprint fixed

 -- Andrey Vasilenkov <indigo@yandex-team.ru>  Tue, 07 Apr 2015 17:05:41 +0300

mastermind (2.21.23) lucid; urgency=low

  * Planner will try to create job if there is less than max_executing_jobs running

 -- Andrey Vasilenkov <indigo@yandex-team.ru>  Mon, 06 Apr 2015 15:32:26 +0300

mastermind (2.21.22) lucid; urgency=low

  * Force update fixed

 -- Andrey Vasilenkov <indigo@yandex-team.ru>  Mon, 06 Apr 2015 14:32:10 +0300

mastermind (2.21.21) lucid; urgency=low

  * Fix for restore group job when executed on old node backend

 -- Andrey Vasilenkov <indigo@yandex-team.ru>  Mon, 30 Mar 2015 19:36:51 +0300

mastermind (2.21.20) lucid; urgency=low

  * Minor fixed

 -- Andrey Vasilenkov <indigo@yandex-team.ru>  Mon, 30 Mar 2015 19:13:53 +0300

mastermind (2.21.19) lucid; urgency=low

  * Success codes for minion are encoded as a sequence

 -- Andrey Vasilenkov <indigo@yandex-team.ru>  Mon, 30 Mar 2015 18:43:09 +0300

mastermind (2.21.18) lucid; urgency=low

  * Update metadb synchronously on executing minion cmd

 -- Andrey Vasilenkov <indigo@yandex-team.ru>  Fri, 27 Mar 2015 21:06:55 +0300

mastermind (2.21.17) lucid; urgency=low

  * Several minor fixes

 -- Andrey Vasilenkov <indigo@yandex-team.ru>  Fri, 27 Mar 2015 20:20:06 +0300

mastermind (2.21.16-1) lucid; urgency=low

  * Configurable autoapprove for recovery jobs

 -- Andrey Vasilenkov <indigo@yandex-team.ru>  Sat, 04 Apr 2015 12:33:17 +0300

mastermind (2.21.16) lucid; urgency=low

  * Do not crash if failed to resolve some infrastructure host
  * Do not crash when any of elliptics hostnames from config cannot be resolved

 -- Andrey Vasilenkov <indigo@yandex-team.ru>  Fri, 27 Mar 2015 18:01:57 +0300

mastermind (2.21.15) lucid; urgency=low

  * Fix for detaching node backend from group: based on group_id, not object of type storage.Group

 -- Andrey Vasilenkov <indigo@yandex-team.ru>  Tue, 24 Mar 2015 19:27:46 +0300

mastermind (2.21.14) lucid; urgency=low

  * Fix for detaching node backend from group: based on group_id, not object of type storage.Group

 -- Andrey Vasilenkov <indigo@yandex-team.ru>  Tue, 24 Mar 2015 19:00:33 +0300

mastermind (2.21.13) lucid; urgency=low

  * Do not fail job when elliptics request request for command status update was unsuccessful

 -- Andrey Vasilenkov <indigo@yandex-team.ru>  Tue, 24 Mar 2015 15:39:18 +0300

mastermind (2.21.12) lucid; urgency=low

  * Fix for busy uncoupled list groups fetching

 -- Andrey Vasilenkov <indigo@yandex-team.ru>  Tue, 24 Mar 2015 13:13:21 +0300

mastermind (2.21.11) lucid; urgency=low

  * Version bump for release-2.20 hotfix

 -- Andrey Vasilenkov <indigo@yandex-team.ru>  Mon, 23 Mar 2015 14:39:59 +0300

mastermind (2.21.10) lucid; urgency=low

  * Do not stop job execution when mark/unmark groups failed

 -- Andrey Vasilenkov <indigo@yandex-team.ru>  Fri, 20 Mar 2015 19:17:47 +0300

mastermind (2.21.9) lucid; urgency=low

  * Jobs processor uses periodic timer
  * Periodic timer implementation for timed queue

 -- Andrey Vasilenkov <indigo@yandex-team.ru>  Fri, 20 Mar 2015 16:52:58 +0300

mastermind (2.21.8) lucid; urgency=low

  * If job fails exception is saved to error messages list of job
  * Jobs index cleaning script
  * Removed jobs data from metadb's secondary indexes
  * Renamed mastermind util 'couple list-namespaces' handle to 'ns list'
  * Configurable minion request timeout

 -- Andrey Vasilenkov <indigo@yandex-team.ru>  Thu, 19 Mar 2015 16:42:05 +0300

mastermind (2.21.7) lucid; urgency=low

  * Resetting attempts counter on task manual retry

 -- Andrey Vasilenkov <indigo@yandex-team.ru>  Tue, 17 Mar 2015 17:11:18 +0300

mastermind (2.21.6) lucid; urgency=low

  * Misprint

 -- Andrey Vasilenkov <indigo@yandex-team.ru>  Tue, 17 Mar 2015 16:54:52 +0300

mastermind (2.21.5) lucid; urgency=low

  * Misprint

 -- Andrey Vasilenkov <indigo@yandex-team.ru>  Tue, 17 Mar 2015 16:45:53 +0300

mastermind (2.21.4) lucid; urgency=low

  * Fix for planner recovery job creation (a batch of applicable couple is empty)

 -- Andrey Vasilenkov <indigo@yandex-team.ru>  Tue, 17 Mar 2015 15:51:18 +0300

mastermind (2.21.3) lucid; urgency=low

  * tornado < 4.1 does not support raise_error option, fallback to async request with error checking

 -- Andrey Vasilenkov <indigo@yandex-team.ru>  Tue, 17 Mar 2015 15:07:02 +0300

mastermind (2.21.2) lucid; urgency=low

  * Fix for jobs rendering

 -- Andrey Vasilenkov <indigo@yandex-team.ru>  Mon, 16 Mar 2015 19:43:50 +0300

mastermind (2.21.1) lucid; urgency=low

  * Minion requests retry on http errors

 -- Andrey Vasilenkov <indigo@yandex-team.ru>  Mon, 16 Mar 2015 19:33:46 +0300

mastermind (2.20.6) lucid; urgency=low

  * Move job: fix for unmarking group that is down at the moment

 -- Andrey Vasilenkov <indigo@yandex-team.ru>  Mon, 23 Mar 2015 13:24:25 +0300

mastermind (2.20.5) lucid; urgency=low

  * Node backend statistics time is extracted from elliptics async result
  * Couple defragmentation by partitions

 -- Andrey Vasilenkov <indigo@yandex-team.ru>  Tue, 17 Mar 2015 20:01:35 +0300

mastermind (2.20.4) lucid; urgency=low

  * Jobs handler: move all groups from host
  * Moved src backend status check to move job start phase instead of creation phase

 -- Andrey Vasilenkov <indigo@yandex-team.ru>  Fri, 13 Mar 2015 20:41:18 +0300

mastermind (2.20.3) lucid; urgency=low

  * Fix for search-by-path using ipv6 ip addrs

 -- Andrey Vasilenkov <indigo@yandex-team.ru>  Wed, 11 Mar 2015 20:11:59 +0300

mastermind (2.20.2) lucid; urgency=low

  * Group history unified

 -- Andrey Vasilenkov <indigo@yandex-team.ru>  Wed, 11 Mar 2015 19:39:12 +0300

mastermind (2.20.1) lucid; urgency=low

  * Restore job: make src backend readonly if possible to prevent blob truncation

 -- Andrey Vasilenkov <indigo@yandex-team.ru>  Wed, 11 Mar 2015 17:06:15 +0300

mastermind (2.19.6) lucid; urgency=low

  * Fix for removing node backend from group

 -- Andrey Vasilenkov <indigo@yandex-team.ru>  Fri, 13 Mar 2015 12:35:54 +0300

mastermind (2.19.5) lucid; urgency=low

  * Manual locker commited

 -- Andrey Vasilenkov <indigo@yandex-team.ru>  Thu, 12 Mar 2015 15:49:31 +0300

mastermind (2.19.4) lucid; urgency=low

  * Fix for node history backend unlink

 -- Andrey Vasilenkov <indigo@yandex-team.ru>  Thu, 12 Mar 2015 14:55:52 +0300

mastermind (2.19.3) lucid; urgency=low

  * Recovery planner accounts locked couples

 -- Andrey Vasilenkov <indigo@yandex-team.ru>  Wed, 11 Mar 2015 15:30:51 +0300

mastermind (2.19.2) lucid; urgency=low

  * Planner does not operate without mongo db setup

 -- Andrey Vasilenkov <indigo@yandex-team.ru>  Thu, 05 Mar 2015 20:14:26 +0300

mastermind (2.19.1) lucid; urgency=low

  * Recover dc queue is replaced by dynamic weighting of couples using last recovery timestamp and keys difference
  * Couples can be indexed by unicode str
  * Workaround for hosts that cannot be resolved
  * Do not compare couple groups' metadata version numbers
  * Added namespace settings custom expiration time feature

 -- Andrey Vasilenkov <indigo@yandex-team.ru>  Thu, 05 Mar 2015 19:15:45 +0300

mastermind (2.18.15) lucid; urgency=low

  * Logging for move group planner improved
  * Refactored job accounting: now it should properly account destination hdds of existing jobs
  * Fix for lock release on error during groups' marking

 -- Andrey Vasilenkov <indigo@yandex-team.ru>  Wed, 11 Mar 2015 14:45:53 +0300

mastermind (2.18.14) lucid; urgency=low

  * Logging requests and test handler for ns_current_state logging

 -- Andrey Vasilenkov <indigo@yandex-team.ru>  Tue, 10 Mar 2015 12:53:16 +0300

mastermind (2.18.13) lucid; urgency=low

  * Effective space statistics fix

 -- Andrey Vasilenkov <indigo@yandex-team.ru>  Wed, 04 Mar 2015 14:49:07 +0300

mastermind (2.18.12) lucid; urgency=low

  * Fix for total effective_free_space count

 -- Andrey Vasilenkov <indigo@yandex-team.ru>  Tue, 03 Mar 2015 20:51:44 +0300

mastermind (2.18.11) lucid; urgency=low

  * Ensure path before checking locked hosts
  * Planner job creation fixed

 -- Andrey Vasilenkov <indigo@yandex-team.ru>  Tue, 03 Mar 2015 20:05:17 +0300

mastermind (2.18.10) lucid; urgency=low

  * Fix for group move handler --force option

 -- Andrey Vasilenkov <indigo@yandex-team.ru>  Mon, 02 Mar 2015 12:40:49 +0300

mastermind (2.18.9) lucid; urgency=low

  * Misprint fixed

 -- Andrey Vasilenkov <indigo@yandex-team.ru>  Fri, 27 Feb 2015 20:43:37 +0300

mastermind (2.18.8) lucid; urgency=low

  * Fix for mongo queries

 -- Andrey Vasilenkov <indigo@yandex-team.ru>  Fri, 27 Feb 2015 20:29:15 +0300

mastermind (2.18.7) lucid; urgency=low

  * Downtimes for both src_host and dst_host during rsync task execution
  * Use hostname in net downtimes
  * Rsync node task is now used for move job instead of common MinionCmdTask

 -- Andrey Vasilenkov <indigo@yandex-team.ru>  Fri, 27 Feb 2015 19:39:16 +0300

mastermind (2.18.6) lucid; urgency=low

  * IPv6 for tornado clients turned on

 -- Andrey Vasilenkov <indigo@yandex-team.ru>  Fri, 27 Feb 2015 16:18:09 +0300

mastermind (2.18.5) lucid; urgency=low

  * Implementation of net monitoring usage during rsync tasks executing

 -- Andrey Vasilenkov <indigo@yandex-team.ru>  Fri, 27 Feb 2015 15:05:11 +0300

mastermind (2.18.4) lucid; urgency=low

  * Fake sync manager get_children_locks implemented

 -- Andrey Vasilenkov <indigo@yandex-team.ru>  Wed, 25 Feb 2015 17:40:38 +0300

mastermind (2.18.3) lucid; urgency=low

  * Minor job processing refactoring fixes

 -- Andrey Vasilenkov <indigo@yandex-team.ru>  Tue, 24 Feb 2015 16:47:07 +0300

mastermind (2.18.2) lucid; urgency=low

  * Effective free space statistics calculation fixed
  * Minor job processor refactoring

 -- Andrey Vasilenkov <indigo@yandex-team.ru>  Fri, 20 Feb 2015 18:23:06 +0300

mastermind (2.18.1) lucid; urgency=low

  * Host lock implemented, prevents active operations on selected host

 -- Andrey Vasilenkov <indigo@yandex-team.ru>  Wed, 18 Feb 2015 17:28:31 +0300

mastermind (2.17.13) lucid; urgency=low

  * Logging

 -- Andrey Vasilenkov <indigo@yandex-team.ru>  Mon, 16 Feb 2015 18:39:50 +0300

mastermind (2.17.12) lucid; urgency=low

  * Fix for check-for-update settings checking

 -- Andrey Vasilenkov <indigo@yandex-team.ru>  Mon, 16 Feb 2015 17:37:23 +0300

mastermind (2.17.11) lucid; urgency=low

  * Logging

 -- Andrey Vasilenkov <indigo@yandex-team.ru>  Mon, 16 Feb 2015 17:23:52 +0300

mastermind (2.17.10) lucid; urgency=low

  * Mongo db is made optional (job processor and planner are disabled)

 -- Andrey Vasilenkov <indigo@yandex-team.ru>  Fri, 13 Feb 2015 18:59:33 +0300

mastermind (2.17.9) lucid; urgency=low

  * Return error code 1 if failed to create couple
  * Mongo db is made optional (job processor and planner are disabled)

 -- Andrey Vasilenkov <indigo@yandex-team.ru>  Fri, 13 Feb 2015 16:00:56 +0300

mastermind (2.17.8) lucid; urgency=low

  * Update groups status befire applying jobs

 -- Andrey Vasilenkov <indigo@yandex-team.ru>  Thu, 12 Feb 2015 18:23:58 +0300

mastermind (2.17.7) lucid; urgency=low

  * Fix for determing group space requirements on restore

 -- Andrey Vasilenkov <indigo@yandex-team.ru>  Tue, 10 Feb 2015 22:02:10 +0300

mastermind (2.17.6) lucid; urgency=low

  * Fix for determing group space requirements on restore

 -- Andrey Vasilenkov <indigo@yandex-team.ru>  Tue, 10 Feb 2015 21:50:42 +0300

mastermind (2.17.5) lucid; urgency=low

  * Fix for determing group space requirements on restore

 -- Andrey Vasilenkov <indigo@yandex-team.ru>  Tue, 10 Feb 2015 21:37:28 +0300

mastermind (2.17.4) lucid; urgency=low

  * Fix for restore candidates selection

 -- Andrey Vasilenkov <indigo@yandex-team.ru>  Tue, 10 Feb 2015 21:22:19 +0300

mastermind (2.17.3) lucid; urgency=low

  * Fix for couple status update on unlinking node backend from group

 -- Andrey Vasilenkov <indigo@yandex-team.ru>  Tue, 10 Feb 2015 18:46:56 +0300

mastermind (2.17.2) lucid; urgency=low

  * Fix for zookeeper lock release
  * Fix for updating couple status when all the groups did not respond during checking

 -- Andrey Vasilenkov <indigo@yandex-team.ru>  Mon, 09 Feb 2015 12:46:04 +0300

mastermind (2.17.1) lucid; urgency=low

  * Check-for-update option for namespace setup
  * Storage total keys diff handler
  * Reconnect timeout for mastermind-util is decreased to 3 sec
  * cocaine-runtime dependency added

 -- Andrey Vasilenkov <indigo@yandex-team.ru>  Fri, 06 Feb 2015 18:00:27 +0300

mastermind (2.16.10) lucid; urgency=low

  * Fix for rsync group node backend checking

 -- Andrey Vasilenkov <indigo@yandex-team.ru>  Fri, 06 Feb 2015 17:41:47 +0300

mastermind (2.16.9) lucid; urgency=low

  * Removed constraints on node backend status during restore group job

 -- Andrey Vasilenkov <indigo@yandex-team.ru>  Thu, 05 Feb 2015 20:17:43 +0300

mastermind (2.16.8) lucid; urgency=low

  * Restore group job can now accept source group as a parameter

 -- Andrey Vasilenkov <indigo@yandex-team.ru>  Thu, 05 Feb 2015 19:10:06 +0300

mastermind (2.16.7) lucid; urgency=low

  * Removed obsolete checking if tasks where successfully fetched from minions

 -- Andrey Vasilenkov <indigo@yandex-team.ru>  Thu, 05 Feb 2015 15:07:56 +0300

mastermind (2.16.6) lucid; urgency=low

  * Fix for job accounting of groups with broken namespace settings

 -- Andrey Vasilenkov <indigo@yandex-team.ru>  Thu, 05 Feb 2015 12:35:26 +0300

mastermind (2.16.5) lucid; urgency=low

  * Couples taking part in new and executing jobs are taken in account when creating new move job
  * Group move --lucky option to automatically select uncoupled group to move source group to

 -- Andrey Vasilenkov <indigo@yandex-team.ru>  Wed, 04 Feb 2015 16:09:30 +0300

mastermind (2.16.4) lucid; urgency=low

  * Detecting stat file error from monitor stats

 -- Andrey Vasilenkov <indigo@yandex-team.ru>  Mon, 02 Feb 2015 12:41:27 +0300

mastermind (2.16.3) lucid; urgency=low

  * Group move has 'force' parameter, which will try to cancel unimportant jobs

 -- Andrey Vasilenkov <indigo@yandex-team.ru>  Thu, 29 Jan 2015 18:13:03 +0300

mastermind (2.16.2) lucid; urgency=low

  * More informative error message when trying to restore uncoupled group
  * Script for moving jobs from elliptics to mongodb
  * Removed obsolete syslog-ng restart command from postinst
  * Fix for logging elliptics request nano-seconds

 -- Andrey Vasilenkov <indigo@yandex-team.ru>  Tue, 27 Jan 2015 19:33:03 +0300

mastermind (2.16.1) lucid; urgency=low

  * Optional unimportant jobs cancellation on creating restore job

 -- Andrey Vasilenkov <indigo@yandex-team.ru>  Mon, 26 Jan 2015 18:48:18 +0300

mastermind (2.15.34) lucid; urgency=low

  * Read preferences for mongo forced to PRIMARY_PREFFERED

 -- Andrey Vasilenkov <indigo@yandex-team.ru>  Mon, 26 Jan 2015 14:38:02 +0300

mastermind (2.15.33) lucid; urgency=low

  * Read preferences for mongo forced to PRIMARY_PREFFERED

 -- Andrey Vasilenkov <indigo@yandex-team.ru>  Mon, 26 Jan 2015 14:16:57 +0300

mastermind (2.15.32) lucid; urgency=low

  * Misprint fixed

 -- Andrey Vasilenkov <indigo@yandex-team.ru>  Fri, 23 Jan 2015 16:49:10 +0300

mastermind (2.15.31) lucid; urgency=low

  * Fix for marking jobs fetched from db as non-dirty

 -- Andrey Vasilenkov <indigo@yandex-team.ru>  Fri, 23 Jan 2015 13:34:35 +0300

mastermind (2.15.30) lucid; urgency=low

  * Fixed bug with jobs creation

 -- Andrey Vasilenkov <indigo@yandex-team.ru>  Fri, 23 Jan 2015 13:11:49 +0300

mastermind (2.15.29) lucid; urgency=low

  * Misprint fixed

 -- Andrey Vasilenkov <indigo@yandex-team.ru>  Thu, 22 Jan 2015 22:23:46 +0300

mastermind (2.15.28) lucid; urgency=low

  * Forced jobs ts convertion to int

 -- Andrey Vasilenkov <indigo@yandex-team.ru>  Thu, 22 Jan 2015 21:33:56 +0300

mastermind (2.15.27) lucid; urgency=low

  * Dependencies updated

 -- Andrey Vasilenkov <indigo@yandex-team.ru>  Thu, 22 Jan 2015 19:56:03 +0300

mastermind (2.15.26) lucid; urgency=low

  * Misprint fixed

 -- Andrey Vasilenkov <indigo@yandex-team.ru>  Thu, 22 Jan 2015 19:39:47 +0300

mastermind (2.15.25) lucid; urgency=low

  * Mongo working draft for testing

 -- Andrey Vasilenkov <indigo@yandex-team.ru>  Thu, 22 Jan 2015 17:09:56 +0300

mastermind (2.15.24) lucid; urgency=low

  * Fix for minions command execution

 -- Andrey Vasilenkov <indigo@yandex-team.ru>  Wed, 21 Jan 2015 16:53:22 +0300

mastermind (2.15.23) lucid; urgency=low

  * Misprint fixed

 -- Andrey Vasilenkov <indigo@yandex-team.ru>  Wed, 21 Jan 2015 13:37:07 +0300

mastermind (2.15.22) lucid; urgency=low

  * Fix for minion cmd command execution

 -- Andrey Vasilenkov <indigo@yandex-team.ru>  Wed, 21 Jan 2015 13:10:30 +0300

mastermind (2.15.21) lucid; urgency=low

  * General concurrent handler implemented, wraps all API handlers
  * Misprint fixes

 -- Andrey Vasilenkov <indigo@yandex-team.ru>  Mon, 19 Jan 2015 15:01:06 +0300

mastermind (2.15.20) lucid; urgency=low

  * Changed dependencies (cocaine-tools << 0.12, cocaine-framework-python << 0.12)

 -- Andrey Vasilenkov <indigo@yandex-team.ru>  Fri, 16 Jan 2015 14:17:35 +0300

mastermind (2.15.19) lucid; urgency=low

  * Changed dependencies (python-tornado << 4)

 -- Andrey Vasilenkov <indigo@yandex-team.ru>  Fri, 16 Jan 2015 14:04:29 +0300

mastermind (2.15.18) lucid; urgency=low

  * Fix for manual handlers for defrag and recover-dc jobs creation
  * Fix for cocaine worker timeouts on job creation
  * Refactored minion states update process

 -- Andrey Vasilenkov <indigo@yandex-team.ru>  Wed, 14 Jan 2015 16:44:18 +0300

mastermind (2.15.17) lucid; urgency=low

  * Increased cocaine worker pool-limit to 7

 -- Andrey Vasilenkov <indigo@yandex-team.ru>  Tue, 13 Jan 2015 20:43:40 +0300

mastermind (2.15.16) lucid; urgency=low

  * Increased worker heartbeat timeout to 240s

 -- Andrey Vasilenkov <indigo@yandex-team.ru>  Tue, 13 Jan 2015 18:27:19 +0300

mastermind (2.15.15) lucid; urgency=low

  * Temporary decreased jobs prefetch time span

 -- Andrey Vasilenkov <indigo@yandex-team.ru>  Tue, 13 Jan 2015 14:55:54 +0300

mastermind (2.15.14) lucid; urgency=low

  * Minor logging cleaning

 -- Andrey Vasilenkov <indigo@yandex-team.ru>  Tue, 13 Jan 2015 12:53:16 +0300

mastermind (2.15.13) lucid; urgency=low

  * Decreased cocaine pool-limit to 3

 -- Andrey Vasilenkov <indigo@yandex-team.ru>  Mon, 12 Jan 2015 20:34:19 +0300

mastermind (2.15.12) lucid; urgency=low

  * Job processing can be started as soon as minions states has been fetched from all hosts with executing minion tasks according to job processor data
  * Fix for invalid checking of minions history records

 -- Andrey Vasilenkov <indigo@yandex-team.ru>  Mon, 12 Jan 2015 20:07:54 +0300

mastermind (2.15.11) lucid; urgency=low

  * Start task threads after cocaine worker has been initialized

 -- Andrey Vasilenkov <indigo@yandex-team.ru>  Fri, 09 Jan 2015 19:18:53 +0300

mastermind (2.15.10) lucid; urgency=low

  * Infrastructure procedures logging improved

 -- Andrey Vasilenkov <indigo@yandex-team.ru>  Fri, 09 Jan 2015 18:26:10 +0300

mastermind (2.15.9) lucid; urgency=low

  * Startup timeout temporarily increased
  * Excessive logging removed

 -- Andrey Vasilenkov <indigo@yandex-team.ru>  Fri, 02 Jan 2015 02:44:08 +0300

mastermind (2.15.8) lucid; urgency=low

  * Added handler execution time to logs

 -- Andrey Vasilenkov <indigo@yandex-team.ru>  Wed, 24 Dec 2014 15:48:54 +0300

mastermind (2.15.7) lucid; urgency=low

  * Fix for recovery jobs queue fill

 -- Andrey Vasilenkov <indigo@yandex-team.ru>  Tue, 23 Dec 2014 16:05:36 +0300

mastermind (2.15.6) lucid; urgency=low

  * Fix for indexes batch reader

 -- Andrey Vasilenkov <indigo@yandex-team.ru>  Tue, 23 Dec 2014 14:28:14 +0300

mastermind (2.15.5) lucid; urgency=low

  * Misprint fixed

 -- Andrey Vasilenkov <indigo@yandex-team.ru>  Mon, 22 Dec 2014 18:49:02 +0300

mastermind (2.15.4) lucid; urgency=low

  * Misprint fixed

 -- Andrey Vasilenkov <indigo@yandex-team.ru>  Mon, 22 Dec 2014 18:47:00 +0300

mastermind (2.15.3) lucid; urgency=low

  * Fix for recovery jobs refactoring

 -- Andrey Vasilenkov <indigo@yandex-team.ru>  Mon, 22 Dec 2014 18:39:23 +0300

mastermind (2.15.2) lucid; urgency=low

  * Recover dc planner refactored a little bit
  * Do not take jobs global lock on job cancelling

 -- Andrey Vasilenkov <indigo@yandex-team.ru>  Mon, 22 Dec 2014 17:47:55 +0300

mastermind (2.15.1) lucid; urgency=low

  * Added optional flag for considering namespace broken when its' groups has unequal total space

 -- Andrey Vasilenkov <indigo@yandex-team.ru>  Fri, 19 Dec 2014 14:31:33 +0300

mastermind (2.14.17) lucid; urgency=low

  * Logging for tagged records

 -- Andrey Vasilenkov <indigo@yandex-team.ru>  Thu, 18 Dec 2014 19:47:14 +0300

mastermind (2.14.16) lucid; urgency=low

  * Job handler for getting jobs by job ids

 -- Andrey Vasilenkov <indigo@yandex-team.ru>  Thu, 18 Dec 2014 15:22:30 +0300

mastermind (2.14.15) lucid; urgency=low

  * Use max executing recover dc jobs limit in planner

 -- Andrey Vasilenkov <indigo@yandex-team.ru>  Mon, 15 Dec 2014 19:57:10 +0300

mastermind (2.14.14) lucid; urgency=low

  * Recover dc: limited job creation

 -- Andrey Vasilenkov <indigo@yandex-team.ru>  Mon, 15 Dec 2014 19:44:06 +0300

mastermind (2.14.13) lucid; urgency=low

  * No approving for recovery jobs

 -- Andrey Vasilenkov <indigo@yandex-team.ru>  Mon, 15 Dec 2014 19:22:40 +0300

mastermind (2.14.12) lucid; urgency=low

  * Do not take global jobs lock on jobs' approving

 -- Andrey Vasilenkov <indigo@yandex-team.ru>  Mon, 15 Dec 2014 18:45:43 +0300

mastermind (2.14.11) lucid; urgency=low

  * Minor misprint

 -- Andrey Vasilenkov <indigo@yandex-team.ru>  Sat, 13 Dec 2014 20:20:52 +0300

mastermind (2.14.10) lucid; urgency=low

  * Minor misprint

 -- Andrey Vasilenkov <indigo@yandex-team.ru>  Fri, 12 Dec 2014 19:22:17 +0300

mastermind (2.14.9) lucid; urgency=low

  * Checking move jobs for dc sharing prevention before starting

 -- Andrey Vasilenkov <indigo@yandex-team.ru>  Fri, 12 Dec 2014 19:09:16 +0300

mastermind (2.14.8) lucid; urgency=low

  * Misprint fixed

 -- Andrey Vasilenkov <indigo@yandex-team.ru>  Thu, 11 Dec 2014 18:42:25 +0300

mastermind (2.14.7) lucid; urgency=low

  * Misprint fixed

 -- Andrey Vasilenkov <indigo@yandex-team.ru>  Thu, 11 Dec 2014 18:33:41 +0300

mastermind (2.14.6) lucid; urgency=low

  * Cluster lock and couple data updating before deleting namespace

 -- Andrey Vasilenkov <indigo@yandex-team.ru>  Thu, 11 Dec 2014 18:29:02 +0300

mastermind (2.14.5) lucid; urgency=low

  * Namespace settings service flags and options implemented

 -- Andrey Vasilenkov <indigo@yandex-team.ru>  Thu, 11 Dec 2014 17:36:02 +0300

mastermind (2.14.4) lucid; urgency=low

  * Read-only backends support and new move job workflow with making source group read-only instead of disabling

 -- Andrey Vasilenkov <indigo@yandex-team.ru>  Thu, 11 Dec 2014 15:08:43 +0300

mastermind (2.14.3) lucid; urgency=low

  * Checking busy uncoupled groups before selecting uncouple group for group restoring

 -- Andrey Vasilenkov <indigo@yandex-team.ru>  Mon, 08 Dec 2014 19:46:01 +0300

mastermind (2.14.2) lucid; urgency=low

  * Optional parameter for search-by-path for search only within the last history record

 -- Andrey Vasilenkov <indigo@yandex-team.ru>  Mon, 08 Dec 2014 18:03:20 +0300

mastermind (2.14.1) lucid; urgency=low

  * Support for search-by-path * syntax

 -- Andrey Vasilenkov <indigo@yandex-team.ru>  Mon, 08 Dec 2014 16:56:51 +0300

mastermind (2.13.5) lucid; urgency=low

  * Recover job: do not perform defrag tasks before actual recovery starts
  * Added -M and -L options to recover dc task

 -- Andrey Vasilenkov <indigo@yandex-team.ru>  Wed, 10 Dec 2014 14:56:25 +0300

mastermind (2.13.4) lucid; urgency=low

  * Fix for statistics updating

 -- Andrey Vasilenkov <indigo@yandex-team.ru>  Tue, 09 Dec 2014 17:06:09 +0300

mastermind (2.13.3) lucid; urgency=low

  * Restore group job can now select appropriate uncouple group and merge several into one if necessary

 -- Andrey Vasilenkov <indigo@yandex-team.ru>  Fri, 05 Dec 2014 16:55:10 +0300

mastermind (2.13.2) lucid; urgency=low

  * Updating namespace settings when building couples
  * Convert couple meta script updated

 -- Andrey Vasilenkov <indigo@yandex-team.ru>  Tue, 02 Dec 2014 16:14:20 +0300

mastermind (2.13.1) lucid; urgency=low

  * Moved 'frozen' setting from couple meta key to group meta key

 -- Andrey Vasilenkov <indigo@yandex-team.ru>  Mon, 01 Dec 2014 19:49:32 +0300

mastermind (2.12.2) lucid; urgency=low

  * Fix for couple build handler timeout

 -- Andrey Vasilenkov <indigo@yandex-team.ru>  Fri, 28 Nov 2014 19:11:13 +0300

mastermind (2.12.1) lucid; urgency=low

  * Group restore job implemented
  * Cmd restore deprecated
  * Optimized statistics updating

 -- Andrey Vasilenkov <indigo@yandex-team.ru>  Fri, 28 Nov 2014 16:11:45 +0300

mastermind (2.11.4) lucid; urgency=low

  * Temporary increased mastermind startup time to 120 sec

 -- Andrey Vasilenkov <indigo@yandex-team.ru>  Thu, 27 Nov 2014 16:25:53 +0300

mastermind (2.11.3) lucid; urgency=low

  * Fix for couple build mastermind utils

 -- Andrey Vasilenkov <indigo@yandex-team.ru>  Fri, 21 Nov 2014 19:09:02 +0300

mastermind (2.11.2) lucid; urgency=low

  * Fix for default locking sync manager

 -- Andrey Vasilenkov <indigo@yandex-team.ru>  Fri, 21 Nov 2014 18:47:46 +0300

mastermind (2.11.1) lucid; urgency=low

  * New couple builder

 -- Andrey Vasilenkov <indigo@yandex-team.ru>  Fri, 21 Nov 2014 16:55:14 +0300

mastermind (2.10.2) lucid; urgency=low

  * Do not use integer size for weights dictionary for json-compatibility

 -- Andrey Vasilenkov <indigo@yandex-team.ru>  Thu, 13 Nov 2014 19:08:42 +0300

mastermind (2.10.1) lucid; urgency=low

  * Ns setup: removed signature port option
  * Additional verbose couple status
  * Config option for forbidding namespaces without settings - couples of such namespaces will be considered BROKEN
  * get_namespaces_states handle that combines all namespace state as one dict
  * Ns setup: removed storage-location option
  * Fix for uniform auth-keys format

 -- Andrey Vasilenkov <indigo@yandex-team.ru>  Mon, 10 Nov 2014 19:08:16 +0300

mastermind (2.9.92) lucid; urgency=low

  * Temporary removed additional node stale checking in balancer itself

 -- Andrey Vasilenkov <indigo@yandex-team.ru>  Thu, 13 Nov 2014 00:28:04 +0300

mastermind (2.9.91) lucid; urgency=low

  * Statistics stale status is checked only when statistics is updated
  * get_namespaces_states handle that combines all namespace state as one dict
  * Ns setup: removed storage-location option
  * Fix for uniform auth-keys format
  * Ns setup: storage-location is a boolean flag now

 -- Andrey Vasilenkov <indigo@yandex-team.ru>  Wed, 12 Nov 2014 20:04:23 +0300

mastermind (2.9.90) lucid; urgency=low

  * Job status handle

 -- Andrey Vasilenkov <indigo@yandex-team.ru>  Fri, 07 Nov 2014 18:36:41 +0300

mastermind (2.9.89) lucid; urgency=low

  * Distinct BROKEN status for couples and groups that have forbidden configuration
  * Config flags for forbidding dht and dc sharing among groups
  * Dependencies updated

 -- Andrey Vasilenkov <indigo@yandex-team.ru>  Thu, 06 Nov 2014 18:04:45 +0300

mastermind (2.9.88) lucid; urgency=low

  * Cmd restore: reconfiguring elliptics before starting node backend

 -- Andrey Vasilenkov <indigo@yandex-team.ru>  Wed, 05 Nov 2014 17:05:35 +0300

mastermind (2.9.87) lucid; urgency=low

  * Cluster global lock and update before changing its state (couple build and couple break)

 -- Andrey Vasilenkov <indigo@yandex-team.ru>  Tue, 04 Nov 2014 20:15:41 +0300

mastermind (2.9.86) lucid; urgency=low

  * Namespace settings using tagged indexes

 -- Andrey Vasilenkov <indigo@yandex-team.ru>  Sat, 01 Nov 2014 15:28:56 +0300

mastermind (2.9.85) lucid; urgency=low

  * Fixed broken couples status update in case of coupled groups having different namespaces
  * Configurable node backend stat stale timeout

 -- Andrey Vasilenkov <indigo@yandex-team.ru>  Fri, 31 Oct 2014 16:15:48 +0300

mastermind (2.9.84) lucid; urgency=low

  * Fix for free effective space info handle

 -- Andrey Vasilenkov <indigo@yandex-team.ru>  Wed, 29 Oct 2014 19:28:39 +0300

mastermind (2.9.83) lucid; urgency=low

  * Fix for namespace-aware handlers that can fail because of the broken couples
  * Cocaine framework dependencies

 -- Andrey Vasilenkov <indigo@yandex-team.ru>  Wed, 29 Oct 2014 18:51:52 +0300

mastermind (2.9.82) lucid; urgency=low

  * Mastermind util reconnects automatically on DisconnectionError of cocaine Service
  * Minions status fetching configurable timeout
  * Workaround for minions state update
  * Indexes uses batched read latest requests insted of a bulk read

 -- Andrey Vasilenkov <indigo@yandex-team.ru>  Wed, 29 Oct 2014 17:41:05 +0300

mastermind (2.9.81) lucid; urgency=low

  * Reserved space option for namespaces

 -- Andrey Vasilenkov <indigo@yandex-team.ru>  Tue, 28 Oct 2014 17:28:45 +0300

mastermind (2.9.80) lucid; urgency=low

  * Added alive and removed records counters

 -- Andrey Vasilenkov <indigo@yandex-team.ru>  Mon, 27 Oct 2014 18:03:18 +0300

mastermind (2.9.79) lucid; urgency=low

  * Rearranged locks acquiring

 -- Andrey Vasilenkov <indigo@yandex-team.ru>  Fri, 24 Oct 2014 16:33:44 +0400

mastermind (2.9.78) lucid; urgency=low

  * Do not share locks among different threads, this can cause unwanted sideeffects
  * Recover dc task: decreased number of threads by one to leave one group in couple available for data reads and writes

 -- Andrey Vasilenkov <indigo@yandex-team.ru>  Fri, 24 Oct 2014 15:44:26 +0400

mastermind (2.9.77) lucid; urgency=low

  * One more zero-weight couple fix

 -- Andrey Vasilenkov <indigo@yandex-team.ru>  Wed, 22 Oct 2014 15:10:53 +0400

mastermind (2.9.76) lucid; urgency=low

  * Ultimate fix for zero-weight couples

 -- Andrey Vasilenkov <indigo@yandex-team.ru>  Wed, 22 Oct 2014 14:07:49 +0400

mastermind (2.9.75) lucid; urgency=low

  * Fix for minions ready state

 -- Andrey Vasilenkov <indigo@yandex-team.ru>  Tue, 21 Oct 2014 19:02:16 +0400

mastermind (2.9.74) lucid; urgency=low

  * Misprints

 -- Andrey Vasilenkov <indigo@yandex-team.ru>  Tue, 21 Oct 2014 18:16:11 +0400

mastermind (2.9.73) lucid; urgency=low

  * Fix for blob max size stats

 -- Andrey Vasilenkov <indigo@yandex-team.ru>  Tue, 21 Oct 2014 16:12:16 +0400

mastermind (2.9.72) lucid; urgency=low

  * Do not create defrag jobs if not enough free space on any node backend
  * Max blob size as node backend statistics parameter
  * Couple defrag check timeout increased to 2 days
  * Using dstat error from elliptics monitor stat

 -- Andrey Vasilenkov <indigo@yandex-team.ru>  Tue, 21 Oct 2014 14:56:02 +0400

mastermind (2.9.71) lucid; urgency=low

  * Redirect namespace options
  * Json output for group search-by-path handle

 -- Andrey Vasilenkov <indigo@yandex-team.ru>  Mon, 20 Oct 2014 18:08:18 +0400

mastermind (2.9.70) lucid; urgency=low

  * Minions gzip turned on

 -- Andrey Vasilenkov <indigo@yandex-team.ru>  Mon, 20 Oct 2014 16:16:41 +0400

mastermind (2.9.69) lucid; urgency=low

  * Couple defrag planner uses records removed size to select couples to defrag

 -- Andrey Vasilenkov <indigo@yandex-team.ru>  Fri, 17 Oct 2014 18:51:02 +0400

mastermind (2.9.68) lucid; urgency=low

  * Couple defragmentation planner

 -- Andrey Vasilenkov <indigo@yandex-team.ru>  Fri, 17 Oct 2014 15:17:52 +0400

mastermind (2.9.67) lucid; urgency=low

   * Couple defragmentation job

 -- Andrey Vasilenkov <indigo@yandex-team.ru>  Thu, 16 Oct 2014 16:24:57 +0400

mastermind (2.9.66) lucid; urgency=low

  * Misprints

 -- Andrey Vasilenkov <indigo@yandex-team.ru>  Wed, 15 Oct 2014 19:37:55 +0400

mastermind (2.9.65) lucid; urgency=low

  * Jobs locks are performed on job creation
  * Fix for tree map generation for flowmastermind

 -- Andrey Vasilenkov <indigo@yandex-team.ru>  Wed, 15 Oct 2014 16:35:09 +0400

mastermind (2.9.64) lucid; urgency=low

  * Move jobs: check src couple status before stopping node backend
  * Fix for move jobs tasks order
  * Check for last error to prevent lock acquire errors duplication
  * Defrag tasks for recover dc jobs added

 -- Andrey Vasilenkov <indigo@yandex-team.ru>  Tue, 14 Oct 2014 16:22:36 +0400

mastermind (2.9.63) lucid; urgency=low

  * Added features to namespace settings with two options: multipart-content-length-threshold and select-couple-to-upload
  * Fix for zookeeper lock release when failed to process job

 -- Andrey Vasilenkov <indigo@yandex-team.ru>  Mon, 13 Oct 2014 18:37:41 +0400

mastermind (2.9.62) lucid; urgency=low

  * Fix for couple repair

 -- Andrey Vasilenkov <indigo@yandex-team.ru>  Sun, 12 Oct 2014 23:06:15 +0400

mastermind (2.9.61) lucid; urgency=low

  * Minions status fetch fixed

 -- Andrey Vasilenkov <indigo@yandex-team.ru>  Sun, 12 Oct 2014 14:48:02 +0400

mastermind (2.9.60) lucid; urgency=low

  * Removed minions ready percentage, 100% minion response is required

 -- Andrey Vasilenkov <indigo@yandex-team.ru>  Fri, 10 Oct 2014 13:33:18 +0400

mastermind (2.9.59) lucid; urgency=low

  * Profile name fix in mastermind deployment script
  * Fix for max group number inconsistency

 -- Andrey Vasilenkov <indigo@yandex-team.ru>  Thu, 09 Oct 2014 17:46:00 +0400

mastermind (2.9.58) lucid; urgency=low

  * Detaching node backend from uncoupled group on move job completion

 -- Andrey Vasilenkov <indigo@yandex-team.ru>  Thu, 09 Oct 2014 16:30:33 +0400

mastermind (2.9.57) lucid; urgency=low

  * Separate max executing jobs counters per job type
  * Json output fix for mastermind util

 -- Andrey Vasilenkov <indigo@yandex-team.ru>  Thu, 09 Oct 2014 15:06:32 +0400

mastermind (2.9.56) lucid; urgency=low

  * Fix for flowmastermind statistics

 -- Andrey Vasilenkov <indigo@yandex-team.ru>  Wed, 08 Oct 2014 21:01:03 +0400

mastermind (2.9.55) lucid; urgency=low

  * Fix for flowmastermind statistics

 -- Andrey Vasilenkov <indigo@yandex-team.ru>  Wed, 08 Oct 2014 20:44:54 +0400

mastermind (2.9.54) lucid; urgency=low

  * Additional checking for busy hosts

 -- Andrey Vasilenkov <indigo@yandex-team.ru>  Wed, 08 Oct 2014 19:18:04 +0400

mastermind (2.9.53) lucid; urgency=low

  * Misprint fixed

 -- Andrey Vasilenkov <indigo@yandex-team.ru>  Wed, 08 Oct 2014 18:39:51 +0400

mastermind (2.9.52) lucid; urgency=low

  * Misprint fixed

 -- Andrey Vasilenkov <indigo@yandex-team.ru>  Wed, 08 Oct 2014 18:29:59 +0400

mastermind (2.9.51) lucid; urgency=low

  * Fix for job move planning

 -- Andrey Vasilenkov <indigo@yandex-team.ru>  Wed, 08 Oct 2014 18:08:14 +0400

mastermind (2.9.50) lucid; urgency=low

  * Jobs tagging optimized

 -- Andrey Vasilenkov <indigo@yandex-team.ru>  Wed, 08 Oct 2014 17:47:41 +0400

mastermind (2.9.49) lucid; urgency=low

  * Usage of tag secondary indexes

 -- Andrey Vasilenkov <indigo@yandex-team.ru>  Tue, 07 Oct 2014 20:01:43 +0400

mastermind (2.9.48) lucid; urgency=low

  * Fix for zk lock acquirings

 -- Andrey Vasilenkov <indigo@yandex-team.ru>  Mon, 06 Oct 2014 18:54:14 +0400

mastermind (2.9.47) lucid; urgency=low

  * Fix for zk lock acquirings

 -- Andrey Vasilenkov <indigo@yandex-team.ru>  Mon, 06 Oct 2014 18:43:01 +0400

mastermind (2.9.46) lucid; urgency=low

  * Fix for zk lock acquirings

 -- Andrey Vasilenkov <indigo@yandex-team.ru>  Mon, 06 Oct 2014 18:32:22 +0400

mastermind (2.9.45) lucid; urgency=low

  * Fix for zk lock acquirings

 -- Andrey Vasilenkov <indigo@yandex-team.ru>  Mon, 06 Oct 2014 17:58:13 +0400

mastermind (2.9.44) lucid; urgency=low

  * Fix for zk lock acquirings

 -- Andrey Vasilenkov <indigo@yandex-team.ru>  Mon, 06 Oct 2014 17:44:54 +0400

mastermind (2.9.43) lucid; urgency=low

  * Minor bugs fixed

 -- Andrey Vasilenkov <indigo@yandex-team.ru>  Thu, 02 Oct 2014 08:59:09 +0400

mastermind (2.9.42) lucid; urgency=low

  * Remove path and migrate dst dir for move jobs

 -- Andrey Vasilenkov <indigo@yandex-team.ru>  Wed, 01 Oct 2014 19:04:04 +0400

mastermind (2.9.41) lucid; urgency=low

  * Fix for namespace statistics fetching

 -- Andrey Vasilenkov <indigo@yandex-team.ru>  Wed, 01 Oct 2014 17:29:12 +0400

mastermind (2.9.40) lucid; urgency=low

  * Wait timeout for dnet_client minion commands

 -- Andrey Vasilenkov <indigo@yandex-team.ru>  Tue, 30 Sep 2014 19:57:17 +0400

mastermind (2.9.39) lucid; urgency=low

  * Use timeout for zookeeper locks

 -- Andrey Vasilenkov <indigo@yandex-team.ru>  Tue, 30 Sep 2014 14:26:28 +0400

mastermind (2.9.38) lucid; urgency=low

  * Move jobs planner: take lost space instead of moved data size into consideration

 -- Andrey Vasilenkov <indigo@yandex-team.ru>  Mon, 29 Sep 2014 15:14:44 +0400

mastermind (2.9.37) lucid; urgency=low

  * Create maximum one move job per host
  * Do not process jobs till minions status is fetched

 -- Andrey Vasilenkov <indigo@yandex-team.ru>  Fri, 26 Sep 2014 13:04:21 +0400

mastermind (2.9.36) lucid; urgency=low

  * Minor fixes

 -- Andrey Vasilenkov <indigo@yandex-team.ru>  Thu, 25 Sep 2014 14:46:47 +0400

mastermind (2.9.35) lucid; urgency=low

  * Fix for selecting src and dst datacenters for move jobs

 -- Andrey Vasilenkov <indigo@yandex-team.ru>  Thu, 25 Sep 2014 14:06:45 +0400

mastermind (2.9.34) lucid; urgency=low

  * More logging

 -- Andrey Vasilenkov <indigo@yandex-team.ru>  Thu, 25 Sep 2014 12:49:21 +0400

mastermind (2.9.33) lucid; urgency=low

  * temporary proxy fix to prevent bad response caching

 -- Andrey Vasilenkov <indigo@yandex-team.ru>  Wed, 24 Sep 2014 18:54:46 +0400

mastermind (2.9.32) lucid; urgency=low

  * New algorithm for move jobs generation
  * Minor bug fixes

 -- Andrey Vasilenkov <indigo@yandex-team.ru>  Wed, 24 Sep 2014 17:51:09 +0400

mastermind (2.9.31) lucid; urgency=low

  * create_group_ids uses new service name

 -- Andrey Vasilenkov <indigo@yandex-team.ru>  Wed, 24 Sep 2014 14:28:17 +0400

mastermind (2.9.30) lucid; urgency=low

  * cmd restore should now work with old history records

 -- Andrey Vasilenkov <indigo@yandex-team.ru>  Wed, 24 Sep 2014 12:11:26 +0400

mastermind (2.9.29) lucid; urgency=low

  * Fix for zookeeper lock ensuring path

 -- Andrey Vasilenkov <indigo@yandex-team.ru>  Tue, 23 Sep 2014 13:53:35 +0400

mastermind (2.9.28) lucid; urgency=low

  * Failover in case of bad monitor_stat for node and/or node_backend

 -- Andrey Vasilenkov <indigo@yandex-team.ru>  Mon, 22 Sep 2014 15:28:25 +0400

mastermind (2.9.27) lucid; urgency=low

  * Less logs

 -- Andrey Vasilenkov <indigo@yandex-team.ru>  Thu, 18 Sep 2014 17:56:02 +0400

mastermind (2.9.26) lucid; urgency=low

  * More logs

 -- Andrey Vasilenkov <indigo@yandex-team.ru>  Thu, 18 Sep 2014 17:30:44 +0400

mastermind (2.9.25) lucid; urgency=low

  * Log fix

 -- Andrey Vasilenkov <indigo@yandex-team.ru>  Thu, 18 Sep 2014 17:18:15 +0400

mastermind (2.9.24) lucid; urgency=low

  * Logging invalid backend statistics

 -- Andrey Vasilenkov <indigo@yandex-team.ru>  Thu, 18 Sep 2014 17:05:59 +0400

mastermind (2.9.23) lucid; urgency=low

  * Search group by hostname and path

 -- Andrey Vasilenkov <indigo@yandex-team.ru>  Wed, 17 Sep 2014 21:16:14 +0400

mastermind (2.9.22) lucid; urgency=low

  * Namespace couple weights are considered valid only if there is more than min_units of writeable couples
  * Namespace settings for min-units number

 -- Andrey Vasilenkov <indigo@yandex-team.ru>  Tue, 16 Sep 2014 19:30:54 +0400

mastermind (2.9.21) lucid; urgency=low

  * Storage location option for namespace setup
  * Required parameters for couple build command: namespace and initial state

 -- Andrey Vasilenkov <indigo@yandex-team.ru>  Mon, 15 Sep 2014 15:31:32 +0400

mastermind (2.9.20) lucid; urgency=low

  * Groups key count for recovery jobs

 -- Andrey Vasilenkov <indigo@yandex-team.ru>  Fri, 12 Sep 2014 15:30:24 +0400

mastermind (2.9.19) lucid; urgency=low

  * Minor fix

 -- Andrey Vasilenkov <indigo@yandex-team.ru>  Fri, 12 Sep 2014 13:48:22 +0400

mastermind (2.9.18) lucid; urgency=low

  * Additional option of processes number for recovery job

 -- Andrey Vasilenkov <indigo@yandex-team.ru>  Fri, 12 Sep 2014 13:17:16 +0400

mastermind (2.9.17) lucid; urgency=low

  * Minor fix

 -- Andrey Vasilenkov <indigo@yandex-team.ru>  Thu, 11 Sep 2014 16:58:42 +0400

mastermind (2.9.16) lucid; urgency=low

  * Additional parameters for recovery dc

 -- Andrey Vasilenkov <indigo@yandex-team.ru>  Thu, 11 Sep 2014 16:51:51 +0400

mastermind (2.9.15) lucid; urgency=low

  * Fix for setting task start time

 -- Andrey Vasilenkov <indigo@yandex-team.ru>  Mon, 08 Sep 2014 14:50:13 +0400

mastermind (2.9.14) lucid; urgency=low

  * Use all remotes when creating recovery dc jobs

 -- Andrey Vasilenkov <indigo@yandex-team.ru>  Fri, 05 Sep 2014 18:13:46 +0400

mastermind (2.9.13) lucid; urgency=low

  * Minor fix

 -- Andrey Vasilenkov <indigo@yandex-team.ru>  Fri, 05 Sep 2014 15:43:36 +0400

mastermind (2.9.12) lucid; urgency=low

  * Implemented recover dc jobs

 -- Andrey Vasilenkov <indigo@yandex-team.ru>  Fri, 05 Sep 2014 15:31:40 +0400

mastermind (2.9.11) lucid; urgency=low

  * Compatible fetching eblob path from config

 -- Andrey Vasilenkov <indigo@yandex-team.ru>  Thu, 04 Sep 2014 12:42:34 +0400

mastermind (2.9.10) lucid; urgency=low

  * Fix for fetching the list of all namespaces when there are broken couples
  * Support of new elliptics 26 monitor stat format

 -- Andrey Vasilenkov <indigo@yandex-team.ru>  Wed, 03 Sep 2014 17:32:57 +0400

mastermind (2.9.9) lucid; urgency=low

  * Tasks fixes

 -- Andrey Vasilenkov <indigo@yandex-team.ru>  Thu, 28 Aug 2014 13:55:09 +0400

mastermind (2.9.8) lucid; urgency=low

  * Jobs fixes

 -- Andrey Vasilenkov <indigo@yandex-team.ru>  Thu, 28 Aug 2014 11:53:23 +0400

mastermind (2.9.7) lucid; urgency=low

  * Fix for jobs processor logs messages

 -- Andrey Vasilenkov <indigo@yandex-team.ru>  Tue, 26 Aug 2014 19:40:37 +0400

mastermind (2.9.6) lucid; urgency=low

  * Manual move job creation: checking uncoupled group dc
  * Fix for application name parameter for console util

 -- Andrey Vasilenkov <indigo@yandex-team.ru>  Tue, 26 Aug 2014 16:39:27 +0400

mastermind (2.9.5) lucid; urgency=low

  * Tasks parameters for minions updated to using node backends

 -- Andrey Vasilenkov <indigo@yandex-team.ru>  Mon, 25 Aug 2014 16:28:27 +0400

mastermind (2.9.4) lucid; urgency=low

  * Cache handlers turned back on
  * Using only necessary monitor stat categories

 -- Andrey Vasilenkov <indigo@yandex-team.ru>  Mon, 25 Aug 2014 11:01:18 +0400

mastermind (2.9.3) lucid; urgency=low

  * Fix for mixing old and new history records

 -- Andrey Vasilenkov <indigo@yandex-team.ru>  Fri, 22 Aug 2014 17:11:34 +0400

mastermind (2.9.2) lucid; urgency=low

  * Fix for deployment script

 -- Andrey Vasilenkov <indigo@yandex-team.ru>  Fri, 22 Aug 2014 13:43:32 +0400

mastermind (2.9.1) lucid; urgency=low

  * Optional mastermind app name for mastermind util

 -- Andrey Vasilenkov <indigo@yandex-team.ru>  Fri, 22 Aug 2014 12:37:16 +0400

mastermind (2.9.0) lucid; urgency=low

  * Support for elliptics26

 -- Andrey Vasilenkov <indigo@yandex-team.ru>  Thu, 21 Aug 2014 18:57:53 +0400

mastermind (2.8.49) lucid; urgency=low

  * Storage location option for namespace setup
  * Required parameters for couple build command: namespace and initial state

 -- Andrey Vasilenkov <indigo@yandex-team.ru>  Mon, 15 Sep 2014 15:28:50 +0400

mastermind (2.8.48) lucid; urgency=low

  * Group weights handler accepts namespace as optional parameter

 -- Andrey Vasilenkov <indigo@yandex-team.ru>  Fri, 12 Sep 2014 17:32:30 +0400

mastermind (2.8.47) lucid; urgency=low

  * Fix for minion nc http fetcher

 -- Andrey Vasilenkov <indigo@yandex-team.ru>  Wed, 10 Sep 2014 18:08:33 +0400

mastermind (2.8.46) lucid; urgency=low

  * Fix for empty couples namespace

 -- Andrey Vasilenkov <indigo@yandex-team.ru>  Tue, 09 Sep 2014 16:52:50 +0400

mastermind (2.8.45) lucid; urgency=low

  * Added optional move task for move jobs
  * Fix for applying smoother plan simultaneously from several workers
  * Handler for elliptics remote nodes list

 -- Andrey Vasilenkov <indigo@yandex-team.ru>  Wed, 20 Aug 2014 17:38:25 +0400

mastermind (2.8.44) lucid; urgency=low

  * Additional checkings for move jobs: number of keys of uncoupled group

 -- Andrey Vasilenkov <indigo@yandex-team.ru>  Thu, 14 Aug 2014 12:47:09 +0400

mastermind (2.8.43) lucid; urgency=low

  * Fix for couple build with all n groups are mandatory

 -- Andrey Vasilenkov <indigo@yandex-team.ru>  Wed, 13 Aug 2014 16:27:13 +0400

mastermind (2.8.42) lucid; urgency=low

  * Fix for couple info namespace key

 -- Andrey Vasilenkov <indigo@yandex-team.ru>  Tue, 12 Aug 2014 17:19:45 +0400

mastermind (2.8.41) lucid; urgency=low

  * Explicit family for elliptics nodes

 -- Andrey Vasilenkov <indigo@yandex-team.ru>  Tue, 12 Aug 2014 16:34:29 +0400

mastermind (2.8.40) lucid; urgency=low

  * Fix for couple broken namespace checking
  * Implemented broken jobs and dedicated node stop tasks for enhanced checking

 -- Andrey Vasilenkov <indigo@yandex-team.ru>  Tue, 12 Aug 2014 15:53:54 +0400
mastermind (2.8.39) lucid; urgency=low

  * Jobs logging changed
  * Syncing infrastructure state before updating

 -- Andrey Vasilenkov <indigo@yandex-team.ru>  Mon, 11 Aug 2014 16:25:39 +0400

mastermind (2.8.38) lucid; urgency=low

  * Creation of +N nonoverlapping couples if dcs are available

 -- Andrey Vasilenkov <indigo@yandex-team.ru>  Fri, 08 Aug 2014 19:43:38 +0400

mastermind (2.8.37) lucid; urgency=low

  * Update namespaces settings by default, overwrite is optional
  * Prefer using group with the most alive keys number for restoration
  * Creation of +N nonoverlapping couples if dcs are available
  * Independent timeout for elliptics nodes and elliptics meta nodes

 -- Andrey Vasilenkov <indigo@yandex-team.ru>  Thu, 07 Aug 2014 16:10:57 +0400

mastermind (2.8.36) lucid; urgency=low

  * Filtering groups by total space for building couples
  * All space counters of namespaces statistics as integers (bytes)
  * Additional parameter for move jobs: group file path for removal

 -- Andrey Vasilenkov <indigo@yandex-team.ru>  Tue, 05 Aug 2014 17:58:56 +0400

mastermind (2.8.35) lucid; urgency=low

  * Fix for minions commands status processing

 -- Andrey Vasilenkov <indigo@yandex-team.ru>  Mon, 04 Aug 2014 15:18:24 +0400

mastermind (2.8.34) lucid; urgency=low

  * Namespaces statistics handle
  * Creating groups move tasks is disabled by default
  * Minor fixes

 -- Andrey Vasilenkov <indigo@yandex-team.ru>  Fri, 01 Aug 2014 14:40:33 +0400

mastermind (2.8.33) lucid; urgency=low

  * Fix for cocaine app deployment

 -- Andrey Vasilenkov <indigo@yandex-team.ru>  Thu, 31 Jul 2014 12:57:17 +0400

mastermind (2.8.32) lucid; urgency=low

  * Jobs processing turned on
  * Treemap filtering
  * Outages statistics

 -- Andrey Vasilenkov <indigo@yandex-team.ru>  Wed, 30 Jul 2014 19:02:53 +0400

mastermind (2.8.31) lucid; urgency=low

  * Fix for namespace balancer couple weights

 -- Andrey Vasilenkov <indigo@yandex-team.ru>  Fri, 18 Jul 2014 14:49:14 +0400

mastermind (2.8.30) lucid; urgency=low

  * Fix for cmd restore status fetching, added retries
  * Content length threshold namespace settings
  * Fix for statistics of groups with no nodes

 -- Andrey Vasilenkov <indigo@yandex-team.ru>  Wed, 16 Jul 2014 15:55:46 +0400

mastermind (2.8.29) lucid; urgency=low

  * Group restore updated: checking for DHT rings and starting node up after restoration

 -- Andrey Vasilenkov <indigo@yandex-team.ru>  Thu, 10 Jul 2014 17:23:03 +0400

mastermind (2.8.28) lucid; urgency=low

  * Temporary disabled new modules

 -- Andrey Vasilenkov <indigo@yandex-team.ru>  Wed, 09 Jul 2014 19:34:45 +0400

mastermind (2.8.27) lucid; urgency=low

  * Fix for elliptics id transforming

 -- Andrey Vasilenkov <indigo@yandex-team.ru>  Wed, 09 Jul 2014 19:29:19 +0400

mastermind (2.8.26) lucid; urgency=low

  * Fix for metakey parallel read

 -- Andrey Vasilenkov <indigo@yandex-team.ru>  Wed, 09 Jul 2014 19:22:11 +0400

mastermind (2.8.25) lucid; urgency=low

  * Fix for ns settings fetching from elliptics indexes

 -- Andrey Vasilenkov <indigo@yandex-team.ru>  Wed, 09 Jul 2014 12:26:24 +0400

mastermind (2.8.24) lucid; urgency=low

  * Settings for elliptics client pools in mastermind config

 -- Andrey Vasilenkov <indigo@yandex-team.ru>  Thu, 03 Jul 2014 17:34:51 +0400

mastermind (2.8.23) lucid; urgency=low

  * Fix for cocaine crashlog content

 -- Andrey Vasilenkov <indigo@yandex-team.ru>  Tue, 24 Jun 2014 16:55:28 +0400

mastermind (2.8.22) lucid; urgency=low

  * Multipurpose authkey namespace settings

 -- Andrey Vasilenkov <indigo@yandex-team.ru>  Fri, 20 Jun 2014 19:22:04 +0400

mastermind (2.8.21) lucid; urgency=low

  * Fix for couple namespace processing

 -- Andrey Vasilenkov <indigo@yandex-team.ru>  Fri, 25 Apr 2014 19:36:56 +0400

mastermind (2.8.20) lucid; urgency=low

  * Keys statistics and fragmentation tree map

 -- Andrey Vasilenkov <indigo@yandex-team.ru>  Wed, 23 Apr 2014 18:46:24 +0400

mastermind (2.8.19) lucid; urgency=low

  * Minor change in couple statistics format

 -- Andrey Vasilenkov <indigo@yandex-team.ru>  Mon, 14 Apr 2014 14:50:00 +0400

mastermind (2.8.18) lucid; urgency=low

  * Fix for python 2.6.5 logging handlers

 -- Andrey Vasilenkov <indigo@yandex-team.ru>  Thu, 10 Apr 2014 17:02:44 +0400

mastermind (2.8.17) lucid; urgency=low

  * By-state formatter for couples list
  * Fix for couple breaking (couple metadata is also being removed)
  * Logging refactored

 -- Andrey Vasilenkov <indigo@yandex-team.ru>  Thu, 10 Apr 2014 16:34:44 +0400

mastermind (2.8.16) lucid; urgency=low

  * Used space stats for couples

 -- Andrey Vasilenkov <indigo@yandex-team.ru>  Thu, 03 Apr 2014 17:44:41 +0400

mastermind (2.8.15) lucid; urgency=low

  * Do not start if elliptics nodes and/or metanodes are unavailable

 -- Andrey Vasilenkov <indigo@yandex-team.ru>  Thu, 03 Apr 2014 17:08:35 +0400

mastermind (2.8.14) lucid; urgency=low

  * Network map for namespaces

 -- Andrey Vasilenkov <indigo@yandex-team.ru>  Thu, 03 Apr 2014 15:09:28 +0400

mastermind (2.8.13) lucid; urgency=low

  * Couple statistics for flowmastermind
  * Namespace signature settings added

 -- Andrey Vasilenkov <indigo@yandex-team.ru>  Tue, 01 Apr 2014 16:39:16 +0400

mastermind (2.8.12) lucid; urgency=low

  * Json output for couples list command

 -- Andrey Vasilenkov <indigo@yandex-team.ru>  Thu, 27 Mar 2014 14:46:04 +0400

mastermind (2.8.11) lucid; urgency=low

  * Fix for fetching closed couples info
  * Mastermind-utils handle for fetching metadata and any arbitrary key from group
  * Used space returned along with free space for group info
  * Bash completion for command options
  * Universal couple list handle unifying all list-xxx handles
  * Fix for minions tasks status fetching
  * Admin actions log

 -- Andrey Vasilenkov <indigo@yandex-team.ru>  Thu, 27 Mar 2014 13:16:45 +0400

mastermind (2.8.10) lucid; urgency=low

  * Fix: fix for detaching inexistent nodes

 -- Andrey Vasilenkov <indigo@yandex-team.ru>  Tue, 18 Mar 2014 18:55:06 +0400

mastermind (2.8.9) lucid; urgency=low

  * Fix: closed couples added to treemap

 -- Andrey Vasilenkov <indigo@yandex-team.ru>  Fri, 14 Mar 2014 19:03:39 +0400

mastermind (2.8.8) lucid; urgency=low

  * Fix: closed couples added to treemap

 -- Andrey Vasilenkov <indigo@yandex-team.ru>  Fri, 14 Mar 2014 18:49:30 +0400

mastermind (2.8.7) lucid; urgency=low

  * Fix: flowmastermind statistics fix

 -- Andrey Vasilenkov <indigo@yandex-team.ru>  Thu, 13 Mar 2014 18:38:51 +0400

mastermind (2.8.6) lucid; urgency=low

  * Feature: treemap groups statistics for flowmastermind

 -- Andrey Vasilenkov <indigo@yandex-team.ru>  Thu, 13 Mar 2014 13:38:12 +0400

mastermind (2.8.5) lucid; urgency=low

  * Fix: removing manifest for safe deploy to cocaine v11 cloud

 -- Andrey Vasilenkov <indigo@yandex-team.ru>  Mon, 24 Feb 2014 17:40:12 +0400

mastermind (2.8.4) lucid; urgency=low

  * Feature: handle for forcing nodes stats update
  * Feature: handles for namespace setup

 -- Andrey Vasilenkov <indigo@yandex-team.ru>  Mon, 24 Feb 2014 12:26:51 +0400

mastermind (2.8.3) lucid; urgency=low

  * Feature: added couple free size to get_group_weights handle

 -- Andrey Vasilenkov <indigo@yandex-team.ru>  Wed, 19 Feb 2014 15:21:58 +0400

mastermind (2.8.2) lucid; urgency=low

  * Fix: configurable minion port

 -- Andrey Vasilenkov <indigo@yandex-team.ru>  Wed, 19 Feb 2014 12:48:38 +0400

mastermind (2.8.1) lucid; urgency=low

  * Feature: using minion for remote command execution
  * Feature: minion commands history for flowmastermind

 -- Andrey Vasilenkov <indigo@yandex-team.ru>  Tue, 18 Feb 2014 16:34:34 +0400

mastermind (2.7.18) lucid; urgency=low

  * Feature: configurable wait_timeout for elliptics sessions
  * Fix: sleep on startup to wait for elliptics nodes to collect data

 -- Andrey Vasilenkov <indigo@yandex-team.ru>  Tue, 28 Jan 2014 17:17:24 +0400

mastermind (2.7.17) lucid; urgency=low

  * Feature: closed and bad couples statistics for flowmastermind
  * Feature: couple info handler added
  * Feature: command for detaching node from group
  * Fix: synchronous node info update on worker start

 -- Andrey Vasilenkov <indigo@yandex-team.ru>  Mon, 27 Jan 2014 15:31:00 +0400

mastermind (2.7.16) lucid; urgency=low

  * Fix: couple break handler

 -- Andrey Vasilenkov <indigo@yandex-team.ru>  Wed, 25 Dec 2013 19:53:28 +0400

mastermind (2.7.15) lucid; urgency=low

  * Feature: data memory availability feature for flowmastermind

 -- Andrey Vasilenkov <indigo@yandex-team.ru>  Wed, 25 Dec 2013 18:47:50 +0400

mastermind (2.7.14) lucid; urgency=low

  * Feature: added per namespace statistics for flowmastermind
  * Feature: closed couple marker for group info request
  * Fix: inventory queries logging

 -- Andrey Vasilenkov <indigo@yandex-team.ru>  Tue, 24 Dec 2013 20:30:13 +0400

mastermind (2.7.13) lucid; urgency=low

  * Fix: flowmastermind total counters fix

 -- Andrey Vasilenkov <indigo@yandex-team.ru>  Fri, 20 Dec 2013 17:10:37 +0400

mastermind (2.7.12) lucid; urgency=low

  * Fix: dc data cache in metastorage for inventory failovers
  * Feature: flowmastermind statistics export handler
  * Feature: configurable cocaine worker disown timeout

 -- Andrey Vasilenkov <indigo@yandex-team.ru>  Fri, 20 Dec 2013 14:45:47 +0400

mastermind (2.7.11) lucid; urgency=low

  * node info updater delayed

 -- Andrey Vasilenkov <indigo@yandex-team.ru>  Wed, 11 Dec 2013 02:18:07 +0400

mastermind (2.7.10) lucid; urgency=low

  * Disabled inventory (temp)

 -- Andrey Vasilenkov <indigo@yandex-team.ru>  Wed, 11 Dec 2013 02:05:53 +0400

mastermind (2.7.9) lucid; urgency=low

  * Removed node info updating on start

 -- Andrey Vasilenkov <indigo@yandex-team.ru>  Wed, 11 Dec 2013 01:57:03 +0400

mastermind (2.7.8) lucid; urgency=low

  * Feature: elliptics statistics compatibility (2.24.14.30)
  * Feature: bash completion

 -- Andrey Vasilenkov <indigo@yandex-team.ru>  Tue, 03 Dec 2013 17:45:47 +0400

mastermind (2.7.7) lucid; urgency=low

  * Feature: elliptics async api compatibility (2.24.14.29)

 -- Andrey Vasilenkov <indigo@yandex-team.ru>  Thu, 28 Nov 2013 19:07:56 +0400

mastermind (2.7.6) lucid; urgency=low

  * Fix: removed lower threshold of 100 IOPS for maximum node performance

 -- Andrey Vasilenkov <indigo@yandex-team.ru>  Tue, 26 Nov 2013 13:15:22 +0400

mastermind (2.7.5) lucid; urgency=low

  * Feature: removed cached state usage
  * Fix: balancer load average counter
  * Fix: do not unlink nodes from group automatically

 -- Andrey Vasilenkov <indigo@yandex-team.ru>  Mon, 25 Nov 2013 16:55:21 +0400

mastermind (2.7.4) lucid; urgency=low

  * Feature: async node statistics requests
  * Fix: do not create couples from bad groups

 -- Andrey Vasilenkov <indigo@yandex-team.ru>  Fri, 22 Nov 2013 16:32:28 +0400

mastermind (2.7.3) lucid; urgency=low

  * Feature: degradational requests frequency for nodes with constant timeout experiences

 -- Andrey Vasilenkov <indigo@yandex-team.ru>  Tue, 19 Nov 2013 20:27:20 +0400

mastermind (2.7.2) lucid; urgency=low

  * Fix: couple creation using groups with empty nodes list
  * Fix: unnecessary infrastructure state update removed

 -- Andrey Vasilenkov <indigo@yandex-team.ru>  Mon, 18 Nov 2013 19:15:12 +0400

mastermind (2.7.1) lucid; urgency=low

  * Feature: history of group nodes
  * Feature: group restoration command generation and execution

 -- Andrey Vasilenkov <indigo@yandex-team.ru>  Wed, 13 Nov 2013 19:18:41 +0400

mastermind (2.6.5) lucid; urgency=low

  * Feature: list of couple namespaces

 -- Andrey Vasilenkov <indigo@yandex-team.ru>  Fri, 08 Nov 2013 16:01:26 +0400

mastermind (2.6.4+2elliptics2.20) lucid; urgency=low

  * Fix: inventory import

 -- Andrey Vasilenkov <indigo@yandex-team.ru>  Wed, 13 Nov 2013 14:03:47 +0400

mastermind (2.6.4+1elliptics2.20) lucid; urgency=low

  * Feature: compatibility with elliptics 2.20

 -- Andrey Vasilenkov <indigo@yandex-team.ru>  Wed, 30 Oct 2013 13:24:30 +0400

mastermind (2.6.4) lucid; urgency=low

  * Feature: storage cached state via cocaine cache storage

 -- Andrey Vasilenkov <indigo@yandex-team.ru>  Wed, 30 Oct 2013 13:23:20 +0400

mastermind (2.6.3) lucid; urgency=low

  * List of balancer closed groups feature

 -- Andrey Vasilenkov <indigo@yandex-team.ru>  Thu, 24 Oct 2013 18:39:54 +0400

mastermind (2.6.2) lucid; urgency=low

  * Fix for zero bandwidth bug

 -- Andrey Vasilenkov <indigo@yandex-team.ru>  Wed, 16 Oct 2013 16:33:44 +0400

mastermind (2.6.1) lucid; urgency=low

  * Fix for couple weights with different couple sizes

 -- Andrey Vasilenkov <indigo@yandex-team.ru>  Mon, 14 Oct 2013 18:55:46 +0400

mastermind (2.6.0) lucid; urgency=low

  * Cache using gatlinggun

 -- Andrey Vasilenkov <indigo@yandex-team.ru>  Fri, 11 Oct 2013 19:58:40 +0400

mastermind (2.5) lucid; urgency=low

  * New feature: frozen couples

 -- Andrey Vasilenkov <indigo@yandex-team.ru>  Tue, 08 Oct 2013 18:10:01 +0400

mastermind (2.4) lucid; urgency=low

  * Compatibility with cocaine 0.10.6 

 -- Andrey Vasilenkov <indigo@yandex-team.ru>  Mon, 07 Oct 2013 13:19:17 +0400

mastermind (2.3) lucid; urgency=low

  * Namespaces implemented
  * mastermind util updated

 -- Andrey Vasilenkov <indigo@yandex-team.ru>  Tue, 10 Sep 2013 15:26:33 +0400

mastermind (2.2) lucid; urgency=low

  * Updated create_group_ids to work with new mastermind
  * Updated deploy scripts

 -- Anton Kortunov <toshik@yandex-team.ru>  Thu, 15 Aug 2013 17:41:25 +0400

mastermind (2.1) lucid; urgency=low

  * mastermind_deploy.sh updated to work with cocaine v10
  * Added debian/*.install files

 -- Anton Kortunov <toshik@yandex-team.ru>  Mon, 05 Aug 2013 20:50:00 +0400

mastermind (2.0) lucid; urgency=low

  * New storage model
  * Cocaine v10 support

 -- Anton Kortunov <toshik@yandex-team.ru>  Mon, 05 Aug 2013 20:15:08 +0400

mastermind (1.9) lucid; urgency=low

  * Fixed get-group-weight

 -- Anton Kortunov <toshik@yandex-team.ru>  Mon, 27 May 2013 21:13:42 +0400

mastermind (1.8) lucid; urgency=low

  * Show couples in bad groups

 -- Anton Kortunov <toshik@yandex-team.ru>  Mon, 27 May 2013 20:52:31 +0400

mastermind (1.7) lucid; urgency=low

  * Fixed damon flag in collection thread
  * Set pool-limit to 10 in manifest

 -- Anton Kortunov <toshik@yandex-team.ru>  Thu, 23 May 2013 14:50:21 +0400

mastermind (1.6) lucid; urgency=low

  * Set collecting thread as daemon for normal shutdown

 -- Anton Kortunov <toshik@yandex-team.ru>  Wed, 22 May 2013 21:26:02 +0400

mastermind (1.5) lucid; urgency=low

  * Fixed statistics expiration time

 -- Anton Kortunov <toshik@yandex-team.ru>  Thu, 04 Apr 2013 15:00:39 +0400

mastermind (1.4) lucid; urgency=low

  * Improved statistics collection

 -- Anton Kortunov <toshik@yandex-team.ru>  Thu, 21 Mar 2013 14:51:25 +0400

mastermind (1.3) lucid; urgency=low

  * ver++ 

 -- Andrey Godin <agodin@yandex-team.ru>  Wed, 26 Dec 2012 16:23:11 +0400

mastermind (1.2) lucid; urgency=low

  * change path to config mastermind; 

 -- Andrey Godin <agodin@yandex-team.ru>  Wed, 26 Dec 2012 16:11:58 +0400

mastermind (1.1) lucid; urgency=low

  * Fixed signature mismatch

 -- Anton Kortunov <toshik@yandex-team.ru>  Mon, 24 Dec 2012 16:44:32 +0400

mastermind (1.0) lucid; urgency=low

  * Use balancelogic

 -- Anton Kortunov <toshik@yandex-team.ru>  Fri, 21 Dec 2012 13:58:12 +0400

mastermind (0.11) lucid; urgency=low

  * Fixed lookup_addr function call

 -- Anton Kortunov <toshik@yandex-team.ru>  Fri, 21 Dec 2012 13:35:58 +0400

mastermind (0.10) lucid; urgency=low

  * fixed reading metabalancer key

 -- Anton Kortunov <toshik@yandex-team.ru>  Mon, 17 Dec 2012 15:03:22 +0400

mastermind (0.9) lucid; urgency=low

  * chow logging dir 

 -- Andrey Godin <agodin@yandex-team.ru>  Fri, 14 Dec 2012 14:26:15 +0400

mastermind (0.8) lucid; urgency=low

  * Removed unnecessary return in couple_groups

 -- toshik <toshik@elisto22f.dev.yandex.net>  Mon, 10 Dec 2012 13:06:43 +0400

mastermind (0.7) unstable; urgency=low

  * Raise correct exception
    

 -- Andrey Godin <agodin@yandex-team.ru>  Fri, 07 Dec 2012 19:31:07 +0400

mastermind (0.6) unstable; urgency=low

  * add support inventory; 
  * add create group by suggest;	

 -- Andrey Godin <agodin@yandex-team.ru>  Fri, 07 Dec 2012 16:21:05 +0400

mastermind (0.5) unstable; urgency=low

  * fix remove bad-groups
  * add dev version invetory.py 

 -- Andrey Godin <agodin@yandex-team.ru>  Thu, 06 Dec 2012 17:35:58 +0400

mastermind (0.4) unstable; urgency=low

  * Call collect() from timer event, not from aggregate() 

 -- Andrey Godin <agodin@yandex-team.ru>  Thu, 06 Dec 2012 13:09:34 +0400

mastermind (0.1) unstable; urgency=low

  * Initial Release.

 -- Andrey Godin <agodin@yandex-team.ru>  Tue, 13 Nov 2012 10:58:14 +0400<|MERGE_RESOLUTION|>--- conflicted
+++ resolved
@@ -1,14 +1,10 @@
-<<<<<<< HEAD
+mastermind (2.28.173) trusty; urgency=medium
+
+  * Fix hdd selection for restoring lrc groups
+
+ -- Andrey Vasilenkov <indigo@yandex-team.ru>  Fri, 17 Feb 2017 15:37:36 +0300
+
 mastermind (2.28.172) trusty; urgency=medium
-=======
-mastermind-cocainev11 (2.28.173) trusty; urgency=medium
-
-  * Fix hdd selection for restoring lrc groups
-
- -- Andrey Vasilenkov <indigo@yandex-team.ru>  Fri, 17 Feb 2017 15:37:36 +0300
-
-mastermind-cocainev11 (2.28.172) trusty; urgency=medium
->>>>>>> 89cd1269
 
   * Use last non-empty history record to determine group's backend
 
