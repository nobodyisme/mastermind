<<<<<<< HEAD
mastermind (2.28.190) trusty; urgency=medium
=======
mastermind-cocainev11 (2.28.191) trusty; urgency=medium

  * Fix file system status change logging
  * Refactor job and task relationships

 -- Andrey Vasilenkov <indigo@yandex-team.ru>  Fri, 10 Mar 2017 17:12:33 +0300

mastermind-cocainev11 (2.28.190) trusty; urgency=medium
>>>>>>> 6d37c68d

  * Omit excessive log messages
  * Do not check namespace for reserved lrc groups
  * Add entities status change log messages
  * Decrease weight manager log messages amount
  * Adjust some log message levels

 -- Andrey Vasilenkov <indigo@yandex-team.ru>  Fri, 10 Mar 2017 13:17:18 +0300

mastermind (2.28.189) trusty; urgency=medium

  * Fix checking alive keys for groups without backends

 -- Andrey Vasilenkov <indigo@yandex-team.ru>  Thu, 09 Mar 2017 20:22:59 +0300

mastermind (2.28.188) trusty; urgency=medium

  * Make lrc validate task the last one in lrc restore job, remove check groups
  * Restore-path: restore lrc groups
  * Use get_backend_by_group_id for restore_group job
  * Use get_backend_by_group_id for backend_cleanup job

 -- Andrey Vasilenkov <indigo@yandex-team.ru>  Thu, 09 Mar 2017 18:32:19 +0300

mastermind (2.28.187) trusty; urgency=medium

  * Add check_dst_groups parameter for validation during lrc restore job

 -- Andrey Vasilenkov <indigo@yandex-team.ru>  Sat, 04 Mar 2017 18:27:37 +0300

mastermind (2.28.186) trusty; urgency=medium

  * Add job_processor to balancer

 -- Andrey Vasilenkov <indigo@yandex-team.ru>  Fri, 03 Mar 2017 17:08:55 +0300

mastermind (2.28.185) trusty; urgency=medium

  * Fix misprint

 -- Andrey Vasilenkov <indigo@yandex-team.ru>  Fri, 03 Mar 2017 15:52:44 +0300

mastermind (2.28.184) trusty; urgency=medium

  * Fix dictionary size change during iteration

 -- Andrey Vasilenkov <indigo@yandex-team.ru>  Thu, 02 Mar 2017 22:10:51 +0300

mastermind (2.28.183) trusty; urgency=medium

  * Fix bug with analyzing failed locks on couple build
  * Update uncoupled group check during couple build
  * Add involved uncoupled groups for backend manager and backend cleanup jobs
  * Check required group types after acquiring locks on groups during job creation
  * Smart-scheduler: API for periodic run, limitation on a number of executing jobs, resource accounting logic, job history
  * Account defrag jobs in service statuses

 -- Andrey Vasilenkov <indigo@yandex-team.ru>  Thu, 02 Mar 2017 19:47:57 +0300

mastermind (2.28.182) trusty; urgency=medium

  * Fix retry ts calculation for non-convert jobs

 -- Andrey Vasilenkov <indigo@yandex-team.ru>  Wed, 01 Mar 2017 14:59:33 +0300

mastermind (2.28.181) trusty; urgency=medium

  * Fix retry timestamp for external storage convert tasks

 -- Andrey Vasilenkov <indigo@yandex-team.ru>  Tue, 28 Feb 2017 15:42:08 +0300

mastermind (2.28.180) trusty; urgency=medium

  * Account restore lrc jobs in statuses
  * Update lrc reserve group status before using for restoring uncoupled lrc group
  * Update uncoupled group status before using for reserved groups
  * Update timestamp low threshold from history records

 -- Andrey Vasilenkov <indigo@yandex-team.ru>  Mon, 27 Feb 2017 20:19:06 +0300

mastermind (2.28.179) trusty; urgency=medium

  * Distribute new lrc groups by hdds on a host

 -- Andrey Vasilenkov <indigo@yandex-team.ru>  Sat, 25 Feb 2017 19:56:09 +0300

mastermind (2.28.178) trusty; urgency=medium

  * Fix make lrc groups job accounting

 -- Andrey Vasilenkov <indigo@yandex-team.ru>  Fri, 24 Feb 2017 19:23:12 +0300

mastermind (2.28.177) trusty; urgency=medium

  * Account make lrc groups job when preparing uncoupled lrc groups

 -- Andrey Vasilenkov <indigo@yandex-team.ru>  Thu, 23 Feb 2017 19:49:39 +0300

mastermind (2.28.176) trusty; urgency=medium

  * Add 'uncoupled_groups_total_space' for lrc uncoupled groups prepare handle
  * Fix uncoupled lrc groups accounting during prepare

 -- Andrey Vasilenkov <indigo@yandex-team.ru>  Wed, 22 Feb 2017 18:22:02 +0300

mastermind (2.28.175) trusty; urgency=medium

  * Fix creating lrc group jobs when group has no backends

 -- Andrey Vasilenkov <indigo@yandex-team.ru>  Wed, 22 Feb 2017 14:00:42 +0300

mastermind (2.28.174) trusty; urgency=medium

  * Skip removing group from old location if it was already cleaned
  * Skip checks of group availability

 -- Andrey Vasilenkov <indigo@yandex-team.ru>  Fri, 17 Feb 2017 17:38:05 +0300

mastermind (2.28.173) trusty; urgency=medium

  * Fix hdd selection for restoring lrc groups

 -- Andrey Vasilenkov <indigo@yandex-team.ru>  Fri, 17 Feb 2017 15:37:36 +0300

mastermind (2.28.172) trusty; urgency=medium

  * Use last non-empty history record to determine group's backend

 -- Andrey Vasilenkov <indigo@yandex-team.ru>  Fri, 17 Feb 2017 14:59:12 +0300

mastermind (2.28.171) trusty; urgency=medium

  * Fix restore uncoupled lrc job creation

 -- Andrey Vasilenkov <indigo@yandex-team.ru>  Fri, 17 Feb 2017 13:06:53 +0300

mastermind (2.28.170) trusty; urgency=medium

  * Tolerate uncoupled lrc groups that are not found in storage

 -- Andrey Vasilenkov <indigo@yandex-team.ru>  Fri, 17 Feb 2017 01:00:46 +0300

mastermind (2.28.169) trusty; urgency=medium

  * Skip hdds where restored group is located

 -- Andrey Vasilenkov <indigo@yandex-team.ru>  Thu, 16 Feb 2017 17:20:09 +0300

mastermind (2.28.168) trusty; urgency=medium

  * Add uncoupled lrc group restore cli handle
  * Add restore uncoupled lrc group job
  * Fix cluster tree building when failed to determine host tree

 -- Andrey Vasilenkov <indigo@yandex-team.ru>  Thu, 16 Feb 2017 15:14:27 +0300

mastermind (2.28.167) trusty; urgency=medium

  * Restore-path: clean reserved-lrc groups

 -- Andrey Vasilenkov <indigo@yandex-team.ru>  Tue, 14 Feb 2017 15:26:39 +0300

mastermind (2.28.166) trusty; urgency=medium

  * Add optional external storage validation task for lrc restore
  * Fix restore job

 -- Andrey Vasilenkov <indigo@yandex-team.ru>  Fri, 10 Feb 2017 19:38:49 +0300

mastermind (2.28.165) trusty; urgency=medium

  * Add --no-check-status option to skip lrc groupset status checking on restore
  * Fix uncoupled groups total space checking in lrc reserve planner

 -- Andrey Vasilenkov <indigo@yandex-team.ru>  Thu, 09 Feb 2017 19:58:15 +0300

mastermind (2.28.164) trusty; urgency=medium

  * Fix lrc group restore

 -- Andrey Vasilenkov <indigo@yandex-team.ru>  Thu, 09 Feb 2017 19:11:03 +0300

mastermind (2.28.163) trusty; urgency=medium

  * Use only appropriate groups on lrc reserve planning

 -- Andrey Vasilenkov <indigo@yandex-team.ru>  Thu, 09 Feb 2017 17:39:37 +0300

mastermind (2.28.162) trusty; urgency=medium

  * Use cluster tree for lrc reserve planning

 -- Andrey Vasilenkov <indigo@yandex-team.ru>  Thu, 09 Feb 2017 16:08:03 +0300

mastermind (2.28.161) trusty; urgency=medium

  * Fix restore job

 -- Andrey Vasilenkov <indigo@yandex-team.ru>  Wed, 08 Feb 2017 14:05:49 +0300

mastermind (2.28.160) trusty; urgency=medium

  * Add backend to history record only when its statistics is fresh

 -- Andrey Vasilenkov <indigo@yandex-team.ru>  Tue, 07 Feb 2017 18:42:10 +0300

mastermind (2.28.159) trusty; urgency=medium

  * Skip acquiring global 'jobs' lock when stopping jobs
  * Check lrc groupset status before creating restore job

 -- Andrey Vasilenkov <indigo@yandex-team.ru>  Tue, 07 Feb 2017 14:19:48 +0300

mastermind (2.28.158) trusty; urgency=medium

  * Stop trying to use uncoupled group for reserve groups planning if job
    creation failed

 -- Andrey Vasilenkov <indigo@yandex-team.ru>  Mon, 06 Feb 2017 19:45:46 +0300

mastermind (2.28.157) trusty; urgency=medium

  * Remove check for group existence when executing create group task
  * Add NodeBackend helper method to create NodeBackend object from backend history record
  * Add lrc group restore cli command
  * Implement LrcReserveGroupSelector that selects appropriate lrc reserve groups and creates lrc restore jobs
  * Add helper for fetching last known host for group by its id
  * Add reserved groups list to cli commands
  * Implement lrc reserve planner
  * Implement make lrc reserved group job
  * Add groupset view for uncoupled lrc groups list cli command
  * Add lrc recover job

 -- Andrey Vasilenkov <indigo@yandex-team.ru>  Mon, 06 Feb 2017 18:27:54 +0300

mastermind (2.28.156) trusty; urgency=medium

  * Use minion task

 -- Andrey Vasilenkov <indigo@yandex-team.ru>  Fri, 03 Feb 2017 16:31:25 +0300

mastermind (2.28.155) trusty; urgency=medium

  * Remove excessive logs
  * Cache external storage mapping along with namespaces states
  * Add debug log for namespace state
  * Fix info_data usage for lrc groupsets

 -- Andrey Vasilenkov <indigo@yandex-team.ru>  Tue, 31 Jan 2017 16:49:12 +0300

mastermind (2.28.154) trusty; urgency=medium

  * Increase startup timeout

 -- Andrey Vasilenkov <indigo@yandex-team.ru>  Thu, 26 Jan 2017 14:20:02 +0300

mastermind (2.28.153) trusty; urgency=medium

  * Fix restore path workflow

 -- Andrey Vasilenkov <indigo@yandex-team.ru>  Thu, 26 Jan 2017 13:51:42 +0300

mastermind (2.28.152) trusty; urgency=medium

  * Fix restore job

 -- Andrey Vasilenkov <indigo@yandex-team.ru>  Tue, 24 Jan 2017 17:26:08 +0300

mastermind (2.28.151) trusty; urgency=medium

  * Restore-path: fix group type

 -- Andrey Vasilenkov <indigo@yandex-team.ru>  Tue, 24 Jan 2017 14:32:12 +0300

mastermind (2.28.150) trusty; urgency=medium

  * Alter debug logs for _cached property

 -- Andrey Vasilenkov <indigo@yandex-team.ru>  Mon, 23 Jan 2017 19:43:47 +0300

mastermind (2.28.149) trusty; urgency=medium

  * Add elliptics-client dependency

 -- Andrey Vasilenkov <indigo@yandex-team.ru>  Mon, 23 Jan 2017 18:32:58 +0300

mastermind (2.28.148) trusty; urgency=medium

  * Fix backend manager and cleanup job locks
  * Fix caching info data for couples with only a single lrc groupset

 -- Andrey Vasilenkov <indigo@yandex-team.ru>  Mon, 23 Jan 2017 17:05:59 +0300

mastermind (2.28.147) trusty; urgency=medium

  * Fix caching info data for couples with only a single lrc groupset

 -- Andrey Vasilenkov <indigo@yandex-team.ru>  Mon, 23 Jan 2017 15:18:06 +0300

mastermind (2.28.146) trusty; urgency=medium

  * Store couple explicitly in backend manager job's data
  * Store couple explicitly in backend cleanup job's data
  * Skip not approved jobs when selecting ready jobs
  * Restore-path: use group history

 -- Andrey Vasilenkov <indigo@yandex-team.ru>  Sun, 22 Jan 2017 17:41:31 +0300

mastermind (2.28.145) trusty; urgency=medium

  * Add couple info data invalidation on settings change
  * Cache the latest namespaces states update result

 -- Andrey Vasilenkov <indigo@yandex-team.ru>  Fri, 20 Jan 2017 18:14:46 +0300

mastermind (2.28.144) trusty; urgency=medium

  * Remove yql dependency
  * Fix misprint

 -- Andrey Vasilenkov <indigo@yandex-team.ru>  Fri, 20 Jan 2017 15:32:35 +0300

mastermind (2.28.143) trusty; urgency=medium

  * Fix possible old mongo sorting limit problem

 -- Andrey Vasilenkov <indigo@yandex-team.ru>  Fri, 20 Jan 2017 14:17:52 +0300

mastermind (2.28.142) trusty; urgency=medium

  * Add temporary debug log

 -- Andrey Vasilenkov <indigo@yandex-team.ru>  Sun, 15 Jan 2017 00:28:08 +0300

mastermind (2.28.141) trusty; urgency=medium

  * Fix concurrent object serialization bug

 -- Andrey Vasilenkov <indigo@yandex-team.ru>  Thu, 12 Jan 2017 17:38:41 +0300

mastermind (2.28.140) trusty; urgency=medium

  * Add 'ids' filter option to job list handler

 -- Andrey Vasilenkov <indigo@yandex-team.ru>  Thu, 12 Jan 2017 00:09:34 +0300

mastermind (2.28.139) trusty; urgency=medium

  * Cache *effective_space counters
  * Use light copying for namespace states

 -- Andrey Vasilenkov <indigo@yandex-team.ru>  Wed, 11 Jan 2017 18:45:04 +0300

mastermind (2.28.138) trusty; urgency=medium

  * Calculate storage statistics only once
  * Disable hash memoization temporarily

 -- Andrey Vasilenkov <indigo@yandex-team.ru>  Tue, 10 Jan 2017 17:24:07 +0300

mastermind (2.28.137) trusty; urgency=medium

  * Add hash memoization for all storage objects

 -- Andrey Vasilenkov <indigo@yandex-team.ru>  Mon, 09 Jan 2017 23:48:09 +0300

mastermind (2.28.136) trusty; urgency=medium

  * Disable weight manager's intensive debug logging

 -- Andrey Vasilenkov <indigo@yandex-team.ru>  Mon, 09 Jan 2017 13:39:41 +0300

mastermind (2.28.135) trusty; urgency=medium

  * Disable job sort where it is not required

 -- Andrey Vasilenkov <indigo@yandex-team.ru>  Sat, 07 Jan 2017 17:54:48 +0300

mastermind (2.28.134) trusty; urgency=medium

  * Fix excessive jobs sorting when updating groups' state

 -- Andrey Vasilenkov <indigo@yandex-team.ru>  Sat, 07 Jan 2017 15:26:55 +0300

mastermind (2.28.133) trusty; urgency=medium

  * Fix excessive jobs sorting when searching for good uncoupled groups

 -- Andrey Vasilenkov <indigo@yandex-team.ru>  Wed, 04 Jan 2017 00:25:01 +0300

mastermind (2.28.132) trusty; urgency=medium

  * Change task status when failed check if it's finished

 -- Andrey Vasilenkov <indigo@yandex-team.ru>  Sun, 01 Jan 2017 11:40:00 +0300

mastermind (2.28.131) trusty; urgency=medium

  * Check alive keys when selecting lrc groups for converting
  * Add tskv_log name as a parameter of ttl_cleanup job

 -- Andrey Vasilenkov <indigo@yandex-team.ru>  Sat, 31 Dec 2016 18:24:16 +0300

mastermind (2.28.130) trusty; urgency=medium

  * Adding permanent options to mastermind cli

 -- Andrey Vasilenkov <indigo@yandex-team.ru>  Tue, 27 Dec 2016 18:09:47 +0300

mastermind (2.28.129) trusty; urgency=medium

  * Increase worker startup timeout

 -- Andrey Vasilenkov <indigo@yandex-team.ru>  Mon, 26 Dec 2016 19:43:20 +0300

mastermind (2.28.128) trusty; urgency=medium

  * Process artifact's meta null value as empty dict

 -- Andrey Vasilenkov <indigo@yandex-team.ru>  Mon, 26 Dec 2016 18:22:37 +0300

mastermind (2.28.127) trusty; urgency=medium

  * Do not update minion host's finish ts if any command failed to update

 -- Andrey Vasilenkov <indigo@yandex-team.ru>  Mon, 26 Dec 2016 17:31:01 +0300

mastermind (2.28.126) trusty; urgency=medium

  * Skip command states if failed to update
  * Modify commands for compatibility with mongo

 -- Andrey Vasilenkov <indigo@yandex-team.ru>  Sun, 25 Dec 2016 16:49:05 +0300

mastermind (2.28.125) trusty; urgency=medium

  * Continue to check convert queue items if dcs filter is exhausted
  * Fix chunk size misprint
  * Skip checking group when removing it

 -- Andrey Vasilenkov <indigo@yandex-team.ru>  Sat, 24 Dec 2016 16:13:14 +0300

mastermind (2.28.124) trusty; urgency=medium

  * Add backward compatibility with tasks without run history

 -- Andrey Vasilenkov <indigo@yandex-team.ru>  Fri, 23 Dec 2016 20:15:59 +0300

mastermind (2.28.123) trusty; urgency=medium

  * Add default init value for task's run history delayed_till_ts

 -- Andrey Vasilenkov <indigo@yandex-team.ru>  Fri, 23 Dec 2016 17:56:27 +0300

mastermind (2.28.122) trusty; urgency=medium

  * Implement retry jobs workflow
  * Add inventory extension for determining if the task is ready for retry
  * Add task interface to determine next retry if possible
  * Add inventory extension for determining retry timestamp for external storage operations
  * Update and fixes for inventory module

 -- Andrey Vasilenkov <indigo@yandex-team.ru>  Fri, 23 Dec 2016 16:05:19 +0300

mastermind (2.28.121) trusty; urgency=medium

  * Skip uncoupled groups if failed to determine dc

 -- Andrey Vasilenkov <indigo@yandex-team.ru>  Thu, 22 Dec 2016 14:33:36 +0300

mastermind (2.28.120) trusty; urgency=medium

  * Fix job start_ts setting

 -- Andrey Vasilenkov <indigo@yandex-team.ru>  Tue, 20 Dec 2016 14:06:04 +0300

mastermind (2.28.119) trusty; urgency=medium

  * Set dc to 'unknown' value when strict detection is not required

 -- Andrey Vasilenkov <indigo@yandex-team.ru>  Tue, 20 Dec 2016 12:08:07 +0300

mastermind (2.28.118) trusty; urgency=medium

  * Fix groups' state update

 -- Andrey Vasilenkov <indigo@yandex-team.ru>  Sun, 18 Dec 2016 21:53:54 +0300

mastermind (2.28.117) trusty; urgency=medium

  * Update eblob want_defrag value interpretation

 -- Andrey Vasilenkov <indigo@yandex-team.ru>  Sat, 17 Dec 2016 22:40:17 +0300

mastermind (2.28.116) trusty; urgency=medium

  * Restore job: make RO group.backend
  * Refactor job processing

 -- Andrey Vasilenkov <indigo@yandex-team.ru>  Fri, 16 Dec 2016 15:39:32 +0300

mastermind (2.28.115) trusty; urgency=medium

  * Add mimetype namespace settings

 -- Andrey Vasilenkov <indigo@yandex-team.ru>  Tue, 13 Dec 2016 14:38:59 +0300

mastermind (2.28.114) trusty; urgency=medium

  * Restore: remove backend

 -- Andrey Vasilenkov <indigo@yandex-team.ru>  Mon, 12 Dec 2016 17:05:09 +0300

mastermind (2.28.113) trusty; urgency=medium

  * Restore-path: fix

 -- Andrey Vasilenkov <indigo@yandex-team.ru>  Fri, 09 Dec 2016 17:52:44 +0300

mastermind (2.28.112) trusty; urgency=medium

  * Fix wait backend state

 -- Andrey Vasilenkov <indigo@yandex-team.ru>  Fri, 09 Dec 2016 14:17:31 +0300

mastermind (2.28.111) trusty; urgency=medium

  * Add task for wait backends's detection and acquiring statu

 -- Andrey Vasilenkov <indigo@yandex-team.ru>  Thu, 08 Dec 2016 22:42:48 +0300

mastermind (2.28.110) trusty; urgency=medium

  * Add sleep period for lrc convert jobs

 -- Andrey Vasilenkov <indigo@yandex-team.ru>  Thu, 08 Dec 2016 19:15:00 +0300

mastermind (2.28.109) trusty; urgency=medium

  * Restore job: RO task

 -- Andrey Vasilenkov <indigo@yandex-team.ru>  Thu, 08 Dec 2016 13:42:09 +0300

mastermind (2.28.108) trusty; urgency=medium

  * Do not exhaust host list while searching for appropriate converting
    storages
  * Fix uncoupling groups without history record

 -- Andrey Vasilenkov <indigo@yandex-team.ru>  Thu, 08 Dec 2016 02:03:44 +0300

mastermind (2.28.107) trusty; urgency=medium

  * Minor fix

 -- Andrey Vasilenkov <indigo@yandex-team.ru>  Wed, 07 Dec 2016 14:36:02 +0300

mastermind (2.28.106) trusty; urgency=medium

  * Allow setting required groups' total space for new couples

 -- Andrey Vasilenkov <indigo@yandex-team.ru>  Wed, 07 Dec 2016 01:41:05 +0300

mastermind (2.28.105) trusty; urgency=medium

  * Add workaround for creating jobs with empty involved groups list

 -- Andrey Vasilenkov <indigo@yandex-team.ru>  Tue, 06 Dec 2016 18:35:51 +0300

mastermind (2.28.104) trusty; urgency=medium

  * Extend is_external_storage_ready function

 -- Andrey Vasilenkov <indigo@yandex-team.ru>  Tue, 06 Dec 2016 01:04:16 +0300

mastermind (2.28.103) trusty; urgency=medium

  * Fix unknown couple settings update
  * Add configurable profiles for mastermind cocaine applications

 -- Andrey Vasilenkov <indigo@yandex-team.ru>  Mon, 05 Dec 2016 17:13:45 +0300

mastermind (2.28.102) trusty; urgency=medium

  * Minor fix

 -- Andrey Vasilenkov <indigo@yandex-team.ru>  Fri, 02 Dec 2016 23:12:19 +0300

mastermind (2.28.101) trusty; urgency=medium

  * Change mongo find request construction to provide complete logging

 -- Andrey Vasilenkov <indigo@yandex-team.ru>  Fri, 02 Dec 2016 18:05:27 +0300

mastermind (2.28.100) trusty; urgency=medium

  * Improve `couple break`: update group histories
  * Remove READ* commands accounting for weight calculation
  * Restore-path: fail lrc groups

 -- Andrey Vasilenkov <indigo@yandex-team.ru>  Fri, 02 Dec 2016 00:13:53 +0300

mastermind (2.28.99) trusty; urgency=medium

  * Fix lrc converting for external storage with empty data
  * Restore-path: create backend lock file

 -- Andrey Vasilenkov <indigo@yandex-team.ru>  Thu, 24 Nov 2016 18:29:27 +0300

mastermind (2.28.98) trusty; urgency=medium

  * Fix inventory function usage

 -- Andrey Vasilenkov <indigo@yandex-team.ru>  Thu, 24 Nov 2016 14:57:37 +0300

mastermind (2.28.97) trusty; urgency=medium

  * Add optional inventory function to check if external storage is ready to
    be converted
  * Use convert items priority when constructing convert jobs

 -- Andrey Vasilenkov <indigo@yandex-team.ru>  Wed, 23 Nov 2016 19:29:53 +0300

mastermind (2.28.96) trusty; urgency=medium

  * Version bump

 -- Andrey Vasilenkov <indigo@yandex-team.ru>  Mon, 21 Nov 2016 17:46:21 +0300

mastermind (2.28.95) trusty; urgency=medium

  * Update workers to run on cocaine v12

 -- Andrey Vasilenkov <indigo@yandex-team.ru>  Mon, 21 Nov 2016 16:33:29 +0300

mastermind (2.28.91) trusty; urgency=medium

  * Add support of determine_data_size convert queue parameter

 -- Andrey Vasilenkov <indigo@yandex-team.ru>  Sun, 20 Nov 2016 17:25:56 +0300

mastermind (2.28.90) trusty; urgency=medium

  * Implement external storage converting planner
  * Remove unsupported symlink parameter value description

 -- Andrey Vasilenkov <indigo@yandex-team.ru>  Thu, 17 Nov 2016 19:03:49 +0300

mastermind (2.28.89) trusty; urgency=medium

  * Add symlink namespace setting

 -- Andrey Vasilenkov <indigo@yandex-team.ru>  Mon, 14 Nov 2016 11:47:32 +0300

mastermind (2.28.88) trusty; urgency=medium

  * Update group type properly if metakey was removed

 -- Andrey Vasilenkov <indigo@yandex-team.ru>  Fri, 11 Nov 2016 20:55:32 +0300

mastermind (2.28.87) trusty; urgency=medium

  * Minor fix

 -- Andrey Vasilenkov <indigo@yandex-team.ru>  Wed, 09 Nov 2016 18:42:30 +0300

mastermind (2.28.86) trusty; urgency=medium

  * Add job processor enable config flag

 -- Andrey Vasilenkov <indigo@yandex-team.ru>  Wed, 09 Nov 2016 14:57:13 +0300

mastermind (2.28.85) trusty; urgency=medium

  * Claim net resources on weight calcaltion for a namespace

 -- Andrey Vasilenkov <indigo@yandex-team.ru>  Tue, 08 Nov 2016 18:41:28 +0300

mastermind (2.28.84) trusty; urgency=medium

  * Claim net resources during single namespace weights calculation

 -- Andrey Vasilenkov <indigo@yandex-team.ru>  Tue, 08 Nov 2016 16:49:34 +0300

mastermind (2.28.83) trusty; urgency=medium

  * Tweak resource accounting for running move jobs

 -- Andrey Vasilenkov <indigo@yandex-team.ru>  Thu, 03 Nov 2016 00:44:15 +0300

mastermind (2.28.82) trusty; urgency=medium

  * Fix for total space accounting in move planner

 -- Andrey Vasilenkov <indigo@yandex-team.ru>  Wed, 02 Nov 2016 14:17:21 +0300

mastermind (2.28.81) trusty; urgency=medium

  * Fix uncoupled space min limit accounting in move planner

 -- Andrey Vasilenkov <indigo@yandex-team.ru>  Tue, 01 Nov 2016 22:40:28 +0300

mastermind (2.28.80) trusty; urgency=medium

  * Fix resource accounting in move planner

 -- Andrey Vasilenkov <indigo@yandex-team.ru>  Tue, 01 Nov 2016 20:16:06 +0300

mastermind (2.28.79) trusty; urgency=medium

  * Refactor move planner
  * Allow cooperative running of low priority jobs

 -- Andrey Vasilenkov <indigo@yandex-team.ru>  Tue, 01 Nov 2016 15:54:27 +0300

mastermind (2.28.78) trusty; urgency=medium

  * Add separate minion API request to fetch command output

 -- Andrey Vasilenkov <indigo@yandex-team.ru>  Mon, 24 Oct 2016 17:22:59 +0300

mastermind (2.28.77) trusty; urgency=medium

  * * Add separate minion API request to fetch command output

 -- Andrey Vasilenkov <indigo@yandex-team.ru>  Mon, 24 Oct 2016 16:53:11 +0300

mastermind (2.28.76) trusty; urgency=medium

  * Skip static couple validation when skip_validation option is applied

 -- Andrey Vasilenkov <indigo@yandex-team.ru>  Mon, 24 Oct 2016 13:03:13 +0300

mastermind (2.28.75) trusty; urgency=medium

  * Skip claiming net resources when calculating couple weights

 -- Andrey Vasilenkov <indigo@yandex-team.ru>  Mon, 24 Oct 2016 12:23:45 +0300

mastermind (2.28.74) trusty; urgency=medium

  * Minor fixes

 -- Andrey Vasilenkov <indigo@yandex-team.ru>  Fri, 21 Oct 2016 14:51:42 +0300

mastermind (2.28.73) trusty; urgency=medium

  * Misprint fix

 -- Andrey Vasilenkov <indigo@yandex-team.ru>  Thu, 20 Oct 2016 19:04:20 +0300

mastermind (2.28.72) trusty; urgency=medium

  * Fix return of storage_keys_diff

 -- Andrey Vasilenkov <indigo@yandex-team.ru>  Thu, 20 Oct 2016 18:48:26 +0300

mastermind (2.28.71) trusty; urgency=medium

  * Fix minions monitor's request execution

 -- Andrey Vasilenkov <indigo@yandex-team.ru>  Thu, 20 Oct 2016 18:39:12 +0300

mastermind (2.28.70) trusty; urgency=medium

  * Get rid of elliptics meta database
  * Implement max group manager to store storage max group id in mongo

 -- Andrey Vasilenkov <indigo@yandex-team.ru>  Thu, 20 Oct 2016 15:37:30 +0300

mastermind (2.28.69) trusty; urgency=medium

  * Remove obsolete elliptics indexes wrappers
  * Store inventory cache on a file system instead of metaelliptics

 -- Andrey Vasilenkov <indigo@yandex-team.ru>  Fri, 14 Oct 2016 18:32:28 +0300

mastermind (2.28.68) trusty; urgency=medium

  * Force updating minion command when command is completed

 -- Andrey Vasilenkov <indigo@yandex-team.ru>  Fri, 14 Oct 2016 16:55:26 +0300

mastermind (2.28.67) trusty; urgency=medium

  * Fix cache worker namespaces usage

 -- Andrey Vasilenkov <indigo@yandex-team.ru>  Fri, 14 Oct 2016 13:59:41 +0300

mastermind (2.28.66) trusty; urgency=medium

  * Fix for job list options passing

 -- Andrey Vasilenkov <indigo@yandex-team.ru>  Thu, 13 Oct 2016 23:39:27 +0300

mastermind (2.28.65) trusty; urgency=medium

  * Initialize http client after making thread ioloop

 -- Andrey Vasilenkov <indigo@yandex-team.ru>  Thu, 13 Oct 2016 18:32:10 +0300

mastermind (2.28.64) trusty; urgency=medium

  * Remove run_sync timeout from ioloop
  * Added jobs list in cli

 -- Andrey Vasilenkov <indigo@yandex-team.ru>  Thu, 13 Oct 2016 17:37:50 +0300

mastermind (2.28.63) trusty; urgency=medium

  * Store and use minion commands from mongo

 -- Andrey Vasilenkov <indigo@yandex-team.ru>  Wed, 12 Oct 2016 13:57:55 +0300

mastermind (2.28.62) trusty; urgency=medium

  * Fix move group planner misprint

 -- Andrey Vasilenkov <indigo@yandex-team.ru>  Tue, 11 Oct 2016 17:57:57 +0300

mastermind (2.28.61) trusty; urgency=medium

  * Fix namespace setup parameter types

 -- Andrey Vasilenkov <indigo@yandex-team.ru>  Tue, 11 Oct 2016 12:23:40 +0300

mastermind (2.28.60) trusty; urgency=medium

  * Fix cache worker

 -- Andrey Vasilenkov <indigo@yandex-team.ru>  Thu, 06 Oct 2016 17:56:24 +0300

mastermind (2.28.59) trusty; urgency=medium

  * Fix cache worker

 -- Andrey Vasilenkov <indigo@yandex-team.ru>  Thu, 06 Oct 2016 17:02:27 +0300

mastermind (2.28.58) trusty; urgency=medium

  * Skip hosts without known dc for dc host view
  * Restore-path: ask for help if restore pending

 -- Andrey Vasilenkov <indigo@yandex-team.ru>  Thu, 06 Oct 2016 16:47:37 +0300

mastermind (2.28.57) trusty; urgency=medium

  * Change min finish time when fetching states from minions

 -- Andrey Vasilenkov <indigo@yandex-team.ru>  Thu, 06 Oct 2016 15:17:47 +0300

mastermind (2.28.56) trusty; urgency=medium

  * Fix delete service key name

 -- Andrey Vasilenkov <indigo@yandex-team.ru>  Wed, 05 Oct 2016 13:50:49 +0300

mastermind (2.28.55) trusty; urgency=medium

  * Implement uncoupled group selector for group selection problems
    investigating

 -- Andrey Vasilenkov <indigo@yandex-team.ru>  Wed, 05 Oct 2016 11:50:57 +0300

mastermind (2.28.54) trusty; urgency=medium

  * Fix reserved space percentage setting

 -- Andrey Vasilenkov <indigo@yandex-team.ru>  Tue, 04 Oct 2016 18:04:27 +0300

mastermind (2.28.53) trusty; urgency=medium

  * Change priority for BACKEND_MANAGER_JOB

 -- Andrey Vasilenkov <indigo@yandex-team.ru>  Tue, 04 Oct 2016 14:28:45 +0300

mastermind (2.28.52) trusty; urgency=medium

  * Support internal storage_cache namespace

 -- Andrey Vasilenkov <indigo@yandex-team.ru>  Tue, 04 Oct 2016 12:07:17 +0300

mastermind (2.28.51) trusty; urgency=medium

  * Move to using namespaces settings from mongo

 -- Andrey Vasilenkov <indigo@yandex-team.ru>  Mon, 03 Oct 2016 12:32:16 +0300

mastermind (2.28.50) trusty; urgency=medium

  * Tolerate unknown command errors when failed to fetch from metadb

 -- Andrey Vasilenkov <indigo@yandex-team.ru>  Wed, 28 Sep 2016 13:38:01 +0300

mastermind (2.28.49) trusty; urgency=medium

  * Tolerate unknown command errors when failed to fetch from metadb

 -- Andrey Vasilenkov <indigo@yandex-team.ru>  Wed, 28 Sep 2016 11:56:42 +0300

mastermind (2.28.48) trusty; urgency=medium

  * Improve finding jobs for path restoring

 -- Andrey Vasilenkov <indigo@yandex-team.ru>  Tue, 27 Sep 2016 16:38:42 +0300

mastermind (2.28.47) trusty; urgency=medium

  * Sample move source groups by neighbouring dcs along with total space
  * Skip -2 and -77 statuses when parsing recover dc command results

 -- Andrey Vasilenkov <indigo@yandex-team.ru>  Tue, 27 Sep 2016 15:21:40 +0300

mastermind (2.28.46) trusty; urgency=medium

  * Replace 'group_ids' with empty list when replicas groupset is not
    available

 -- Andrey Vasilenkov <indigo@yandex-team.ru>  Wed, 21 Sep 2016 18:26:14 +0300

mastermind (2.28.45) trusty; urgency=medium

  * Add couple settings viewer command
  * Do not provide a list of fake groups if replicas groupset is not used

 -- Andrey Vasilenkov <indigo@yandex-team.ru>  Wed, 21 Sep 2016 15:13:09 +0300

mastermind (2.28.44) trusty; urgency=medium

  * Ignore checks for uncoupled groups in node stop task

 -- Andrey Vasilenkov <indigo@yandex-team.ru>  Tue, 20 Sep 2016 18:18:18 +0300

mastermind (2.28.43) trusty; urgency=medium

  * Fix backend cleanup tasks creating

 -- Andrey Vasilenkov <indigo@yandex-team.ru>  Mon, 19 Sep 2016 20:29:37 +0300

mastermind (2.28.42) trusty; urgency=medium

  * Fix jobs status filtering on jobs scheduling

 -- Andrey Vasilenkov <indigo@yandex-team.ru>  Mon, 19 Sep 2016 20:18:07 +0300

mastermind (2.28.41) trusty; urgency=medium

  * Use backend cleanup and backend manager jobs when restoring path

 -- Andrey Vasilenkov <indigo@yandex-team.ru>  Mon, 19 Sep 2016 18:17:13 +0300

mastermind (2.28.40) trusty; urgency=medium

  * Add tskv option support for mds_cleanup
  * Skip uncoupled groups with alive keys
  * Add couple and namespace to ttl cleanup job attributes

 -- Andrey Vasilenkov <indigo@yandex-team.ru>  Fri, 16 Sep 2016 18:14:42 +0300

mastermind (2.28.39) trusty; urgency=medium

  * Separate replicas and lrc groupset primary/secondary hosts

 -- Andrey Vasilenkov <indigo@yandex-team.ru>  Thu, 15 Sep 2016 14:10:45 +0300

mastermind (2.28.38) trusty; urgency=medium

  * Set primary and secondary hosts when lrc groupset is used

 -- Andrey Vasilenkov <indigo@yandex-team.ru>  Wed, 14 Sep 2016 17:52:59 +0300

mastermind (2.28.37) trusty; urgency=medium

  * Add new job to remove records with expired ttl

 -- Andrey Vasilenkov <indigo@yandex-team.ru>  Mon, 12 Sep 2016 19:17:54 +0300

mastermind (2.28.36) trusty; urgency=medium

  * Fix mastermind2.26-cache worker start

 -- Andrey Vasilenkov <indigo@yandex-team.ru>  Thu, 08 Sep 2016 13:49:20 +0300

mastermind (2.28.35) trusty; urgency=medium

  * Restore-path: fix cancel_job

 -- Andrey Vasilenkov <indigo@yandex-team.ru>  Mon, 05 Sep 2016 14:07:27 +0300

mastermind (2.28.34) trusty; urgency=medium

  * Restore-path: cancel jobs

 -- Andrey Vasilenkov <indigo@yandex-team.ru>  Fri, 02 Sep 2016 17:59:25 +0300

mastermind (2.28.33) trusty; urgency=medium

  * Optimize history record search mongo queries

 -- Andrey Vasilenkov <indigo@yandex-team.ru>  Thu, 01 Sep 2016 23:04:06 +0300

mastermind (2.28.32) trusty; urgency=medium

  * Limit couple defrag jobs number per host

 -- Andrey Vasilenkov <indigo@yandex-team.ru>  Thu, 01 Sep 2016 20:56:39 +0300

mastermind (2.28.31) trusty; urgency=medium

  * Convert to lrc groupset minor fix

 -- Andrey Vasilenkov <indigo@yandex-team.ru>  Wed, 31 Aug 2016 14:06:12 +0300

mastermind (2.28.30) trusty; urgency=medium

  * Restore path: option to automatically approve jobs

 -- Andrey Vasilenkov <indigo@yandex-team.ru>  Wed, 31 Aug 2016 12:17:57 +0300

mastermind (2.28.29) trusty; urgency=medium

  * Fix group restore by path handle

 -- Andrey Vasilenkov <indigo@yandex-team.ru>  Thu, 25 Aug 2016 18:51:43 +0300

mastermind (2.28.28) trusty; urgency=medium

  * Fix restore group src_group parameter

 -- Andrey Vasilenkov <indigo@yandex-team.ru>  Thu, 25 Aug 2016 13:58:34 +0300

mastermind (2.28.27) trusty; urgency=medium

  * Add job for restore groups from path

 -- Andrey Vasilenkov <indigo@yandex-team.ru>  Wed, 24 Aug 2016 18:38:33 +0300

mastermind (2.28.26) trusty; urgency=medium

  * Add group base path to recover dc command

 -- Andrey Vasilenkov <indigo@yandex-team.ru>  Wed, 24 Aug 2016 15:09:04 +0300

mastermind (2.28.25) trusty; urgency=medium

  * Consider want_defrag worth when > 3

 -- Andrey Vasilenkov <indigo@yandex-team.ru>  Tue, 23 Aug 2016 14:18:50 +0300

mastermind (2.28.24) trusty; urgency=medium

  * Implement external storage mapping for external storage convertion
  * Use task to determine external storage total size and alter convert job accordingly
  * Add ExternalStorageDataSizeTask for fetching data size of external storage
  * Add multi groupsets to mastermind-cli groupset convert command
  * Add make_external_storage_data_size_command inventory command

 -- Andrey Vasilenkov <indigo@yandex-team.ru>  Thu, 11 Aug 2016 17:02:57 +0300

mastermind (2.28.23) trusty; urgency=medium

  * Consider WRITE_NEW commands as write operations

 -- Andrey Vasilenkov <indigo@yandex-team.ru>  Mon, 08 Aug 2016 14:25:37 +0300

mastermind (2.28.22) trusty; urgency=medium

  * Forbid moving cache groups via move jobs

 -- Andrey Vasilenkov <indigo@yandex-team.ru>  Fri, 29 Jul 2016 00:57:11 +0300

mastermind (2.28.21) trusty; urgency=medium

  * Refactor move planner candidates generating
  * Filter destination groups in unsuitable dcs when moving groups via move planner

 -- Andrey Vasilenkov <indigo@yandex-team.ru>  Wed, 27 Jul 2016 15:16:18 +0300

mastermind (2.28.20) trusty; urgency=medium

  * Optimize group move planner algorithm

 -- Andrey Vasilenkov <indigo@yandex-team.ru>  Tue, 26 Jul 2016 18:21:02 +0300

mastermind (2.28.19) trusty; urgency=medium

  * Read metakey with nolock flag

 -- Andrey Vasilenkov <indigo@yandex-team.ru>  Tue, 12 Jul 2016 13:21:40 +0300

mastermind (2.28.18) trusty; urgency=medium

  * Change convert job priority

 -- Andrey Vasilenkov <indigo@yandex-team.ru>  Thu, 30 Jun 2016 01:13:03 +0300

mastermind (2.28.17) trusty; urgency=medium

  * Add convert to lrc groupset from external source job

 -- Andrey Vasilenkov <indigo@yandex-team.ru>  Wed, 29 Jun 2016 23:44:03 +0300

mastermind (2.28.16) trusty; urgency=medium

  * Fix group's effective_free_space calculation

 -- Andrey Vasilenkov <indigo@yandex-team.ru>  Mon, 20 Jun 2016 17:29:52 +0300

mastermind (2.28.15) trusty; urgency=medium

  * Add data_flow_rate and wait_timeout parameters for lrc-* commands

 -- Andrey Vasilenkov <indigo@yandex-team.ru>  Fri, 17 Jun 2016 13:20:46 +0300

mastermind (2.28.14) trusty; urgency=medium

  * Fix couple status text for non-coupled couples

 -- Andrey Vasilenkov <indigo@yandex-team.ru>  Tue, 14 Jun 2016 15:05:13 +0300

mastermind (2.28.13) trusty; urgency=medium

  * Fix StorageState excessive dcs list construction

 -- Andrey Vasilenkov <indigo@yandex-team.ru>  Sat, 11 Jun 2016 19:32:30 +0300

mastermind (2.28.12) trusty; urgency=medium

  * Run lrc_* commands with all nodes as remotes

 -- Andrey Vasilenkov <indigo@yandex-team.ru>  Fri, 10 Jun 2016 20:18:55 +0300

mastermind (2.28.11) trusty; urgency=medium

  * Fix StorageState excessive dcs list construction

 -- Andrey Vasilenkov <indigo@yandex-team.ru>  Fri, 10 Jun 2016 15:45:04 +0300

mastermind (2.28.10) trusty; urgency=medium

  * Add lrc groupset statuses for couple list handle

 -- Andrey Vasilenkov <indigo@yandex-team.ru>  Thu, 09 Jun 2016 19:07:47 +0300

mastermind (2.28.9) trusty; urgency=medium

  * Add histories query object for fetching group histories

 -- Andrey Vasilenkov <indigo@yandex-team.ru>  Wed, 08 Jun 2016 18:51:52 +0300

mastermind (2.28.8) trusty; urgency=medium

  * Add remove backend task to prepare lrc groups job

 -- Andrey Vasilenkov <indigo@yandex-team.ru>  Mon, 06 Jun 2016 12:02:49 +0300

mastermind (2.28.7) trusty; urgency=medium

  * Increase lrc groupset job priority

 -- Andrey Vasilenkov <indigo@yandex-team.ru>  Tue, 31 May 2016 15:45:40 +0300

mastermind (2.28.6) trusty; urgency=medium

  * Check task status after its execution is started

 -- Andrey Vasilenkov <indigo@yandex-team.ru>  Tue, 31 May 2016 01:14:51 +0300

mastermind (2.28.5) trusty; urgency=medium

  * Skip checking if all replicas groups are read-only
  * Fix logging of couple status change

 -- Andrey Vasilenkov <indigo@yandex-team.ru>  Tue, 31 May 2016 00:33:45 +0300

mastermind (2.28.4) trusty; urgency=medium

  * Add ttl attribute namespace settings

 -- Andrey Vasilenkov <indigo@yandex-team.ru>  Tue, 24 May 2016 18:16:09 +0300

mastermind (2.28.3) trusty; urgency=medium

  * Disable dnet_recovery safe mode

 -- Andrey Vasilenkov <indigo@yandex-team.ru>  Thu, 19 May 2016 17:34:15 +0300

mastermind (2.28.2) trusty; urgency=medium

  * Add prepare-new-groups cmd handle

 -- Andrey Vasilenkov <indigo@yandex-team.ru>  Thu, 19 May 2016 17:21:33 +0300

mastermind (2.28.1) trusty; urgency=medium

  * Add mastermind-util add-groupset command
  * Add 'add_groupset_to_couple' API handle
  * Add job that creates new groupset for a couple

 -- Andrey Vasilenkov <indigo@yandex-team.ru>  Thu, 19 May 2016 12:51:03 +0300

mastermind (2.27.18) trusty; urgency=medium

  * Fix constructing jobs' involved groups list

 -- Andrey Vasilenkov <indigo@yandex-team.ru>  Wed, 04 May 2016 14:47:17 +0300

mastermind (2.27.17) trusty; urgency=medium

  * Add weight coefficient for outgoing traffic
  * Not perform rollback on couple repair

 -- Andrey Vasilenkov <indigo@yandex-team.ru>  Fri, 29 Apr 2016 03:59:48 +0300

mastermind (2.27.16) trusty; urgency=medium

  * Use family when detaching node backend from group

 -- Andrey Vasilenkov <indigo@yandex-team.ru>  Mon, 11 Apr 2016 16:25:30 +0300

mastermind (2.27.15) trusty; urgency=medium

  * Add defrag startup timeout

 -- Andrey Vasilenkov <indigo@yandex-team.ru>  Mon, 11 Apr 2016 13:09:36 +0300

mastermind (2.27.14) trusty; urgency=medium

  * Add backward compatibility of NodeBackend binding object

 -- Andrey Vasilenkov <indigo@yandex-team.ru>  Sun, 10 Apr 2016 14:25:51 +0300

mastermind (2.27.13) trusty; urgency=medium

  * Add NodeBackend binding object

 -- Andrey Vasilenkov <indigo@yandex-team.ru>  Sun, 10 Apr 2016 14:15:13 +0300

mastermind (2.27.12) trusty; urgency=medium

  * Add new BAD_* statuses for LRC Groupset

 -- Andrey Vasilenkov <indigo@yandex-team.ru>  Fri, 08 Apr 2016 16:54:16 +0300

mastermind (2.27.11) trusty; urgency=medium

  * Fix couple freeze meta compose

 -- Andrey Vasilenkov <indigo@yandex-team.ru>  Tue, 05 Apr 2016 19:20:08 +0300

mastermind (2.27.10) trusty; urgency=medium

  * Fix 'couple settings' in for mastermind-cli
  * Format log messages

 -- Andrey Vasilenkov <indigo@yandex-team.ru>  Thu, 31 Mar 2016 18:04:19 +0300

mastermind (2.27.9) trusty; urgency=medium

  * Fix couple groupset attachment

 -- Andrey Vasilenkov <indigo@yandex-team.ru>  Thu, 31 Mar 2016 14:12:23 +0300

mastermind (2.27.8) trusty; urgency=medium

  * Add 'attach_groupset_to_couple' handle
  * Make groupsets responsible for generating its metakey
  * Skip uncoupled lrc groups meta processing

 -- Andrey Vasilenkov <indigo@yandex-team.ru>  Wed, 30 Mar 2016 16:35:07 +0300

mastermind (2.27.7) trusty; urgency=medium

  * Add couple settings

 -- Andrey Vasilenkov <indigo@yandex-team.ru>  Tue, 29 Mar 2016 15:39:09 +0300

mastermind (2.27.6) trusty; urgency=medium

  * Fix couple build parameters

 -- Andrey Vasilenkov <indigo@yandex-team.ru>  Mon, 28 Mar 2016 18:38:14 +0300

mastermind (2.27.5) trusty; urgency=medium

  * Add 'couple' attribute to binding Groupset object
  * Account new cache key distribute tasks
  * Add various binding features

 -- Andrey Vasilenkov <indigo@yandex-team.ru>  Sun, 27 Mar 2016 21:11:22 +0300

mastermind (2.27.4) trusty; urgency=medium

  * Add support of groupsets in couple build method of mastermind client
  * Add 'groupsets' property to couple object

 -- Andrey Vasilenkov <indigo@yandex-team.ru>  Fri, 25 Mar 2016 22:20:34 +0300

mastermind (2.27.3) trusty; urgency=medium

  * Skip internatl namespaces in client APIs

 -- Andrey Vasilenkov <indigo@yandex-team.ru>  Fri, 25 Mar 2016 13:00:34 +0300

mastermind (2.27.2) trusty; urgency=medium

  * Add python-requests dependency

 -- Andrey Vasilenkov <indigo@yandex-team.ru>  Thu, 24 Mar 2016 20:19:40 +0300

mastermind (2.27.1) trusty; urgency=medium

  * Add lrc commands to mastermind-cli
  * Add group filtering by 'type'
  * Add LRC builder to select groups for future LRC groupsets
  * Add lrc groupsets representation object
  * Add make lrc group job type
  * Divide groupsets by different types

 -- Andrey Vasilenkov <indigo@yandex-team.ru>  Thu, 24 Mar 2016 15:11:28 +0300

mastermind (2.26.6) trusty; urgency=medium

  * Increase defrag check timeout to 14 days

 -- Andrey Vasilenkov <indigo@yandex-team.ru>  Mon, 21 Mar 2016 14:20:39 +0300

mastermind (2.26.5) trusty; urgency=medium

  * Make recover planner coefficients configurable

 -- Andrey Vasilenkov <indigo@yandex-team.ru>  Thu, 10 Mar 2016 14:51:27 +0300

mastermind (2.26.4) trusty; urgency=medium

  * Fix group type detection

 -- Andrey Vasilenkov <indigo@yandex-team.ru>  Sat, 05 Mar 2016 05:26:33 +0300

mastermind (2.26.3) trusty; urgency=medium

  * Remove attributes capacity namespace setting
  * Add support for completion of unambiguous prefix commands

 -- Andrey Vasilenkov <indigo@yandex-team.ru>  Thu, 03 Mar 2016 18:01:54 +0300

mastermind (2.26.2) trusty; urgency=medium

  * Add namespace attribute setitngs

 -- Andrey Vasilenkov <indigo@yandex-team.ru>  Wed, 02 Mar 2016 17:34:12 +0300

mastermind (2.26.1) trusty; urgency=medium

  * Fix max net write setting for weight manager
  * Add explicit runtime error for cases when failed to release locks

 -- Andrey Vasilenkov <indigo@yandex-team.ru>  Wed, 02 Mar 2016 12:36:24 +0300

mastermind (2.25.120) trusty; urgency=medium

  * Enable dnet_recovery safe mode

 -- Andrey Vasilenkov <indigo@yandex-team.ru>  Sun, 28 Feb 2016 00:08:51 +0300

mastermind (2.25.119) trusty; urgency=medium

  * Fix bug for dc hosts view
  * Add logging for monitor stats update
  * Fix error fs and dstat update

 -- Andrey Vasilenkov <indigo@yandex-team.ru>  Tue, 23 Feb 2016 13:04:56 +0300

mastermind (2.25.118) trusty; urgency=medium

  * Increase startup timeouts

 -- Andrey Vasilenkov <indigo@yandex-team.ru>  Wed, 17 Feb 2016 23:31:26 +0300

mastermind (2.25.117) trusty; urgency=medium

  * Increase cache worker startup timeout

 -- Andrey Vasilenkov <indigo@yandex-team.ru>  Wed, 17 Feb 2016 14:37:28 +0300

mastermind (2.25.116) trusty; urgency=medium

  * Fix for cache lock acquiring

 -- Andrey Vasilenkov <indigo@yandex-team.ru>  Wed, 17 Feb 2016 12:25:22 +0300

mastermind (2.25.115) trusty; urgency=medium

  * Add 'update_cache_key_status' handle
  * Implement cached key upload queue
  * Fix cache couples list with no 'state' option
  * Fix couple list filtering
  * Add trace id to dnet_recovery command
  * Use blob_size_limit as total space unconditionally

 -- Andrey Vasilenkov <indigo@yandex-team.ru>  Tue, 16 Feb 2016 23:46:35 +0300

mastermind (2.25.114) trusty; urgency=medium

  * Change effective data size accounting
  * Add 'cache couples-list' handle

 -- Andrey Vasilenkov <indigo@yandex-team.ru>  Wed, 06 Jan 2016 22:10:41 +0300

mastermind (2.25.113) trusty; urgency=medium

  * Fix misprint

 -- Andrey Vasilenkov <indigo@yandex-team.ru>  Mon, 28 Dec 2015 16:48:00 +0300

mastermind (2.25.112) trusty; urgency=medium

  * Fix import dependency

 -- Andrey Vasilenkov <indigo@yandex-team.ru>  Mon, 28 Dec 2015 16:20:04 +0300

mastermind (2.25.111) trusty; urgency=medium

  * Fix frozen couple check

 -- Andrey Vasilenkov <indigo@yandex-team.ru>  Mon, 28 Dec 2015 15:45:49 +0300

mastermind (2.25.110) trusty; urgency=medium

  * Skip cache groups on hosts that already have a cache key copy
  * Fix dc selection on distributing cache keys

 -- Andrey Vasilenkov <indigo@yandex-team.ru>  Mon, 28 Dec 2015 14:31:00 +0300

mastermind (2.25.109) trusty; urgency=medium

  * Remove old app manifest during installation

 -- Andrey Vasilenkov <indigo@yandex-team.ru>  Thu, 24 Dec 2015 12:59:06 +0300

mastermind (2.25.108) trusty; urgency=medium

  * Remove old weight balancer traits
  * Fix for updating node backends set on history updates
  * Update couple namespace handle to use new weight manager

 -- Andrey Vasilenkov <indigo@yandex-team.ru>  Wed, 23 Dec 2015 17:58:38 +0300

mastermind (2.25.107) trusty; urgency=medium

  * Account disk defragmentation when calculating couple weights

 -- Andrey Vasilenkov <indigo@yandex-team.ru>  Wed, 16 Dec 2015 11:58:31 +0300

mastermind (2.25.106) trusty; urgency=medium

  * Fix defragmentation jobs for cache couples

 -- Andrey Vasilenkov <indigo@yandex-team.ru>  Fri, 11 Dec 2015 19:02:32 +0300

mastermind (2.25.105) trusty; urgency=medium

  * Fix misprint

 -- Andrey Vasilenkov <indigo@yandex-team.ru>  Fri, 11 Dec 2015 15:52:49 +0300

mastermind (2.25.104) trusty; urgency=medium

  * Fix for new msgpack version

 -- Andrey Vasilenkov <indigo@yandex-team.ru>  Fri, 11 Dec 2015 15:16:45 +0300

mastermind (2.25.103) trusty; urgency=medium

  * Update cache distributor groups list on cache cleaning

 -- Andrey Vasilenkov <indigo@yandex-team.ru>  Fri, 11 Dec 2015 14:54:55 +0300

mastermind (2.25.102) trusty; urgency=medium

  * Fix for defragmentation job of cache groups

 -- Andrey Vasilenkov <indigo@yandex-team.ru>  Fri, 11 Dec 2015 14:08:43 +0300

mastermind (2.25.101) trusty; urgency=medium

  * Cache get_namespaces_states response using CachedGzipResponse
  * Cache get_cached_keys response using CachedGzipResponse

 -- Andrey Vasilenkov <indigo@yandex-team.ru>  Tue, 08 Dec 2015 17:21:04 +0300

mastermind (2.25.100) trusty; urgency=medium

  * Fix for newly built couple status calculation
  * Fix misprint in mastermind client

 -- Andrey Vasilenkov <indigo@yandex-team.ru>  Tue, 01 Dec 2015 16:48:01 +0300

mastermind (2.25.99) trusty; urgency=medium

  * Fix for running cached data update handlers

 -- Andrey Vasilenkov <indigo@yandex-team.ru>  Wed, 25 Nov 2015 19:29:24 +0300

mastermind (2.25.98) trusty; urgency=medium

  * Fix cocaine handlers registering

 -- Andrey Vasilenkov <indigo@yandex-team.ru>  Wed, 25 Nov 2015 14:58:59 +0300

mastermind (2.25.97) trusty; urgency=medium

  * Temporarily fix cocaine service usage from sync thread

 -- Andrey Vasilenkov <indigo@yandex-team.ru>  Tue, 24 Nov 2015 17:02:59 +0300

mastermind (2.25.96) trusty; urgency=medium

  * Optimize get_config_remotes handle

 -- Andrey Vasilenkov <indigo@yandex-team.ru>  Tue, 24 Nov 2015 11:56:08 +0300

mastermind (2.25.95) trusty; urgency=medium

  * Fix frequent weight and load data updating
  * Optimize history records fetching from mongo
  * Add exception-safe backend stats processing

 -- Andrey Vasilenkov <indigo@yandex-team.ru>  Mon, 23 Nov 2015 15:00:58 +0300

mastermind (2.25.94) trusty; urgency=medium

  * Fix defrag complete decision based on stalled stats

 -- Andrey Vasilenkov <indigo@yandex-team.ru>  Fri, 20 Nov 2015 17:52:35 +0300

mastermind (2.25.93) trusty; urgency=medium

    * Add orig path query arg settings
    * Fix select couple to upload namespace setting
    * Add redirect query args support

 -- Andrey Vasilenkov <indigo@yandex-team.ru>  Thu, 19 Nov 2015 19:13:34 +0300

mastermind (2.25.92) trusty; urgency=medium

  * Fix cocaine worker termination

 -- Andrey Vasilenkov <indigo@yandex-team.ru>  Thu, 19 Nov 2015 14:44:39 +0300

mastermind (2.25.91) trusty; urgency=medium

  * Split planner config section into several sections
  * Cache flow stats
  * Use cache to handle get_cache_keys

 -- Andrey Vasilenkov <indigo@yandex-team.ru>  Wed, 18 Nov 2015 21:45:31 +0300

mastermind (2.25.90) trusty; urgency=medium

  * Fix cache worker startup script

 -- Andrey Vasilenkov <indigo@yandex-team.ru>  Tue, 17 Nov 2015 22:47:31 +0300

mastermind (2.25.89) trusty; urgency=medium

  * Set python-tornado dependency (>= 4.0)

 -- Andrey Vasilenkov <indigo@yandex-team.ru>  Tue, 17 Nov 2015 16:04:13 +0300

mastermind (2.25.88) trusty; urgency=medium

  * Decreased cocaine workers' pool limit to 5

 -- Andrey Vasilenkov <indigo@yandex-team.ru>  Tue, 17 Nov 2015 14:31:24 +0300

mastermind (2.25.87) trusty; urgency=medium

  * Use simplejson for faster parsing
  * Using monitor pool to fetch monitor stats from elliptics nodes
  * Inventory worker implementation
  * Fix build tests running

 -- Andrey Vasilenkov <indigo@yandex-team.ru>  Tue, 17 Nov 2015 13:59:44 +0300

mastermind (2.25.86-hotfix1) trusty; urgency=medium

  * Optimize get_config_remotes handle

 -- Andrey Vasilenkov <indigo@yandex-team.ru>  Wed, 18 Nov 2015 17:05:55 +0300

mastermind (2.25.86) trusty; urgency=medium

  * Fix mastermind build

 -- Andrey Vasilenkov <indigo@yandex-team.ru>  Fri, 13 Nov 2015 15:37:00 +0300

mastermind (2.25.85) trusty; urgency=medium

  * Fix mastermind build

 -- Andrey Vasilenkov <indigo@yandex-team.ru>  Fri, 13 Nov 2015 15:08:21 +0300

mastermind (2.25.84) trusty; urgency=medium

  * Add free reserved space to couple statistics

 -- Andrey Vasilenkov <indigo@yandex-team.ru>  Fri, 13 Nov 2015 14:19:41 +0300

mastermind (2.25.83) trusty; urgency=medium

  * Increase startup-timeout for mastermind-cache worker

 -- Andrey Vasilenkov <indigo@yandex-team.ru>  Mon, 02 Nov 2015 12:26:18 +0300

mastermind (2.25.82) trusty; urgency=medium

  * Fix for searching for uncoupled group to restore backend without history

 -- Andrey Vasilenkov <indigo@yandex-team.ru>  Wed, 28 Oct 2015 11:37:03 +0300

mastermind (2.25.81) trusty; urgency=medium

  * Fix for searching for uncoupled group to restore backend without history

 -- Andrey Vasilenkov <indigo@yandex-team.ru>  Tue, 27 Oct 2015 23:47:59 +0300

mastermind (2.25.80) trusty; urgency=medium

  * Fix for searching for uncoupled group to restore backend without history

 -- Andrey Vasilenkov <indigo@yandex-team.ru>  Tue, 27 Oct 2015 21:23:43 +0300

mastermind (2.25.79) trusty; urgency=medium

  * Fix wrong node backend check on group restoring job
  * Fix accounting job for a couple status when group is down

 -- Andrey Vasilenkov <indigo@yandex-team.ru>  Tue, 27 Oct 2015 19:30:12 +0300

mastermind (2.25.78) trusty; urgency=medium

  * Add proper pymongo and bson dependencies (<< 3)

 -- Andrey Vasilenkov <indigo@yandex-team.ru>  Mon, 26 Oct 2015 21:08:02 +0300

mastermind (2.25.77) trusty; urgency=medium

  * Fix mastermind2.26-cache worker initialization

 -- Andrey Vasilenkov <indigo@yandex-team.ru>  Fri, 23 Oct 2015 14:25:00 +0300

mastermind (2.25.76) trusty; urgency=medium

  * Add handler for fetching couple free effective space monitor samples
  * Change monitor statistics collection settings

 -- Andrey Vasilenkov <indigo@yandex-team.ru>  Fri, 23 Oct 2015 14:03:28 +0300

mastermind (2.25.75) trusty; urgency=medium

  * Fix group detach node task during restore job

 -- Andrey Vasilenkov <indigo@yandex-team.ru>  Mon, 19 Oct 2015 14:52:49 +0300

mastermind (2.25.74) trusty; urgency=medium

  * Fix group detach node task during restore job

 -- Andrey Vasilenkov <indigo@yandex-team.ru>  Mon, 19 Oct 2015 14:26:10 +0300

mastermind (2.25.73) trusty; urgency=medium

  * Fix group detach node task during restore job

 -- Andrey Vasilenkov <indigo@yandex-team.ru>  Mon, 19 Oct 2015 12:57:02 +0300

mastermind (2.25.72) trusty; urgency=medium

  * Check uncoupled groups right before settings metakey
  * Prevent statistics calculation failing

 -- Andrey Vasilenkov <indigo@yandex-team.ru>  Tue, 13 Oct 2015 18:41:32 +0300

mastermind (2.25.71) trusty; urgency=medium

  * Fix exception type for non-blocking locks (when acquiring failed)
  * Fix group history update task scheduling

 -- Andrey Vasilenkov <indigo@yandex-team.ru>  Mon, 12 Oct 2015 14:16:06 +0300

mastermind (2.25.70) trusty; urgency=medium

  * Add ability to run worker without history collection

 -- Andrey Vasilenkov <indigo@yandex-team.ru>  Fri, 09 Oct 2015 19:29:22 +0300

mastermind (2.25.69) trusty; urgency=medium

  * Accept generators to GroupNodeBackendsSet

 -- Andrey Vasilenkov <indigo@yandex-team.ru>  Fri, 09 Oct 2015 18:15:17 +0300

mastermind (2.25.68) trusty; urgency=medium

  * Store group history in mongo instead of meta elliptics

 -- Andrey Vasilenkov <indigo@yandex-team.ru>  Fri, 09 Oct 2015 12:03:04 +0300

mastermind (2.25.66) trusty; urgency=medium

  * Fix settings comparison with basic python types

 -- Andrey Vasilenkov <indigo@yandex-team.ru>  Thu, 08 Oct 2015 12:55:36 +0300

mastermind (2.25.58) trusty; urgency=medium

  * Add couple primary and fallback hosts to namespaces states

 -- Andrey Vasilenkov <indigo@yandex-team.ru>  Sun, 13 Sep 2015 21:13:48 +0300

mastermind (2.25.57) trusty; urgency=medium

  * Fix effective free space calculcation when disk contains irrelevant data

 -- Andrey Vasilenkov <indigo@yandex-team.ru>  Thu, 10 Sep 2015 14:08:30 +0300

mastermind (2.25.56) trusty; urgency=medium

  * Fix effective free space calculcation when disk contains irrelevant data

 -- Andrey Vasilenkov <indigo@yandex-team.ru>  Thu, 10 Sep 2015 14:00:47 +0300

mastermind (2.25.55) trusty; urgency=medium

  * Set nolock flag for metakey read queries

 -- Andrey Vasilenkov <indigo@yandex-team.ru>  Mon, 07 Sep 2015 20:21:47 +0300

mastermind (2.25.54) trusty; urgency=medium

  * Increase startup timeout for mastermind worker

 -- Andrey Vasilenkov <indigo@yandex-team.ru>  Fri, 28 Aug 2015 18:44:52 +0300

mastermind (2.25.53) trusty; urgency=medium

  * Use read_latest call to get storage max group id

 -- Andrey Vasilenkov <indigo@yandex-team.ru>  Fri, 28 Aug 2015 17:59:31 +0300

mastermind (2.25.52) trusty; urgency=medium

  * Add draft on namespaces state query handler

 -- Andrey Vasilenkov <indigo@yandex-team.ru>  Fri, 28 Aug 2015 15:22:37 +0300

mastermind (2.25.51) trusty; urgency=medium

  * Add forced namespaces states update handler

 -- Andrey Vasilenkov <indigo@yandex-team.ru>  Fri, 28 Aug 2015 13:33:52 +0300

mastermind (2.25.50) trusty; urgency=medium

  * Take down the lock on src backend during move job final stage

 -- Andrey Vasilenkov <indigo@yandex-team.ru>  Fri, 28 Aug 2015 11:51:06 +0300

mastermind (2.25.49) trusty; urgency=medium

  * Add status_text of bad group to status_text of couple

 -- Andrey Vasilenkov <indigo@yandex-team.ru>  Fri, 21 Aug 2015 16:30:16 +0300

mastermind (2.25.48) trusty; urgency=medium

  * Add removed records size to group info

 -- Andrey Vasilenkov <indigo@yandex-team.ru>  Fri, 21 Aug 2015 11:29:43 +0300

mastermind (2.25.47) trusty; urgency=medium

  * Consider effective_free_space when deciding on couple status
  * Fix for node backend defrag task retrying

 -- Andrey Vasilenkov <indigo@yandex-team.ru>  Thu, 20 Aug 2015 13:17:28 +0300

mastermind (2.25.46) trusty; urgency=medium

  * Correct build

 -- Andrey Vasilenkov <indigo@yandex-team.ru>  Wed, 19 Aug 2015 16:59:32 +0300

mastermind (2.25.45) trusty; urgency=medium

  * Add autoapprove setting for move planner jobs

 -- Andrey Vasilenkov <indigo@yandex-team.ru>  Wed, 19 Aug 2015 16:52:30 +0300

mastermind (2.25.44) trusty; urgency=medium

  * Fix minor misprints

 -- Andrey Vasilenkov <indigo@yandex-team.ru>  Wed, 19 Aug 2015 12:18:16 +0300

mastermind (2.25.43) trusty; urgency=medium

  * Fix destination group selection for move planner

 -- Andrey Vasilenkov <indigo@yandex-team.ru>  Wed, 19 Aug 2015 01:49:13 +0300

mastermind (2.25.42) trusty; urgency=medium

  * Mastermind node info updater: couple status should be set to FULL if group
    is not filled but hdd has no more space available
  * Jobs processor: do not fail couple defrag job if couple lost its OK
    status

 -- Andrey Vasilenkov <indigo@yandex-team.ru>  Thu, 06 Aug 2015 15:27:26 +0300

mastermind (2.25.41) trusty; urgency=medium

  * Fetch elliptics backends' io stats

 -- Andrey Vasilenkov <indigo@yandex-team.ru>  Tue, 04 Aug 2015 19:42:51 +0300

mastermind (2.25.40) trusty; urgency=medium

  * Planner: take lock to prevent simultaneous move jobs planning on several
    workers

 -- Andrey Vasilenkov <indigo@yandex-team.ru>  Tue, 04 Aug 2015 19:15:40 +0300

mastermind (2.25.39) trusty; urgency=medium

  * mastermind fake sync: persistent locks removal fixed

 -- Andrey Vasilenkov <indigo@yandex-team.ru>  Mon, 03 Aug 2015 15:30:40 +0300

mastermind (2.25.38) trusty; urgency=medium

  * Mastermind lib: couple build result is wrapped into result object
    to be able to filter only successfully created couples
    (or, on the other side, only exceptions)
  * Passing dstat errors (can happen on virtual hosts)
  * Fix for fake sync manager persistent lock acquiring
  * Mastermind lib: fix for __contains__ method in namespaces queries
  * Fix for frequent node statistics update
  * Mastermind lib: node backends list as a property

 -- Andrey Vasilenkov <indigo@yandex-team.ru>  Tue, 28 Jul 2015 18:16:20 +0300

mastermind (2.25.37) trusty; urgency=medium

  * Obsolete prechecking of active jobs when moving groups from host

 -- Andrey Vasilenkov <indigo@yandex-team.ru>  Fri, 17 Jul 2015 13:52:24 +0300

mastermind (2.25.36) trusty; urgency=medium

  * Do not update whole cluster state on couple break

 -- Andrey Vasilenkov <indigo@yandex-team.ru>  Thu, 16 Jul 2015 20:07:31 +0300

mastermind (2.25.35) trusty; urgency=medium

  * Remove obsolete dstat_error_code usage

 -- Andrey Vasilenkov <indigo@yandex-team.ru>  Thu, 16 Jul 2015 18:39:04 +0300

mastermind (2.25.34) trusty; urgency=medium

  * Frequent node stat update bug fixed

 -- Andrey Vasilenkov <indigo@yandex-team.ru>  Wed, 15 Jul 2015 18:14:31 +0300

mastermind (2.25.33) trusty; urgency=medium

  * Restore job can stop non-started move job on force request
  * Do not acquire global jobs lock on jobs creation
  * Lock uncoupled groups during couple build so no jobs could use it

 -- Andrey Vasilenkov <indigo@yandex-team.ru>  Wed, 15 Jul 2015 17:51:12 +0300

mastermind (2.25.32) trusty; urgency=medium

  * get_dc_by_host inventory function should accept hostname, not ip

 -- Andrey Vasilenkov <indigo@yandex-team.ru>  Wed, 15 Jul 2015 15:09:27 +0300

mastermind (2.25.31) trusty; urgency=medium

  * Fix for couple defrag group representation

 -- Andrey Vasilenkov <indigo@yandex-team.ru>  Tue, 14 Jul 2015 14:52:13 +0300

mastermind (2.25.30) trusty; urgency=medium

  * Fix for group active job setting

 -- Andrey Vasilenkov <indigo@yandex-team.ru>  Tue, 14 Jul 2015 13:45:46 +0300

mastermind (2.25.29) trusty; urgency=medium

  * Mastermind util error wrapping

 -- Andrey Vasilenkov <indigo@yandex-team.ru>  Tue, 14 Jul 2015 12:38:07 +0300

mastermind (2.25.28) trusty; urgency=medium

  * Any type of job is now set as an active_job for a couple
  * get_namespaces_states now can accept namespaces list
  * Fix for storage_keys_diff handler when there are backends without fetched stats

 -- Andrey Vasilenkov <indigo@yandex-team.ru>  Mon, 13 Jul 2015 15:44:19 +0300

mastermind (2.25.27) trusty; urgency=medium

  * Misprint fixed

 -- Andrey Vasilenkov <indigo@yandex-team.ru>  Fri, 10 Jul 2015 18:10:17 +0300

mastermind (2.25.26) trusty; urgency=medium

  * Mark group as bad if migrating job id from meta does not match active job
    id

 -- Andrey Vasilenkov <indigo@yandex-team.ru>  Fri, 10 Jul 2015 14:08:06 +0300

mastermind (2.25.25) trusty; urgency=medium

  * Read-only node backend status check fixed
  * Using common mastermind queue for gatlinggun tasks
  * Mastermind returns empty cache keys when cache worker is not set up
  * Backward compatibility for ns setup mastermind util command (credits go to shindo@)
  * Checking group couple on move job start

 -- Andrey Vasilenkov <indigo@yandex-team.ru>  Thu, 09 Jul 2015 18:42:09 +0300

mastermind (2.25.24) trusty; urgency=medium

  * Checking if couple is participating in job before trying to move it from
    host

 -- Andrey Vasilenkov <indigo@yandex-team.ru>  Fri, 03 Jul 2015 18:46:44 +0300

mastermind (2.25.23) trusty; urgency=medium

  * Checking node backends count on group move
  * Handler to restart job if failed on start

 -- Andrey Vasilenkov <indigo@yandex-team.ru>  Fri, 03 Jul 2015 17:38:18 +0300

mastermind (2.25.22) trusty; urgency=medium

  * Removed obsolete stat_file_error usage, moved stat_commit error logic to node backend stat object
  * Fix for namespace creation workflow

 -- Andrey Vasilenkov <indigo@yandex-team.ru>  Thu, 02 Jul 2015 17:40:30 +0300

mastermind (2.25.21) trusty; urgency=medium

  * fix to trusty++;

 -- Andrey Vasilenkov <indigo@yandex-team.ru>  Wed, 01 Jul 2015 19:01:17 +0300

mastermind (2.25.20) trusty; urgency=medium

  * debian/rules fixed for trusty

 -- Andrey Vasilenkov <indigo@yandex-team.ru>  Wed, 01 Jul 2015 18:39:16 +0300

mastermind (2.25.19) trusty; urgency=medium

  * Use elliptics stats for decision on backend writability
  * Fragmentation in mm util is now formatted with fixed precision

 -- Andrey Vasilenkov <indigo@yandex-team.ru>  Wed, 01 Jul 2015 18:16:14 +0300

mastermind (2.25.18) precise; urgency=low

  * Checking backends on restore group creation

 -- Andrey Vasilenkov <indigo@yandex-team.ru>  Tue, 30 Jun 2015 17:23:42 +0300

mastermind (2.25.17) precise; urgency=low

  * Mastermind client implemented
  * Python package dependencies fixed
  * Statistics should not fail if uncoupled groups list cannot be composed
  * Defrag planner uses vfs free space to see if a couple can be defragged
  * Minor changes: pepify and obsolete code removed

 -- Andrey Vasilenkov <indigo@yandex-team.ru>  Tue, 30 Jun 2015 13:12:47 +0300

mastermind (2.25.16) precise; urgency=low

  * Do not store old namespaces states if failed to construct a new one

 -- Andrey Vasilenkov <indigo@yandex-team.ru>  Thu, 18 Jun 2015 16:54:36 +0300

mastermind (2.25.15) precise; urgency=low

  * Caching of namespaces states

 -- Andrey Vasilenkov <indigo@yandex-team.ru>  Thu, 18 Jun 2015 15:11:28 +0300

mastermind (2.25.14) precise; urgency=low

  * Job execution fixed
  * Separate register handler wrapper for handlers with native cocaine exceptions support

 -- Andrey Vasilenkov <indigo@yandex-team.ru>  Wed, 17 Jun 2015 13:03:30 +0300

mastermind (2.25.13) precise; urgency=low

  * Reconnectable service should log detailed information on unexpected errors

 -- Andrey Vasilenkov <indigo@yandex-team.ru>  Tue, 16 Jun 2015 14:45:41 +0300

mastermind (2.25.12) precise; urgency=low

  * Binary version dependency

 -- Andrey Vasilenkov <indigo@yandex-team.ru>  Tue, 16 Jun 2015 13:19:15 +0300

mastermind (2.25.11) precise; urgency=low

  * Python-mastermind common dependency
  * Logging added

 -- Andrey Vasilenkov <indigo@yandex-team.ru>  Tue, 16 Jun 2015 13:00:54 +0300

mastermind (2.25.10) precise; urgency=low

  * Common mastermind utils in a separate python package
  * Unnecessary locking of jobs global lock on couple defragmentation planning

 -- Andrey Vasilenkov <indigo@yandex-team.ru>  Mon, 15 Jun 2015 20:11:18 +0300

mastermind (2.25.9) precise; urgency=low

  * Resources accounting fixed

 -- Andrey Vasilenkov <indigo@yandex-team.ru>  Thu, 11 Jun 2015 17:48:09 +0300

mastermind (2.25.8) precise; urgency=low

  * Logging added

 -- Andrey Vasilenkov <indigo@yandex-team.ru>  Thu, 11 Jun 2015 17:21:36 +0300

mastermind (2.25.7) precise; urgency=low

  * Misprint fixed

 -- Andrey Vasilenkov <indigo@yandex-team.ru>  Thu, 11 Jun 2015 16:43:04 +0300

mastermind (2.25.6) precise; urgency=low

  * Misprint fixed

 -- Andrey Vasilenkov <indigo@yandex-team.ru>  Thu, 11 Jun 2015 16:22:53 +0300

mastermind (2.25.5) precise; urgency=low

  * Jobs: fix for resource unfolding

 -- Andrey Vasilenkov <indigo@yandex-team.ru>  Thu, 11 Jun 2015 15:48:11 +0300

mastermind (2.25.4) precise; urgency=low

  * Minor bug fix

 -- Andrey Vasilenkov <indigo@yandex-team.ru>  Thu, 11 Jun 2015 15:32:10 +0300

mastermind (2.25.3) precise; urgency=low

  * Minor bug fix

 -- Andrey Vasilenkov <indigo@yandex-team.ru>  Thu, 11 Jun 2015 13:28:07 +0300

mastermind (2.25.2) precise; urgency=low

  * Job processing tweaks

 -- Andrey Vasilenkov <indigo@yandex-team.ru>  Thu, 11 Jun 2015 12:40:16 +0300

mastermind (2.25.1) precise; urgency=low

  * Cached keys handler should be tolerant to cocaine connection errors
  * Do not take global jobs lock on moving all groups from host
  * Planner tasks should not take jobs lock unless they are actually creating jobs

 -- Andrey Vasilenkov <indigo@yandex-team.ru>  Wed, 10 Jun 2015 17:10:47 +0300

mastermind (2.24.45) precise; urgency=low

  * Config parameter name fixed

 -- Andrey Vasilenkov <indigo@yandex-team.ru>  Wed, 10 Jun 2015 13:52:06 +0300

mastermind (2.24.44) precise; urgency=low

  * Ids file for rsync tasks

 -- Andrey Vasilenkov <indigo@yandex-team.ru>  Tue, 09 Jun 2015 17:55:04 +0300

mastermind (2.24.43) precise; urgency=low

  * Add-units settings for namespace implemented

 -- Andrey Vasilenkov <indigo@yandex-team.ru>  Fri, 05 Jun 2015 17:23:11 +0300

mastermind (2.24.42) precise; urgency=low

  * get_cached_key handler proxied to mastermind2.26-cache (no retries for now)

 -- Andrey Vasilenkov <indigo@yandex-team.ru>  Thu, 04 Jun 2015 19:58:11 +0300

mastermind (2.24.41) precise; urgency=low

  * get_cached_keys handler updated
  * Namespace statistics fixed, is_full flag added
  * Ns settings updating fixed - __service key could have been omited on update

 -- Andrey Vasilenkov <indigo@yandex-team.ru>  Wed, 03 Jun 2015 19:58:59 +0300

mastermind (2.24.40) precise; urgency=low

  * Infrastructure: empty group set for tree nodes that has no groups in child
    nodes

 -- Andrey Vasilenkov <indigo@yandex-team.ru>  Tue, 02 Jun 2015 12:49:29 +0300

mastermind (2.24.39) precise; urgency=low

  * Added mastermind2.26-cache application to cocaine runlist

 -- Andrey Vasilenkov <indigo@yandex-team.ru>  Mon, 01 Jun 2015 16:21:11 +0300

mastermind (2.24.38) precise; urgency=low

  * Top update period is set via periodic timer
  * Lock on cache distribution task

 -- Andrey Vasilenkov <indigo@yandex-team.ru>  Mon, 01 Jun 2015 15:12:04 +0300

mastermind (2.24.37) precise; urgency=low

  * Fix for existing cache key update

 -- Andrey Vasilenkov <indigo@yandex-team.ru>  Fri, 29 May 2015 16:01:53 +0300

mastermind (2.24.36) precise; urgency=low

  * Cache worker: cache groups selection refactored

 -- Andrey Vasilenkov <indigo@yandex-team.ru>  Fri, 29 May 2015 15:16:56 +0300

mastermind (2.24.35) precise; urgency=low

  * Do not account service storage_cache namespace in namespace states

 -- Andrey Vasilenkov <indigo@yandex-team.ru>  Thu, 28 May 2015 14:10:12 +0300

mastermind (2.24.34) precise; urgency=low

  * Cache group defragmentation job creation

 -- Andrey Vasilenkov <indigo@yandex-team.ru>  Tue, 26 May 2015 23:45:25 +0300

mastermind (2.24.33) precise; urgency=low

  * Fix for app start without mongo set up

 -- Andrey Vasilenkov <indigo@yandex-team.ru>  Tue, 26 May 2015 12:15:55 +0300

mastermind (2.24.32) precise; urgency=low

  * Cache clean handler added

 -- Andrey Vasilenkov <indigo@yandex-team.ru>  Mon, 25 May 2015 19:56:32 +0300

mastermind (2.24.31) precise; urgency=low

  * Group type checking should be executed after backend state checking

 -- Andrey Vasilenkov <indigo@yandex-team.ru>  Mon, 25 May 2015 13:17:54 +0300

mastermind (2.24.30) precise; urgency=low

  * Misprint fixed

 -- Andrey Vasilenkov <indigo@yandex-team.ru>  Sun, 24 May 2015 20:33:13 +0300

mastermind (2.24.29) precise; urgency=low

  * Misprints fixed and more logging added

 -- Andrey Vasilenkov <indigo@yandex-team.ru>  Fri, 22 May 2015 23:00:10 +0300

mastermind (2.24.28) precise; urgency=low

  * Some logging added

 -- Andrey Vasilenkov <indigo@yandex-team.ru>  Fri, 22 May 2015 20:43:44 +0300

mastermind (2.24.27) precise; urgency=low

  * Misprint fixed

 -- Andrey Vasilenkov <indigo@yandex-team.ru>  Fri, 22 May 2015 17:57:55 +0300

mastermind (2.24.26) precise; urgency=low

  * Misprint fixed

 -- Andrey Vasilenkov <indigo@yandex-team.ru>  Fri, 22 May 2015 17:29:05 +0300

mastermind (2.24.25) precise; urgency=low

  * Misprints fixed

 -- Andrey Vasilenkov <indigo@yandex-team.ru>  Fri, 22 May 2015 17:13:30 +0300

mastermind (2.24.24) precise; urgency=low

  * Cache cleaner implemented
  * Added static/non-static flag to log record for broken namespaces

 -- Andrey Vasilenkov <indigo@yandex-team.ru>  Fri, 22 May 2015 16:49:00 +0300

mastermind (2.24.23) precise; urgency=low

  * Fix for key updated in mongodb: couple is used as a part of primary key
  * Minor refactoring

 -- Andrey Vasilenkov <indigo@yandex-team.ru>  Thu, 21 May 2015 12:59:49 +0300

mastermind (2.24.22) precise; urgency=low

  * Fixed new keys processing

 -- Andrey Vasilenkov <indigo@yandex-team.ru>  Thu, 21 May 2015 00:00:29 +0300

mastermind (2.24.21) precise; urgency=low

  * Do not remove unpopular keys on distribution stage

 -- Andrey Vasilenkov <indigo@yandex-team.ru>  Wed, 20 May 2015 23:34:15 +0300

mastermind (2.24.20) precise; urgency=low

  * Misprint fixed

 -- Andrey Vasilenkov <indigo@yandex-team.ru>  Wed, 20 May 2015 23:07:51 +0300

mastermind (2.24.19) precise; urgency=low

  * Top stats aggregation fix: cache groups statistics are accounted properly

 -- Andrey Vasilenkov <indigo@yandex-team.ru>  Wed, 20 May 2015 16:10:22 +0300

mastermind (2.24.18) precise; urgency=low

  * Aggregate keys by (key_id, couple) pair

 -- Andrey Vasilenkov <indigo@yandex-team.ru>  Tue, 19 May 2015 16:42:11 +0300

mastermind (2.24.17) precise; urgency=low

  * Do not use cache module in the main worker

 -- Andrey Vasilenkov <indigo@yandex-team.ru>  Mon, 18 May 2015 18:52:56 +0300

mastermind (2.24.16) precise; urgency=low

  * Couple defragmentation should start only when want_defrag > 1
  * Move job tweaks: -114 processing when node backend is being disabled, STALLED status for node backend stop task is considered ok
  * Removed unnecessary locks on task retry and skip
  * Couple defrag: if dnet_client returns -114 on defrag command, consider task successfully completed

 -- Andrey Vasilenkov <indigo@yandex-team.ru>  Mon, 18 May 2015 18:32:07 +0300

mastermind (2.24.15) precise; urgency=low

  * Refactored infrastructure data usage and correspondent cache workflow

 -- Andrey Vasilenkov <indigo@yandex-team.ru>  Sun, 17 May 2015 18:18:41 +0300

mastermind (2.24.14) precise; urgency=low

  * Uncoupled group checker changed

 -- Andrey Vasilenkov <indigo@yandex-team.ru>  Fri, 15 May 2015 17:31:44 +0300

mastermind (2.24.13) precise; urgency=low

  * Good uncoupled groups selector moved to infrastructure

 -- Andrey Vasilenkov <indigo@yandex-team.ru>  Fri, 15 May 2015 16:45:05 +0300

mastermind (2.24.12) precise; urgency=low

  * Cache worker initialization fixed

 -- Andrey Vasilenkov <indigo@yandex-team.ru>  Fri, 15 May 2015 15:35:13 +0300

mastermind (2.24.11) precise; urgency=low

  * Mark group as migrating right away when job is created
  * Job mark group minor workflow updates
  * Service statuses for couples with active jobs

 -- Andrey Vasilenkov <indigo@yandex-team.ru>  Wed, 13 May 2015 18:19:10 +0300

mastermind (2.24.10) precise; urgency=low

  * Fix for increasing cache key copies number

 -- Andrey Vasilenkov <indigo@yandex-team.ru>  Mon, 27 Apr 2015 20:24:00 +0300

mastermind (2.24.9) lucid; urgency=low

  * Fallback to default cocaine logging service if mm_cache_logging service is not set up in cocaine

 -- Andrey Vasilenkov <indigo@yandex-team.ru>  Mon, 27 Apr 2015 19:49:32 +0300

mastermind (2.24.8) lucid; urgency=low

  * Do not use not marked uncoupled groups located at cache groups paths as data uncoupled groups

 -- Andrey Vasilenkov <indigo@yandex-team.ru>  Mon, 27 Apr 2015 16:23:24 +0300

mastermind (2.24.7) lucid; urgency=low

  * Removed obsolete tornado version dependency

 -- Andrey Vasilenkov <indigo@yandex-team.ru>  Wed, 22 Apr 2015 23:01:00 +0300

mastermind (2.24.6) lucid; urgency=low

  * Misprint fixed

 -- Andrey Vasilenkov <indigo@yandex-team.ru>  Wed, 22 Apr 2015 18:50:12 +0300

mastermind (2.24.5) lucid; urgency=low

  * Removed obsolete cache manager usage

 -- Andrey Vasilenkov <indigo@yandex-team.ru>  Wed, 22 Apr 2015 18:45:04 +0300

mastermind (2.24.4) lucid; urgency=low

  * Fix for make_tree script

 -- Andrey Vasilenkov <indigo@yandex-team.ru>  Wed, 22 Apr 2015 18:01:23 +0300

mastermind (2.24.3) lucid; urgency=low

  * Misprint in postinst fixed

 -- Andrey Vasilenkov <indigo@yandex-team.ru>  Wed, 22 Apr 2015 17:47:11 +0300

mastermind (2.24.2) lucid; urgency=low

  * Misprint in postinst fixed

 -- Andrey Vasilenkov <indigo@yandex-team.ru>  Wed, 22 Apr 2015 17:28:27 +0300

mastermind (2.24.1) lucid; urgency=low

  * Distributed cache manager (for gatlinggun)

 -- Andrey Vasilenkov <indigo@yandex-team.ru>  Wed, 22 Apr 2015 17:04:56 +0300

mastermind (2.23.15) lucid; urgency=low

  * Added explicit couple text status to couple status change message
  * Returned back the lost check for groups move planner

 -- Andrey Vasilenkov <indigo@yandex-team.ru>  Thu, 07 May 2015 19:13:51 +0300

mastermind (2.23.14) lucid; urgency=low

  * Misprint fixed

 -- Andrey Vasilenkov <indigo@yandex-team.ru>  Thu, 07 May 2015 17:49:04 +0300

mastermind (2.23.13) lucid; urgency=low

  * Misprint fixed

 -- Andrey Vasilenkov <indigo@yandex-team.ru>  Thu, 07 May 2015 17:12:36 +0300

mastermind (2.23.12) lucid; urgency=low

  * Misprint fixed

 -- Andrey Vasilenkov <indigo@yandex-team.ru>  Thu, 07 May 2015 15:56:33 +0300

mastermind (2.23.11) lucid; urgency=low

  * Uncoupled group should be considered broken if it has more than one backend and DHT check is enabled
  * In-service check for uncoupled group fetching

 -- Andrey Vasilenkov <indigo@yandex-team.ru>  Thu, 07 May 2015 13:07:37 +0300

mastermind (2.23.10) lucid; urgency=low

  * Fix for restore group job creation when history record is unavailable

 -- Andrey Vasilenkov <indigo@yandex-team.ru>  Wed, 06 May 2015 20:14:19 +0300

mastermind (2.23.9) lucid; urgency=low

  * If no backends are found in history, planner restores group according to namespace distribution (same as for move group)

 -- Andrey Vasilenkov <indigo@yandex-team.ru>  Wed, 06 May 2015 19:39:27 +0300

mastermind (2.23.8) lucid; urgency=low

  * Move planner should use default uncoupled groups select function

 -- Andrey Vasilenkov <indigo@yandex-team.ru>  Wed, 29 Apr 2015 15:22:16 +0300

mastermind (2.23.7) lucid; urgency=low

  * Comparing source and destination DCs when planning move jobs

 -- Andrey Vasilenkov <indigo@yandex-team.ru>  Wed, 29 Apr 2015 09:29:29 +0300

mastermind (2.23.6) lucid; urgency=low

  * Misprints fixed

 -- Andrey Vasilenkov <indigo@yandex-team.ru>  Tue, 28 Apr 2015 18:17:11 +0300

mastermind (2.23.5) lucid; urgency=low

  * Busy hosts accounting fixed

 -- Andrey Vasilenkov <indigo@yandex-team.ru>  Tue, 28 Apr 2015 17:49:02 +0300

mastermind (2.23.4) lucid; urgency=low

  * Using groups merging on move jobs planning

 -- Andrey Vasilenkov <indigo@yandex-team.ru>  Tue, 28 Apr 2015 17:35:20 +0300

mastermind (2.23.3) lucid; urgency=low

  * Misprint fixed

 -- Andrey Vasilenkov <indigo@yandex-team.ru>  Mon, 20 Apr 2015 23:41:56 +0300

mastermind (2.23.2) lucid; urgency=low

  * Properly job slots checking in planner for couple defrag jobs

 -- Andrey Vasilenkov <indigo@yandex-team.ru>  Mon, 20 Apr 2015 23:25:43 +0300

mastermind (2.23.1) lucid; urgency=low

  * Config option for autoapproving defrag jobs

 -- Andrey Vasilenkov <indigo@yandex-team.ru>  Fri, 17 Apr 2015 17:39:54 +0300

mastermind (2.21.24) lucid; urgency=low

  * Misprint fixed

 -- Andrey Vasilenkov <indigo@yandex-team.ru>  Tue, 07 Apr 2015 17:05:41 +0300

mastermind (2.21.23) lucid; urgency=low

  * Planner will try to create job if there is less than max_executing_jobs running

 -- Andrey Vasilenkov <indigo@yandex-team.ru>  Mon, 06 Apr 2015 15:32:26 +0300

mastermind (2.21.22) lucid; urgency=low

  * Force update fixed

 -- Andrey Vasilenkov <indigo@yandex-team.ru>  Mon, 06 Apr 2015 14:32:10 +0300

mastermind (2.21.21) lucid; urgency=low

  * Fix for restore group job when executed on old node backend

 -- Andrey Vasilenkov <indigo@yandex-team.ru>  Mon, 30 Mar 2015 19:36:51 +0300

mastermind (2.21.20) lucid; urgency=low

  * Minor fixed

 -- Andrey Vasilenkov <indigo@yandex-team.ru>  Mon, 30 Mar 2015 19:13:53 +0300

mastermind (2.21.19) lucid; urgency=low

  * Success codes for minion are encoded as a sequence

 -- Andrey Vasilenkov <indigo@yandex-team.ru>  Mon, 30 Mar 2015 18:43:09 +0300

mastermind (2.21.18) lucid; urgency=low

  * Update metadb synchronously on executing minion cmd

 -- Andrey Vasilenkov <indigo@yandex-team.ru>  Fri, 27 Mar 2015 21:06:55 +0300

mastermind (2.21.17) lucid; urgency=low

  * Several minor fixes

 -- Andrey Vasilenkov <indigo@yandex-team.ru>  Fri, 27 Mar 2015 20:20:06 +0300

mastermind (2.21.16-1) lucid; urgency=low

  * Configurable autoapprove for recovery jobs

 -- Andrey Vasilenkov <indigo@yandex-team.ru>  Sat, 04 Apr 2015 12:33:17 +0300

mastermind (2.21.16) lucid; urgency=low

  * Do not crash if failed to resolve some infrastructure host
  * Do not crash when any of elliptics hostnames from config cannot be resolved

 -- Andrey Vasilenkov <indigo@yandex-team.ru>  Fri, 27 Mar 2015 18:01:57 +0300

mastermind (2.21.15) lucid; urgency=low

  * Fix for detaching node backend from group: based on group_id, not object of type storage.Group

 -- Andrey Vasilenkov <indigo@yandex-team.ru>  Tue, 24 Mar 2015 19:27:46 +0300

mastermind (2.21.14) lucid; urgency=low

  * Fix for detaching node backend from group: based on group_id, not object of type storage.Group

 -- Andrey Vasilenkov <indigo@yandex-team.ru>  Tue, 24 Mar 2015 19:00:33 +0300

mastermind (2.21.13) lucid; urgency=low

  * Do not fail job when elliptics request request for command status update was unsuccessful

 -- Andrey Vasilenkov <indigo@yandex-team.ru>  Tue, 24 Mar 2015 15:39:18 +0300

mastermind (2.21.12) lucid; urgency=low

  * Fix for busy uncoupled list groups fetching

 -- Andrey Vasilenkov <indigo@yandex-team.ru>  Tue, 24 Mar 2015 13:13:21 +0300

mastermind (2.21.11) lucid; urgency=low

  * Version bump for release-2.20 hotfix

 -- Andrey Vasilenkov <indigo@yandex-team.ru>  Mon, 23 Mar 2015 14:39:59 +0300

mastermind (2.21.10) lucid; urgency=low

  * Do not stop job execution when mark/unmark groups failed

 -- Andrey Vasilenkov <indigo@yandex-team.ru>  Fri, 20 Mar 2015 19:17:47 +0300

mastermind (2.21.9) lucid; urgency=low

  * Jobs processor uses periodic timer
  * Periodic timer implementation for timed queue

 -- Andrey Vasilenkov <indigo@yandex-team.ru>  Fri, 20 Mar 2015 16:52:58 +0300

mastermind (2.21.8) lucid; urgency=low

  * If job fails exception is saved to error messages list of job
  * Jobs index cleaning script
  * Removed jobs data from metadb's secondary indexes
  * Renamed mastermind util 'couple list-namespaces' handle to 'ns list'
  * Configurable minion request timeout

 -- Andrey Vasilenkov <indigo@yandex-team.ru>  Thu, 19 Mar 2015 16:42:05 +0300

mastermind (2.21.7) lucid; urgency=low

  * Resetting attempts counter on task manual retry

 -- Andrey Vasilenkov <indigo@yandex-team.ru>  Tue, 17 Mar 2015 17:11:18 +0300

mastermind (2.21.6) lucid; urgency=low

  * Misprint

 -- Andrey Vasilenkov <indigo@yandex-team.ru>  Tue, 17 Mar 2015 16:54:52 +0300

mastermind (2.21.5) lucid; urgency=low

  * Misprint

 -- Andrey Vasilenkov <indigo@yandex-team.ru>  Tue, 17 Mar 2015 16:45:53 +0300

mastermind (2.21.4) lucid; urgency=low

  * Fix for planner recovery job creation (a batch of applicable couple is empty)

 -- Andrey Vasilenkov <indigo@yandex-team.ru>  Tue, 17 Mar 2015 15:51:18 +0300

mastermind (2.21.3) lucid; urgency=low

  * tornado < 4.1 does not support raise_error option, fallback to async request with error checking

 -- Andrey Vasilenkov <indigo@yandex-team.ru>  Tue, 17 Mar 2015 15:07:02 +0300

mastermind (2.21.2) lucid; urgency=low

  * Fix for jobs rendering

 -- Andrey Vasilenkov <indigo@yandex-team.ru>  Mon, 16 Mar 2015 19:43:50 +0300

mastermind (2.21.1) lucid; urgency=low

  * Minion requests retry on http errors

 -- Andrey Vasilenkov <indigo@yandex-team.ru>  Mon, 16 Mar 2015 19:33:46 +0300

mastermind (2.20.6) lucid; urgency=low

  * Move job: fix for unmarking group that is down at the moment

 -- Andrey Vasilenkov <indigo@yandex-team.ru>  Mon, 23 Mar 2015 13:24:25 +0300

mastermind (2.20.5) lucid; urgency=low

  * Node backend statistics time is extracted from elliptics async result
  * Couple defragmentation by partitions

 -- Andrey Vasilenkov <indigo@yandex-team.ru>  Tue, 17 Mar 2015 20:01:35 +0300

mastermind (2.20.4) lucid; urgency=low

  * Jobs handler: move all groups from host
  * Moved src backend status check to move job start phase instead of creation phase

 -- Andrey Vasilenkov <indigo@yandex-team.ru>  Fri, 13 Mar 2015 20:41:18 +0300

mastermind (2.20.3) lucid; urgency=low

  * Fix for search-by-path using ipv6 ip addrs

 -- Andrey Vasilenkov <indigo@yandex-team.ru>  Wed, 11 Mar 2015 20:11:59 +0300

mastermind (2.20.2) lucid; urgency=low

  * Group history unified

 -- Andrey Vasilenkov <indigo@yandex-team.ru>  Wed, 11 Mar 2015 19:39:12 +0300

mastermind (2.20.1) lucid; urgency=low

  * Restore job: make src backend readonly if possible to prevent blob truncation

 -- Andrey Vasilenkov <indigo@yandex-team.ru>  Wed, 11 Mar 2015 17:06:15 +0300

mastermind (2.19.6) lucid; urgency=low

  * Fix for removing node backend from group

 -- Andrey Vasilenkov <indigo@yandex-team.ru>  Fri, 13 Mar 2015 12:35:54 +0300

mastermind (2.19.5) lucid; urgency=low

  * Manual locker commited

 -- Andrey Vasilenkov <indigo@yandex-team.ru>  Thu, 12 Mar 2015 15:49:31 +0300

mastermind (2.19.4) lucid; urgency=low

  * Fix for node history backend unlink

 -- Andrey Vasilenkov <indigo@yandex-team.ru>  Thu, 12 Mar 2015 14:55:52 +0300

mastermind (2.19.3) lucid; urgency=low

  * Recovery planner accounts locked couples

 -- Andrey Vasilenkov <indigo@yandex-team.ru>  Wed, 11 Mar 2015 15:30:51 +0300

mastermind (2.19.2) lucid; urgency=low

  * Planner does not operate without mongo db setup

 -- Andrey Vasilenkov <indigo@yandex-team.ru>  Thu, 05 Mar 2015 20:14:26 +0300

mastermind (2.19.1) lucid; urgency=low

  * Recover dc queue is replaced by dynamic weighting of couples using last recovery timestamp and keys difference
  * Couples can be indexed by unicode str
  * Workaround for hosts that cannot be resolved
  * Do not compare couple groups' metadata version numbers
  * Added namespace settings custom expiration time feature

 -- Andrey Vasilenkov <indigo@yandex-team.ru>  Thu, 05 Mar 2015 19:15:45 +0300

mastermind (2.18.15) lucid; urgency=low

  * Logging for move group planner improved
  * Refactored job accounting: now it should properly account destination hdds of existing jobs
  * Fix for lock release on error during groups' marking

 -- Andrey Vasilenkov <indigo@yandex-team.ru>  Wed, 11 Mar 2015 14:45:53 +0300

mastermind (2.18.14) lucid; urgency=low

  * Logging requests and test handler for ns_current_state logging

 -- Andrey Vasilenkov <indigo@yandex-team.ru>  Tue, 10 Mar 2015 12:53:16 +0300

mastermind (2.18.13) lucid; urgency=low

  * Effective space statistics fix

 -- Andrey Vasilenkov <indigo@yandex-team.ru>  Wed, 04 Mar 2015 14:49:07 +0300

mastermind (2.18.12) lucid; urgency=low

  * Fix for total effective_free_space count

 -- Andrey Vasilenkov <indigo@yandex-team.ru>  Tue, 03 Mar 2015 20:51:44 +0300

mastermind (2.18.11) lucid; urgency=low

  * Ensure path before checking locked hosts
  * Planner job creation fixed

 -- Andrey Vasilenkov <indigo@yandex-team.ru>  Tue, 03 Mar 2015 20:05:17 +0300

mastermind (2.18.10) lucid; urgency=low

  * Fix for group move handler --force option

 -- Andrey Vasilenkov <indigo@yandex-team.ru>  Mon, 02 Mar 2015 12:40:49 +0300

mastermind (2.18.9) lucid; urgency=low

  * Misprint fixed

 -- Andrey Vasilenkov <indigo@yandex-team.ru>  Fri, 27 Feb 2015 20:43:37 +0300

mastermind (2.18.8) lucid; urgency=low

  * Fix for mongo queries

 -- Andrey Vasilenkov <indigo@yandex-team.ru>  Fri, 27 Feb 2015 20:29:15 +0300

mastermind (2.18.7) lucid; urgency=low

  * Downtimes for both src_host and dst_host during rsync task execution
  * Use hostname in net downtimes
  * Rsync node task is now used for move job instead of common MinionCmdTask

 -- Andrey Vasilenkov <indigo@yandex-team.ru>  Fri, 27 Feb 2015 19:39:16 +0300

mastermind (2.18.6) lucid; urgency=low

  * IPv6 for tornado clients turned on

 -- Andrey Vasilenkov <indigo@yandex-team.ru>  Fri, 27 Feb 2015 16:18:09 +0300

mastermind (2.18.5) lucid; urgency=low

  * Implementation of net monitoring usage during rsync tasks executing

 -- Andrey Vasilenkov <indigo@yandex-team.ru>  Fri, 27 Feb 2015 15:05:11 +0300

mastermind (2.18.4) lucid; urgency=low

  * Fake sync manager get_children_locks implemented

 -- Andrey Vasilenkov <indigo@yandex-team.ru>  Wed, 25 Feb 2015 17:40:38 +0300

mastermind (2.18.3) lucid; urgency=low

  * Minor job processing refactoring fixes

 -- Andrey Vasilenkov <indigo@yandex-team.ru>  Tue, 24 Feb 2015 16:47:07 +0300

mastermind (2.18.2) lucid; urgency=low

  * Effective free space statistics calculation fixed
  * Minor job processor refactoring

 -- Andrey Vasilenkov <indigo@yandex-team.ru>  Fri, 20 Feb 2015 18:23:06 +0300

mastermind (2.18.1) lucid; urgency=low

  * Host lock implemented, prevents active operations on selected host

 -- Andrey Vasilenkov <indigo@yandex-team.ru>  Wed, 18 Feb 2015 17:28:31 +0300

mastermind (2.17.13) lucid; urgency=low

  * Logging

 -- Andrey Vasilenkov <indigo@yandex-team.ru>  Mon, 16 Feb 2015 18:39:50 +0300

mastermind (2.17.12) lucid; urgency=low

  * Fix for check-for-update settings checking

 -- Andrey Vasilenkov <indigo@yandex-team.ru>  Mon, 16 Feb 2015 17:37:23 +0300

mastermind (2.17.11) lucid; urgency=low

  * Logging

 -- Andrey Vasilenkov <indigo@yandex-team.ru>  Mon, 16 Feb 2015 17:23:52 +0300

mastermind (2.17.10) lucid; urgency=low

  * Mongo db is made optional (job processor and planner are disabled)

 -- Andrey Vasilenkov <indigo@yandex-team.ru>  Fri, 13 Feb 2015 18:59:33 +0300

mastermind (2.17.9) lucid; urgency=low

  * Return error code 1 if failed to create couple
  * Mongo db is made optional (job processor and planner are disabled)

 -- Andrey Vasilenkov <indigo@yandex-team.ru>  Fri, 13 Feb 2015 16:00:56 +0300

mastermind (2.17.8) lucid; urgency=low

  * Update groups status befire applying jobs

 -- Andrey Vasilenkov <indigo@yandex-team.ru>  Thu, 12 Feb 2015 18:23:58 +0300

mastermind (2.17.7) lucid; urgency=low

  * Fix for determing group space requirements on restore

 -- Andrey Vasilenkov <indigo@yandex-team.ru>  Tue, 10 Feb 2015 22:02:10 +0300

mastermind (2.17.6) lucid; urgency=low

  * Fix for determing group space requirements on restore

 -- Andrey Vasilenkov <indigo@yandex-team.ru>  Tue, 10 Feb 2015 21:50:42 +0300

mastermind (2.17.5) lucid; urgency=low

  * Fix for determing group space requirements on restore

 -- Andrey Vasilenkov <indigo@yandex-team.ru>  Tue, 10 Feb 2015 21:37:28 +0300

mastermind (2.17.4) lucid; urgency=low

  * Fix for restore candidates selection

 -- Andrey Vasilenkov <indigo@yandex-team.ru>  Tue, 10 Feb 2015 21:22:19 +0300

mastermind (2.17.3) lucid; urgency=low

  * Fix for couple status update on unlinking node backend from group

 -- Andrey Vasilenkov <indigo@yandex-team.ru>  Tue, 10 Feb 2015 18:46:56 +0300

mastermind (2.17.2) lucid; urgency=low

  * Fix for zookeeper lock release
  * Fix for updating couple status when all the groups did not respond during checking

 -- Andrey Vasilenkov <indigo@yandex-team.ru>  Mon, 09 Feb 2015 12:46:04 +0300

mastermind (2.17.1) lucid; urgency=low

  * Check-for-update option for namespace setup
  * Storage total keys diff handler
  * Reconnect timeout for mastermind-util is decreased to 3 sec
  * cocaine-runtime dependency added

 -- Andrey Vasilenkov <indigo@yandex-team.ru>  Fri, 06 Feb 2015 18:00:27 +0300

mastermind (2.16.10) lucid; urgency=low

  * Fix for rsync group node backend checking

 -- Andrey Vasilenkov <indigo@yandex-team.ru>  Fri, 06 Feb 2015 17:41:47 +0300

mastermind (2.16.9) lucid; urgency=low

  * Removed constraints on node backend status during restore group job

 -- Andrey Vasilenkov <indigo@yandex-team.ru>  Thu, 05 Feb 2015 20:17:43 +0300

mastermind (2.16.8) lucid; urgency=low

  * Restore group job can now accept source group as a parameter

 -- Andrey Vasilenkov <indigo@yandex-team.ru>  Thu, 05 Feb 2015 19:10:06 +0300

mastermind (2.16.7) lucid; urgency=low

  * Removed obsolete checking if tasks where successfully fetched from minions

 -- Andrey Vasilenkov <indigo@yandex-team.ru>  Thu, 05 Feb 2015 15:07:56 +0300

mastermind (2.16.6) lucid; urgency=low

  * Fix for job accounting of groups with broken namespace settings

 -- Andrey Vasilenkov <indigo@yandex-team.ru>  Thu, 05 Feb 2015 12:35:26 +0300

mastermind (2.16.5) lucid; urgency=low

  * Couples taking part in new and executing jobs are taken in account when creating new move job
  * Group move --lucky option to automatically select uncoupled group to move source group to

 -- Andrey Vasilenkov <indigo@yandex-team.ru>  Wed, 04 Feb 2015 16:09:30 +0300

mastermind (2.16.4) lucid; urgency=low

  * Detecting stat file error from monitor stats

 -- Andrey Vasilenkov <indigo@yandex-team.ru>  Mon, 02 Feb 2015 12:41:27 +0300

mastermind (2.16.3) lucid; urgency=low

  * Group move has 'force' parameter, which will try to cancel unimportant jobs

 -- Andrey Vasilenkov <indigo@yandex-team.ru>  Thu, 29 Jan 2015 18:13:03 +0300

mastermind (2.16.2) lucid; urgency=low

  * More informative error message when trying to restore uncoupled group
  * Script for moving jobs from elliptics to mongodb
  * Removed obsolete syslog-ng restart command from postinst
  * Fix for logging elliptics request nano-seconds

 -- Andrey Vasilenkov <indigo@yandex-team.ru>  Tue, 27 Jan 2015 19:33:03 +0300

mastermind (2.16.1) lucid; urgency=low

  * Optional unimportant jobs cancellation on creating restore job

 -- Andrey Vasilenkov <indigo@yandex-team.ru>  Mon, 26 Jan 2015 18:48:18 +0300

mastermind (2.15.34) lucid; urgency=low

  * Read preferences for mongo forced to PRIMARY_PREFFERED

 -- Andrey Vasilenkov <indigo@yandex-team.ru>  Mon, 26 Jan 2015 14:38:02 +0300

mastermind (2.15.33) lucid; urgency=low

  * Read preferences for mongo forced to PRIMARY_PREFFERED

 -- Andrey Vasilenkov <indigo@yandex-team.ru>  Mon, 26 Jan 2015 14:16:57 +0300

mastermind (2.15.32) lucid; urgency=low

  * Misprint fixed

 -- Andrey Vasilenkov <indigo@yandex-team.ru>  Fri, 23 Jan 2015 16:49:10 +0300

mastermind (2.15.31) lucid; urgency=low

  * Fix for marking jobs fetched from db as non-dirty

 -- Andrey Vasilenkov <indigo@yandex-team.ru>  Fri, 23 Jan 2015 13:34:35 +0300

mastermind (2.15.30) lucid; urgency=low

  * Fixed bug with jobs creation

 -- Andrey Vasilenkov <indigo@yandex-team.ru>  Fri, 23 Jan 2015 13:11:49 +0300

mastermind (2.15.29) lucid; urgency=low

  * Misprint fixed

 -- Andrey Vasilenkov <indigo@yandex-team.ru>  Thu, 22 Jan 2015 22:23:46 +0300

mastermind (2.15.28) lucid; urgency=low

  * Forced jobs ts convertion to int

 -- Andrey Vasilenkov <indigo@yandex-team.ru>  Thu, 22 Jan 2015 21:33:56 +0300

mastermind (2.15.27) lucid; urgency=low

  * Dependencies updated

 -- Andrey Vasilenkov <indigo@yandex-team.ru>  Thu, 22 Jan 2015 19:56:03 +0300

mastermind (2.15.26) lucid; urgency=low

  * Misprint fixed

 -- Andrey Vasilenkov <indigo@yandex-team.ru>  Thu, 22 Jan 2015 19:39:47 +0300

mastermind (2.15.25) lucid; urgency=low

  * Mongo working draft for testing

 -- Andrey Vasilenkov <indigo@yandex-team.ru>  Thu, 22 Jan 2015 17:09:56 +0300

mastermind (2.15.24) lucid; urgency=low

  * Fix for minions command execution

 -- Andrey Vasilenkov <indigo@yandex-team.ru>  Wed, 21 Jan 2015 16:53:22 +0300

mastermind (2.15.23) lucid; urgency=low

  * Misprint fixed

 -- Andrey Vasilenkov <indigo@yandex-team.ru>  Wed, 21 Jan 2015 13:37:07 +0300

mastermind (2.15.22) lucid; urgency=low

  * Fix for minion cmd command execution

 -- Andrey Vasilenkov <indigo@yandex-team.ru>  Wed, 21 Jan 2015 13:10:30 +0300

mastermind (2.15.21) lucid; urgency=low

  * General concurrent handler implemented, wraps all API handlers
  * Misprint fixes

 -- Andrey Vasilenkov <indigo@yandex-team.ru>  Mon, 19 Jan 2015 15:01:06 +0300

mastermind (2.15.20) lucid; urgency=low

  * Changed dependencies (cocaine-tools << 0.12, cocaine-framework-python << 0.12)

 -- Andrey Vasilenkov <indigo@yandex-team.ru>  Fri, 16 Jan 2015 14:17:35 +0300

mastermind (2.15.19) lucid; urgency=low

  * Changed dependencies (python-tornado << 4)

 -- Andrey Vasilenkov <indigo@yandex-team.ru>  Fri, 16 Jan 2015 14:04:29 +0300

mastermind (2.15.18) lucid; urgency=low

  * Fix for manual handlers for defrag and recover-dc jobs creation
  * Fix for cocaine worker timeouts on job creation
  * Refactored minion states update process

 -- Andrey Vasilenkov <indigo@yandex-team.ru>  Wed, 14 Jan 2015 16:44:18 +0300

mastermind (2.15.17) lucid; urgency=low

  * Increased cocaine worker pool-limit to 7

 -- Andrey Vasilenkov <indigo@yandex-team.ru>  Tue, 13 Jan 2015 20:43:40 +0300

mastermind (2.15.16) lucid; urgency=low

  * Increased worker heartbeat timeout to 240s

 -- Andrey Vasilenkov <indigo@yandex-team.ru>  Tue, 13 Jan 2015 18:27:19 +0300

mastermind (2.15.15) lucid; urgency=low

  * Temporary decreased jobs prefetch time span

 -- Andrey Vasilenkov <indigo@yandex-team.ru>  Tue, 13 Jan 2015 14:55:54 +0300

mastermind (2.15.14) lucid; urgency=low

  * Minor logging cleaning

 -- Andrey Vasilenkov <indigo@yandex-team.ru>  Tue, 13 Jan 2015 12:53:16 +0300

mastermind (2.15.13) lucid; urgency=low

  * Decreased cocaine pool-limit to 3

 -- Andrey Vasilenkov <indigo@yandex-team.ru>  Mon, 12 Jan 2015 20:34:19 +0300

mastermind (2.15.12) lucid; urgency=low

  * Job processing can be started as soon as minions states has been fetched from all hosts with executing minion tasks according to job processor data
  * Fix for invalid checking of minions history records

 -- Andrey Vasilenkov <indigo@yandex-team.ru>  Mon, 12 Jan 2015 20:07:54 +0300

mastermind (2.15.11) lucid; urgency=low

  * Start task threads after cocaine worker has been initialized

 -- Andrey Vasilenkov <indigo@yandex-team.ru>  Fri, 09 Jan 2015 19:18:53 +0300

mastermind (2.15.10) lucid; urgency=low

  * Infrastructure procedures logging improved

 -- Andrey Vasilenkov <indigo@yandex-team.ru>  Fri, 09 Jan 2015 18:26:10 +0300

mastermind (2.15.9) lucid; urgency=low

  * Startup timeout temporarily increased
  * Excessive logging removed

 -- Andrey Vasilenkov <indigo@yandex-team.ru>  Fri, 02 Jan 2015 02:44:08 +0300

mastermind (2.15.8) lucid; urgency=low

  * Added handler execution time to logs

 -- Andrey Vasilenkov <indigo@yandex-team.ru>  Wed, 24 Dec 2014 15:48:54 +0300

mastermind (2.15.7) lucid; urgency=low

  * Fix for recovery jobs queue fill

 -- Andrey Vasilenkov <indigo@yandex-team.ru>  Tue, 23 Dec 2014 16:05:36 +0300

mastermind (2.15.6) lucid; urgency=low

  * Fix for indexes batch reader

 -- Andrey Vasilenkov <indigo@yandex-team.ru>  Tue, 23 Dec 2014 14:28:14 +0300

mastermind (2.15.5) lucid; urgency=low

  * Misprint fixed

 -- Andrey Vasilenkov <indigo@yandex-team.ru>  Mon, 22 Dec 2014 18:49:02 +0300

mastermind (2.15.4) lucid; urgency=low

  * Misprint fixed

 -- Andrey Vasilenkov <indigo@yandex-team.ru>  Mon, 22 Dec 2014 18:47:00 +0300

mastermind (2.15.3) lucid; urgency=low

  * Fix for recovery jobs refactoring

 -- Andrey Vasilenkov <indigo@yandex-team.ru>  Mon, 22 Dec 2014 18:39:23 +0300

mastermind (2.15.2) lucid; urgency=low

  * Recover dc planner refactored a little bit
  * Do not take jobs global lock on job cancelling

 -- Andrey Vasilenkov <indigo@yandex-team.ru>  Mon, 22 Dec 2014 17:47:55 +0300

mastermind (2.15.1) lucid; urgency=low

  * Added optional flag for considering namespace broken when its' groups has unequal total space

 -- Andrey Vasilenkov <indigo@yandex-team.ru>  Fri, 19 Dec 2014 14:31:33 +0300

mastermind (2.14.17) lucid; urgency=low

  * Logging for tagged records

 -- Andrey Vasilenkov <indigo@yandex-team.ru>  Thu, 18 Dec 2014 19:47:14 +0300

mastermind (2.14.16) lucid; urgency=low

  * Job handler for getting jobs by job ids

 -- Andrey Vasilenkov <indigo@yandex-team.ru>  Thu, 18 Dec 2014 15:22:30 +0300

mastermind (2.14.15) lucid; urgency=low

  * Use max executing recover dc jobs limit in planner

 -- Andrey Vasilenkov <indigo@yandex-team.ru>  Mon, 15 Dec 2014 19:57:10 +0300

mastermind (2.14.14) lucid; urgency=low

  * Recover dc: limited job creation

 -- Andrey Vasilenkov <indigo@yandex-team.ru>  Mon, 15 Dec 2014 19:44:06 +0300

mastermind (2.14.13) lucid; urgency=low

  * No approving for recovery jobs

 -- Andrey Vasilenkov <indigo@yandex-team.ru>  Mon, 15 Dec 2014 19:22:40 +0300

mastermind (2.14.12) lucid; urgency=low

  * Do not take global jobs lock on jobs' approving

 -- Andrey Vasilenkov <indigo@yandex-team.ru>  Mon, 15 Dec 2014 18:45:43 +0300

mastermind (2.14.11) lucid; urgency=low

  * Minor misprint

 -- Andrey Vasilenkov <indigo@yandex-team.ru>  Sat, 13 Dec 2014 20:20:52 +0300

mastermind (2.14.10) lucid; urgency=low

  * Minor misprint

 -- Andrey Vasilenkov <indigo@yandex-team.ru>  Fri, 12 Dec 2014 19:22:17 +0300

mastermind (2.14.9) lucid; urgency=low

  * Checking move jobs for dc sharing prevention before starting

 -- Andrey Vasilenkov <indigo@yandex-team.ru>  Fri, 12 Dec 2014 19:09:16 +0300

mastermind (2.14.8) lucid; urgency=low

  * Misprint fixed

 -- Andrey Vasilenkov <indigo@yandex-team.ru>  Thu, 11 Dec 2014 18:42:25 +0300

mastermind (2.14.7) lucid; urgency=low

  * Misprint fixed

 -- Andrey Vasilenkov <indigo@yandex-team.ru>  Thu, 11 Dec 2014 18:33:41 +0300

mastermind (2.14.6) lucid; urgency=low

  * Cluster lock and couple data updating before deleting namespace

 -- Andrey Vasilenkov <indigo@yandex-team.ru>  Thu, 11 Dec 2014 18:29:02 +0300

mastermind (2.14.5) lucid; urgency=low

  * Namespace settings service flags and options implemented

 -- Andrey Vasilenkov <indigo@yandex-team.ru>  Thu, 11 Dec 2014 17:36:02 +0300

mastermind (2.14.4) lucid; urgency=low

  * Read-only backends support and new move job workflow with making source group read-only instead of disabling

 -- Andrey Vasilenkov <indigo@yandex-team.ru>  Thu, 11 Dec 2014 15:08:43 +0300

mastermind (2.14.3) lucid; urgency=low

  * Checking busy uncoupled groups before selecting uncouple group for group restoring

 -- Andrey Vasilenkov <indigo@yandex-team.ru>  Mon, 08 Dec 2014 19:46:01 +0300

mastermind (2.14.2) lucid; urgency=low

  * Optional parameter for search-by-path for search only within the last history record

 -- Andrey Vasilenkov <indigo@yandex-team.ru>  Mon, 08 Dec 2014 18:03:20 +0300

mastermind (2.14.1) lucid; urgency=low

  * Support for search-by-path * syntax

 -- Andrey Vasilenkov <indigo@yandex-team.ru>  Mon, 08 Dec 2014 16:56:51 +0300

mastermind (2.13.5) lucid; urgency=low

  * Recover job: do not perform defrag tasks before actual recovery starts
  * Added -M and -L options to recover dc task

 -- Andrey Vasilenkov <indigo@yandex-team.ru>  Wed, 10 Dec 2014 14:56:25 +0300

mastermind (2.13.4) lucid; urgency=low

  * Fix for statistics updating

 -- Andrey Vasilenkov <indigo@yandex-team.ru>  Tue, 09 Dec 2014 17:06:09 +0300

mastermind (2.13.3) lucid; urgency=low

  * Restore group job can now select appropriate uncouple group and merge several into one if necessary

 -- Andrey Vasilenkov <indigo@yandex-team.ru>  Fri, 05 Dec 2014 16:55:10 +0300

mastermind (2.13.2) lucid; urgency=low

  * Updating namespace settings when building couples
  * Convert couple meta script updated

 -- Andrey Vasilenkov <indigo@yandex-team.ru>  Tue, 02 Dec 2014 16:14:20 +0300

mastermind (2.13.1) lucid; urgency=low

  * Moved 'frozen' setting from couple meta key to group meta key

 -- Andrey Vasilenkov <indigo@yandex-team.ru>  Mon, 01 Dec 2014 19:49:32 +0300

mastermind (2.12.2) lucid; urgency=low

  * Fix for couple build handler timeout

 -- Andrey Vasilenkov <indigo@yandex-team.ru>  Fri, 28 Nov 2014 19:11:13 +0300

mastermind (2.12.1) lucid; urgency=low

  * Group restore job implemented
  * Cmd restore deprecated
  * Optimized statistics updating

 -- Andrey Vasilenkov <indigo@yandex-team.ru>  Fri, 28 Nov 2014 16:11:45 +0300

mastermind (2.11.4) lucid; urgency=low

  * Temporary increased mastermind startup time to 120 sec

 -- Andrey Vasilenkov <indigo@yandex-team.ru>  Thu, 27 Nov 2014 16:25:53 +0300

mastermind (2.11.3) lucid; urgency=low

  * Fix for couple build mastermind utils

 -- Andrey Vasilenkov <indigo@yandex-team.ru>  Fri, 21 Nov 2014 19:09:02 +0300

mastermind (2.11.2) lucid; urgency=low

  * Fix for default locking sync manager

 -- Andrey Vasilenkov <indigo@yandex-team.ru>  Fri, 21 Nov 2014 18:47:46 +0300

mastermind (2.11.1) lucid; urgency=low

  * New couple builder

 -- Andrey Vasilenkov <indigo@yandex-team.ru>  Fri, 21 Nov 2014 16:55:14 +0300

mastermind (2.10.2) lucid; urgency=low

  * Do not use integer size for weights dictionary for json-compatibility

 -- Andrey Vasilenkov <indigo@yandex-team.ru>  Thu, 13 Nov 2014 19:08:42 +0300

mastermind (2.10.1) lucid; urgency=low

  * Ns setup: removed signature port option
  * Additional verbose couple status
  * Config option for forbidding namespaces without settings - couples of such namespaces will be considered BROKEN
  * get_namespaces_states handle that combines all namespace state as one dict
  * Ns setup: removed storage-location option
  * Fix for uniform auth-keys format

 -- Andrey Vasilenkov <indigo@yandex-team.ru>  Mon, 10 Nov 2014 19:08:16 +0300

mastermind (2.9.92) lucid; urgency=low

  * Temporary removed additional node stale checking in balancer itself

 -- Andrey Vasilenkov <indigo@yandex-team.ru>  Thu, 13 Nov 2014 00:28:04 +0300

mastermind (2.9.91) lucid; urgency=low

  * Statistics stale status is checked only when statistics is updated
  * get_namespaces_states handle that combines all namespace state as one dict
  * Ns setup: removed storage-location option
  * Fix for uniform auth-keys format
  * Ns setup: storage-location is a boolean flag now

 -- Andrey Vasilenkov <indigo@yandex-team.ru>  Wed, 12 Nov 2014 20:04:23 +0300

mastermind (2.9.90) lucid; urgency=low

  * Job status handle

 -- Andrey Vasilenkov <indigo@yandex-team.ru>  Fri, 07 Nov 2014 18:36:41 +0300

mastermind (2.9.89) lucid; urgency=low

  * Distinct BROKEN status for couples and groups that have forbidden configuration
  * Config flags for forbidding dht and dc sharing among groups
  * Dependencies updated

 -- Andrey Vasilenkov <indigo@yandex-team.ru>  Thu, 06 Nov 2014 18:04:45 +0300

mastermind (2.9.88) lucid; urgency=low

  * Cmd restore: reconfiguring elliptics before starting node backend

 -- Andrey Vasilenkov <indigo@yandex-team.ru>  Wed, 05 Nov 2014 17:05:35 +0300

mastermind (2.9.87) lucid; urgency=low

  * Cluster global lock and update before changing its state (couple build and couple break)

 -- Andrey Vasilenkov <indigo@yandex-team.ru>  Tue, 04 Nov 2014 20:15:41 +0300

mastermind (2.9.86) lucid; urgency=low

  * Namespace settings using tagged indexes

 -- Andrey Vasilenkov <indigo@yandex-team.ru>  Sat, 01 Nov 2014 15:28:56 +0300

mastermind (2.9.85) lucid; urgency=low

  * Fixed broken couples status update in case of coupled groups having different namespaces
  * Configurable node backend stat stale timeout

 -- Andrey Vasilenkov <indigo@yandex-team.ru>  Fri, 31 Oct 2014 16:15:48 +0300

mastermind (2.9.84) lucid; urgency=low

  * Fix for free effective space info handle

 -- Andrey Vasilenkov <indigo@yandex-team.ru>  Wed, 29 Oct 2014 19:28:39 +0300

mastermind (2.9.83) lucid; urgency=low

  * Fix for namespace-aware handlers that can fail because of the broken couples
  * Cocaine framework dependencies

 -- Andrey Vasilenkov <indigo@yandex-team.ru>  Wed, 29 Oct 2014 18:51:52 +0300

mastermind (2.9.82) lucid; urgency=low

  * Mastermind util reconnects automatically on DisconnectionError of cocaine Service
  * Minions status fetching configurable timeout
  * Workaround for minions state update
  * Indexes uses batched read latest requests insted of a bulk read

 -- Andrey Vasilenkov <indigo@yandex-team.ru>  Wed, 29 Oct 2014 17:41:05 +0300

mastermind (2.9.81) lucid; urgency=low

  * Reserved space option for namespaces

 -- Andrey Vasilenkov <indigo@yandex-team.ru>  Tue, 28 Oct 2014 17:28:45 +0300

mastermind (2.9.80) lucid; urgency=low

  * Added alive and removed records counters

 -- Andrey Vasilenkov <indigo@yandex-team.ru>  Mon, 27 Oct 2014 18:03:18 +0300

mastermind (2.9.79) lucid; urgency=low

  * Rearranged locks acquiring

 -- Andrey Vasilenkov <indigo@yandex-team.ru>  Fri, 24 Oct 2014 16:33:44 +0400

mastermind (2.9.78) lucid; urgency=low

  * Do not share locks among different threads, this can cause unwanted sideeffects
  * Recover dc task: decreased number of threads by one to leave one group in couple available for data reads and writes

 -- Andrey Vasilenkov <indigo@yandex-team.ru>  Fri, 24 Oct 2014 15:44:26 +0400

mastermind (2.9.77) lucid; urgency=low

  * One more zero-weight couple fix

 -- Andrey Vasilenkov <indigo@yandex-team.ru>  Wed, 22 Oct 2014 15:10:53 +0400

mastermind (2.9.76) lucid; urgency=low

  * Ultimate fix for zero-weight couples

 -- Andrey Vasilenkov <indigo@yandex-team.ru>  Wed, 22 Oct 2014 14:07:49 +0400

mastermind (2.9.75) lucid; urgency=low

  * Fix for minions ready state

 -- Andrey Vasilenkov <indigo@yandex-team.ru>  Tue, 21 Oct 2014 19:02:16 +0400

mastermind (2.9.74) lucid; urgency=low

  * Misprints

 -- Andrey Vasilenkov <indigo@yandex-team.ru>  Tue, 21 Oct 2014 18:16:11 +0400

mastermind (2.9.73) lucid; urgency=low

  * Fix for blob max size stats

 -- Andrey Vasilenkov <indigo@yandex-team.ru>  Tue, 21 Oct 2014 16:12:16 +0400

mastermind (2.9.72) lucid; urgency=low

  * Do not create defrag jobs if not enough free space on any node backend
  * Max blob size as node backend statistics parameter
  * Couple defrag check timeout increased to 2 days
  * Using dstat error from elliptics monitor stat

 -- Andrey Vasilenkov <indigo@yandex-team.ru>  Tue, 21 Oct 2014 14:56:02 +0400

mastermind (2.9.71) lucid; urgency=low

  * Redirect namespace options
  * Json output for group search-by-path handle

 -- Andrey Vasilenkov <indigo@yandex-team.ru>  Mon, 20 Oct 2014 18:08:18 +0400

mastermind (2.9.70) lucid; urgency=low

  * Minions gzip turned on

 -- Andrey Vasilenkov <indigo@yandex-team.ru>  Mon, 20 Oct 2014 16:16:41 +0400

mastermind (2.9.69) lucid; urgency=low

  * Couple defrag planner uses records removed size to select couples to defrag

 -- Andrey Vasilenkov <indigo@yandex-team.ru>  Fri, 17 Oct 2014 18:51:02 +0400

mastermind (2.9.68) lucid; urgency=low

  * Couple defragmentation planner

 -- Andrey Vasilenkov <indigo@yandex-team.ru>  Fri, 17 Oct 2014 15:17:52 +0400

mastermind (2.9.67) lucid; urgency=low

   * Couple defragmentation job

 -- Andrey Vasilenkov <indigo@yandex-team.ru>  Thu, 16 Oct 2014 16:24:57 +0400

mastermind (2.9.66) lucid; urgency=low

  * Misprints

 -- Andrey Vasilenkov <indigo@yandex-team.ru>  Wed, 15 Oct 2014 19:37:55 +0400

mastermind (2.9.65) lucid; urgency=low

  * Jobs locks are performed on job creation
  * Fix for tree map generation for flowmastermind

 -- Andrey Vasilenkov <indigo@yandex-team.ru>  Wed, 15 Oct 2014 16:35:09 +0400

mastermind (2.9.64) lucid; urgency=low

  * Move jobs: check src couple status before stopping node backend
  * Fix for move jobs tasks order
  * Check for last error to prevent lock acquire errors duplication
  * Defrag tasks for recover dc jobs added

 -- Andrey Vasilenkov <indigo@yandex-team.ru>  Tue, 14 Oct 2014 16:22:36 +0400

mastermind (2.9.63) lucid; urgency=low

  * Added features to namespace settings with two options: multipart-content-length-threshold and select-couple-to-upload
  * Fix for zookeeper lock release when failed to process job

 -- Andrey Vasilenkov <indigo@yandex-team.ru>  Mon, 13 Oct 2014 18:37:41 +0400

mastermind (2.9.62) lucid; urgency=low

  * Fix for couple repair

 -- Andrey Vasilenkov <indigo@yandex-team.ru>  Sun, 12 Oct 2014 23:06:15 +0400

mastermind (2.9.61) lucid; urgency=low

  * Minions status fetch fixed

 -- Andrey Vasilenkov <indigo@yandex-team.ru>  Sun, 12 Oct 2014 14:48:02 +0400

mastermind (2.9.60) lucid; urgency=low

  * Removed minions ready percentage, 100% minion response is required

 -- Andrey Vasilenkov <indigo@yandex-team.ru>  Fri, 10 Oct 2014 13:33:18 +0400

mastermind (2.9.59) lucid; urgency=low

  * Profile name fix in mastermind deployment script
  * Fix for max group number inconsistency

 -- Andrey Vasilenkov <indigo@yandex-team.ru>  Thu, 09 Oct 2014 17:46:00 +0400

mastermind (2.9.58) lucid; urgency=low

  * Detaching node backend from uncoupled group on move job completion

 -- Andrey Vasilenkov <indigo@yandex-team.ru>  Thu, 09 Oct 2014 16:30:33 +0400

mastermind (2.9.57) lucid; urgency=low

  * Separate max executing jobs counters per job type
  * Json output fix for mastermind util

 -- Andrey Vasilenkov <indigo@yandex-team.ru>  Thu, 09 Oct 2014 15:06:32 +0400

mastermind (2.9.56) lucid; urgency=low

  * Fix for flowmastermind statistics

 -- Andrey Vasilenkov <indigo@yandex-team.ru>  Wed, 08 Oct 2014 21:01:03 +0400

mastermind (2.9.55) lucid; urgency=low

  * Fix for flowmastermind statistics

 -- Andrey Vasilenkov <indigo@yandex-team.ru>  Wed, 08 Oct 2014 20:44:54 +0400

mastermind (2.9.54) lucid; urgency=low

  * Additional checking for busy hosts

 -- Andrey Vasilenkov <indigo@yandex-team.ru>  Wed, 08 Oct 2014 19:18:04 +0400

mastermind (2.9.53) lucid; urgency=low

  * Misprint fixed

 -- Andrey Vasilenkov <indigo@yandex-team.ru>  Wed, 08 Oct 2014 18:39:51 +0400

mastermind (2.9.52) lucid; urgency=low

  * Misprint fixed

 -- Andrey Vasilenkov <indigo@yandex-team.ru>  Wed, 08 Oct 2014 18:29:59 +0400

mastermind (2.9.51) lucid; urgency=low

  * Fix for job move planning

 -- Andrey Vasilenkov <indigo@yandex-team.ru>  Wed, 08 Oct 2014 18:08:14 +0400

mastermind (2.9.50) lucid; urgency=low

  * Jobs tagging optimized

 -- Andrey Vasilenkov <indigo@yandex-team.ru>  Wed, 08 Oct 2014 17:47:41 +0400

mastermind (2.9.49) lucid; urgency=low

  * Usage of tag secondary indexes

 -- Andrey Vasilenkov <indigo@yandex-team.ru>  Tue, 07 Oct 2014 20:01:43 +0400

mastermind (2.9.48) lucid; urgency=low

  * Fix for zk lock acquirings

 -- Andrey Vasilenkov <indigo@yandex-team.ru>  Mon, 06 Oct 2014 18:54:14 +0400

mastermind (2.9.47) lucid; urgency=low

  * Fix for zk lock acquirings

 -- Andrey Vasilenkov <indigo@yandex-team.ru>  Mon, 06 Oct 2014 18:43:01 +0400

mastermind (2.9.46) lucid; urgency=low

  * Fix for zk lock acquirings

 -- Andrey Vasilenkov <indigo@yandex-team.ru>  Mon, 06 Oct 2014 18:32:22 +0400

mastermind (2.9.45) lucid; urgency=low

  * Fix for zk lock acquirings

 -- Andrey Vasilenkov <indigo@yandex-team.ru>  Mon, 06 Oct 2014 17:58:13 +0400

mastermind (2.9.44) lucid; urgency=low

  * Fix for zk lock acquirings

 -- Andrey Vasilenkov <indigo@yandex-team.ru>  Mon, 06 Oct 2014 17:44:54 +0400

mastermind (2.9.43) lucid; urgency=low

  * Minor bugs fixed

 -- Andrey Vasilenkov <indigo@yandex-team.ru>  Thu, 02 Oct 2014 08:59:09 +0400

mastermind (2.9.42) lucid; urgency=low

  * Remove path and migrate dst dir for move jobs

 -- Andrey Vasilenkov <indigo@yandex-team.ru>  Wed, 01 Oct 2014 19:04:04 +0400

mastermind (2.9.41) lucid; urgency=low

  * Fix for namespace statistics fetching

 -- Andrey Vasilenkov <indigo@yandex-team.ru>  Wed, 01 Oct 2014 17:29:12 +0400

mastermind (2.9.40) lucid; urgency=low

  * Wait timeout for dnet_client minion commands

 -- Andrey Vasilenkov <indigo@yandex-team.ru>  Tue, 30 Sep 2014 19:57:17 +0400

mastermind (2.9.39) lucid; urgency=low

  * Use timeout for zookeeper locks

 -- Andrey Vasilenkov <indigo@yandex-team.ru>  Tue, 30 Sep 2014 14:26:28 +0400

mastermind (2.9.38) lucid; urgency=low

  * Move jobs planner: take lost space instead of moved data size into consideration

 -- Andrey Vasilenkov <indigo@yandex-team.ru>  Mon, 29 Sep 2014 15:14:44 +0400

mastermind (2.9.37) lucid; urgency=low

  * Create maximum one move job per host
  * Do not process jobs till minions status is fetched

 -- Andrey Vasilenkov <indigo@yandex-team.ru>  Fri, 26 Sep 2014 13:04:21 +0400

mastermind (2.9.36) lucid; urgency=low

  * Minor fixes

 -- Andrey Vasilenkov <indigo@yandex-team.ru>  Thu, 25 Sep 2014 14:46:47 +0400

mastermind (2.9.35) lucid; urgency=low

  * Fix for selecting src and dst datacenters for move jobs

 -- Andrey Vasilenkov <indigo@yandex-team.ru>  Thu, 25 Sep 2014 14:06:45 +0400

mastermind (2.9.34) lucid; urgency=low

  * More logging

 -- Andrey Vasilenkov <indigo@yandex-team.ru>  Thu, 25 Sep 2014 12:49:21 +0400

mastermind (2.9.33) lucid; urgency=low

  * temporary proxy fix to prevent bad response caching

 -- Andrey Vasilenkov <indigo@yandex-team.ru>  Wed, 24 Sep 2014 18:54:46 +0400

mastermind (2.9.32) lucid; urgency=low

  * New algorithm for move jobs generation
  * Minor bug fixes

 -- Andrey Vasilenkov <indigo@yandex-team.ru>  Wed, 24 Sep 2014 17:51:09 +0400

mastermind (2.9.31) lucid; urgency=low

  * create_group_ids uses new service name

 -- Andrey Vasilenkov <indigo@yandex-team.ru>  Wed, 24 Sep 2014 14:28:17 +0400

mastermind (2.9.30) lucid; urgency=low

  * cmd restore should now work with old history records

 -- Andrey Vasilenkov <indigo@yandex-team.ru>  Wed, 24 Sep 2014 12:11:26 +0400

mastermind (2.9.29) lucid; urgency=low

  * Fix for zookeeper lock ensuring path

 -- Andrey Vasilenkov <indigo@yandex-team.ru>  Tue, 23 Sep 2014 13:53:35 +0400

mastermind (2.9.28) lucid; urgency=low

  * Failover in case of bad monitor_stat for node and/or node_backend

 -- Andrey Vasilenkov <indigo@yandex-team.ru>  Mon, 22 Sep 2014 15:28:25 +0400

mastermind (2.9.27) lucid; urgency=low

  * Less logs

 -- Andrey Vasilenkov <indigo@yandex-team.ru>  Thu, 18 Sep 2014 17:56:02 +0400

mastermind (2.9.26) lucid; urgency=low

  * More logs

 -- Andrey Vasilenkov <indigo@yandex-team.ru>  Thu, 18 Sep 2014 17:30:44 +0400

mastermind (2.9.25) lucid; urgency=low

  * Log fix

 -- Andrey Vasilenkov <indigo@yandex-team.ru>  Thu, 18 Sep 2014 17:18:15 +0400

mastermind (2.9.24) lucid; urgency=low

  * Logging invalid backend statistics

 -- Andrey Vasilenkov <indigo@yandex-team.ru>  Thu, 18 Sep 2014 17:05:59 +0400

mastermind (2.9.23) lucid; urgency=low

  * Search group by hostname and path

 -- Andrey Vasilenkov <indigo@yandex-team.ru>  Wed, 17 Sep 2014 21:16:14 +0400

mastermind (2.9.22) lucid; urgency=low

  * Namespace couple weights are considered valid only if there is more than min_units of writeable couples
  * Namespace settings for min-units number

 -- Andrey Vasilenkov <indigo@yandex-team.ru>  Tue, 16 Sep 2014 19:30:54 +0400

mastermind (2.9.21) lucid; urgency=low

  * Storage location option for namespace setup
  * Required parameters for couple build command: namespace and initial state

 -- Andrey Vasilenkov <indigo@yandex-team.ru>  Mon, 15 Sep 2014 15:31:32 +0400

mastermind (2.9.20) lucid; urgency=low

  * Groups key count for recovery jobs

 -- Andrey Vasilenkov <indigo@yandex-team.ru>  Fri, 12 Sep 2014 15:30:24 +0400

mastermind (2.9.19) lucid; urgency=low

  * Minor fix

 -- Andrey Vasilenkov <indigo@yandex-team.ru>  Fri, 12 Sep 2014 13:48:22 +0400

mastermind (2.9.18) lucid; urgency=low

  * Additional option of processes number for recovery job

 -- Andrey Vasilenkov <indigo@yandex-team.ru>  Fri, 12 Sep 2014 13:17:16 +0400

mastermind (2.9.17) lucid; urgency=low

  * Minor fix

 -- Andrey Vasilenkov <indigo@yandex-team.ru>  Thu, 11 Sep 2014 16:58:42 +0400

mastermind (2.9.16) lucid; urgency=low

  * Additional parameters for recovery dc

 -- Andrey Vasilenkov <indigo@yandex-team.ru>  Thu, 11 Sep 2014 16:51:51 +0400

mastermind (2.9.15) lucid; urgency=low

  * Fix for setting task start time

 -- Andrey Vasilenkov <indigo@yandex-team.ru>  Mon, 08 Sep 2014 14:50:13 +0400

mastermind (2.9.14) lucid; urgency=low

  * Use all remotes when creating recovery dc jobs

 -- Andrey Vasilenkov <indigo@yandex-team.ru>  Fri, 05 Sep 2014 18:13:46 +0400

mastermind (2.9.13) lucid; urgency=low

  * Minor fix

 -- Andrey Vasilenkov <indigo@yandex-team.ru>  Fri, 05 Sep 2014 15:43:36 +0400

mastermind (2.9.12) lucid; urgency=low

  * Implemented recover dc jobs

 -- Andrey Vasilenkov <indigo@yandex-team.ru>  Fri, 05 Sep 2014 15:31:40 +0400

mastermind (2.9.11) lucid; urgency=low

  * Compatible fetching eblob path from config

 -- Andrey Vasilenkov <indigo@yandex-team.ru>  Thu, 04 Sep 2014 12:42:34 +0400

mastermind (2.9.10) lucid; urgency=low

  * Fix for fetching the list of all namespaces when there are broken couples
  * Support of new elliptics 26 monitor stat format

 -- Andrey Vasilenkov <indigo@yandex-team.ru>  Wed, 03 Sep 2014 17:32:57 +0400

mastermind (2.9.9) lucid; urgency=low

  * Tasks fixes

 -- Andrey Vasilenkov <indigo@yandex-team.ru>  Thu, 28 Aug 2014 13:55:09 +0400

mastermind (2.9.8) lucid; urgency=low

  * Jobs fixes

 -- Andrey Vasilenkov <indigo@yandex-team.ru>  Thu, 28 Aug 2014 11:53:23 +0400

mastermind (2.9.7) lucid; urgency=low

  * Fix for jobs processor logs messages

 -- Andrey Vasilenkov <indigo@yandex-team.ru>  Tue, 26 Aug 2014 19:40:37 +0400

mastermind (2.9.6) lucid; urgency=low

  * Manual move job creation: checking uncoupled group dc
  * Fix for application name parameter for console util

 -- Andrey Vasilenkov <indigo@yandex-team.ru>  Tue, 26 Aug 2014 16:39:27 +0400

mastermind (2.9.5) lucid; urgency=low

  * Tasks parameters for minions updated to using node backends

 -- Andrey Vasilenkov <indigo@yandex-team.ru>  Mon, 25 Aug 2014 16:28:27 +0400

mastermind (2.9.4) lucid; urgency=low

  * Cache handlers turned back on
  * Using only necessary monitor stat categories

 -- Andrey Vasilenkov <indigo@yandex-team.ru>  Mon, 25 Aug 2014 11:01:18 +0400

mastermind (2.9.3) lucid; urgency=low

  * Fix for mixing old and new history records

 -- Andrey Vasilenkov <indigo@yandex-team.ru>  Fri, 22 Aug 2014 17:11:34 +0400

mastermind (2.9.2) lucid; urgency=low

  * Fix for deployment script

 -- Andrey Vasilenkov <indigo@yandex-team.ru>  Fri, 22 Aug 2014 13:43:32 +0400

mastermind (2.9.1) lucid; urgency=low

  * Optional mastermind app name for mastermind util

 -- Andrey Vasilenkov <indigo@yandex-team.ru>  Fri, 22 Aug 2014 12:37:16 +0400

mastermind (2.9.0) lucid; urgency=low

  * Support for elliptics26

 -- Andrey Vasilenkov <indigo@yandex-team.ru>  Thu, 21 Aug 2014 18:57:53 +0400

mastermind (2.8.49) lucid; urgency=low

  * Storage location option for namespace setup
  * Required parameters for couple build command: namespace and initial state

 -- Andrey Vasilenkov <indigo@yandex-team.ru>  Mon, 15 Sep 2014 15:28:50 +0400

mastermind (2.8.48) lucid; urgency=low

  * Group weights handler accepts namespace as optional parameter

 -- Andrey Vasilenkov <indigo@yandex-team.ru>  Fri, 12 Sep 2014 17:32:30 +0400

mastermind (2.8.47) lucid; urgency=low

  * Fix for minion nc http fetcher

 -- Andrey Vasilenkov <indigo@yandex-team.ru>  Wed, 10 Sep 2014 18:08:33 +0400

mastermind (2.8.46) lucid; urgency=low

  * Fix for empty couples namespace

 -- Andrey Vasilenkov <indigo@yandex-team.ru>  Tue, 09 Sep 2014 16:52:50 +0400

mastermind (2.8.45) lucid; urgency=low

  * Added optional move task for move jobs
  * Fix for applying smoother plan simultaneously from several workers
  * Handler for elliptics remote nodes list

 -- Andrey Vasilenkov <indigo@yandex-team.ru>  Wed, 20 Aug 2014 17:38:25 +0400

mastermind (2.8.44) lucid; urgency=low

  * Additional checkings for move jobs: number of keys of uncoupled group

 -- Andrey Vasilenkov <indigo@yandex-team.ru>  Thu, 14 Aug 2014 12:47:09 +0400

mastermind (2.8.43) lucid; urgency=low

  * Fix for couple build with all n groups are mandatory

 -- Andrey Vasilenkov <indigo@yandex-team.ru>  Wed, 13 Aug 2014 16:27:13 +0400

mastermind (2.8.42) lucid; urgency=low

  * Fix for couple info namespace key

 -- Andrey Vasilenkov <indigo@yandex-team.ru>  Tue, 12 Aug 2014 17:19:45 +0400

mastermind (2.8.41) lucid; urgency=low

  * Explicit family for elliptics nodes

 -- Andrey Vasilenkov <indigo@yandex-team.ru>  Tue, 12 Aug 2014 16:34:29 +0400

mastermind (2.8.40) lucid; urgency=low

  * Fix for couple broken namespace checking
  * Implemented broken jobs and dedicated node stop tasks for enhanced checking

 -- Andrey Vasilenkov <indigo@yandex-team.ru>  Tue, 12 Aug 2014 15:53:54 +0400
mastermind (2.8.39) lucid; urgency=low

  * Jobs logging changed
  * Syncing infrastructure state before updating

 -- Andrey Vasilenkov <indigo@yandex-team.ru>  Mon, 11 Aug 2014 16:25:39 +0400

mastermind (2.8.38) lucid; urgency=low

  * Creation of +N nonoverlapping couples if dcs are available

 -- Andrey Vasilenkov <indigo@yandex-team.ru>  Fri, 08 Aug 2014 19:43:38 +0400

mastermind (2.8.37) lucid; urgency=low

  * Update namespaces settings by default, overwrite is optional
  * Prefer using group with the most alive keys number for restoration
  * Creation of +N nonoverlapping couples if dcs are available
  * Independent timeout for elliptics nodes and elliptics meta nodes

 -- Andrey Vasilenkov <indigo@yandex-team.ru>  Thu, 07 Aug 2014 16:10:57 +0400

mastermind (2.8.36) lucid; urgency=low

  * Filtering groups by total space for building couples
  * All space counters of namespaces statistics as integers (bytes)
  * Additional parameter for move jobs: group file path for removal

 -- Andrey Vasilenkov <indigo@yandex-team.ru>  Tue, 05 Aug 2014 17:58:56 +0400

mastermind (2.8.35) lucid; urgency=low

  * Fix for minions commands status processing

 -- Andrey Vasilenkov <indigo@yandex-team.ru>  Mon, 04 Aug 2014 15:18:24 +0400

mastermind (2.8.34) lucid; urgency=low

  * Namespaces statistics handle
  * Creating groups move tasks is disabled by default
  * Minor fixes

 -- Andrey Vasilenkov <indigo@yandex-team.ru>  Fri, 01 Aug 2014 14:40:33 +0400

mastermind (2.8.33) lucid; urgency=low

  * Fix for cocaine app deployment

 -- Andrey Vasilenkov <indigo@yandex-team.ru>  Thu, 31 Jul 2014 12:57:17 +0400

mastermind (2.8.32) lucid; urgency=low

  * Jobs processing turned on
  * Treemap filtering
  * Outages statistics

 -- Andrey Vasilenkov <indigo@yandex-team.ru>  Wed, 30 Jul 2014 19:02:53 +0400

mastermind (2.8.31) lucid; urgency=low

  * Fix for namespace balancer couple weights

 -- Andrey Vasilenkov <indigo@yandex-team.ru>  Fri, 18 Jul 2014 14:49:14 +0400

mastermind (2.8.30) lucid; urgency=low

  * Fix for cmd restore status fetching, added retries
  * Content length threshold namespace settings
  * Fix for statistics of groups with no nodes

 -- Andrey Vasilenkov <indigo@yandex-team.ru>  Wed, 16 Jul 2014 15:55:46 +0400

mastermind (2.8.29) lucid; urgency=low

  * Group restore updated: checking for DHT rings and starting node up after restoration

 -- Andrey Vasilenkov <indigo@yandex-team.ru>  Thu, 10 Jul 2014 17:23:03 +0400

mastermind (2.8.28) lucid; urgency=low

  * Temporary disabled new modules

 -- Andrey Vasilenkov <indigo@yandex-team.ru>  Wed, 09 Jul 2014 19:34:45 +0400

mastermind (2.8.27) lucid; urgency=low

  * Fix for elliptics id transforming

 -- Andrey Vasilenkov <indigo@yandex-team.ru>  Wed, 09 Jul 2014 19:29:19 +0400

mastermind (2.8.26) lucid; urgency=low

  * Fix for metakey parallel read

 -- Andrey Vasilenkov <indigo@yandex-team.ru>  Wed, 09 Jul 2014 19:22:11 +0400

mastermind (2.8.25) lucid; urgency=low

  * Fix for ns settings fetching from elliptics indexes

 -- Andrey Vasilenkov <indigo@yandex-team.ru>  Wed, 09 Jul 2014 12:26:24 +0400

mastermind (2.8.24) lucid; urgency=low

  * Settings for elliptics client pools in mastermind config

 -- Andrey Vasilenkov <indigo@yandex-team.ru>  Thu, 03 Jul 2014 17:34:51 +0400

mastermind (2.8.23) lucid; urgency=low

  * Fix for cocaine crashlog content

 -- Andrey Vasilenkov <indigo@yandex-team.ru>  Tue, 24 Jun 2014 16:55:28 +0400

mastermind (2.8.22) lucid; urgency=low

  * Multipurpose authkey namespace settings

 -- Andrey Vasilenkov <indigo@yandex-team.ru>  Fri, 20 Jun 2014 19:22:04 +0400

mastermind (2.8.21) lucid; urgency=low

  * Fix for couple namespace processing

 -- Andrey Vasilenkov <indigo@yandex-team.ru>  Fri, 25 Apr 2014 19:36:56 +0400

mastermind (2.8.20) lucid; urgency=low

  * Keys statistics and fragmentation tree map

 -- Andrey Vasilenkov <indigo@yandex-team.ru>  Wed, 23 Apr 2014 18:46:24 +0400

mastermind (2.8.19) lucid; urgency=low

  * Minor change in couple statistics format

 -- Andrey Vasilenkov <indigo@yandex-team.ru>  Mon, 14 Apr 2014 14:50:00 +0400

mastermind (2.8.18) lucid; urgency=low

  * Fix for python 2.6.5 logging handlers

 -- Andrey Vasilenkov <indigo@yandex-team.ru>  Thu, 10 Apr 2014 17:02:44 +0400

mastermind (2.8.17) lucid; urgency=low

  * By-state formatter for couples list
  * Fix for couple breaking (couple metadata is also being removed)
  * Logging refactored

 -- Andrey Vasilenkov <indigo@yandex-team.ru>  Thu, 10 Apr 2014 16:34:44 +0400

mastermind (2.8.16) lucid; urgency=low

  * Used space stats for couples

 -- Andrey Vasilenkov <indigo@yandex-team.ru>  Thu, 03 Apr 2014 17:44:41 +0400

mastermind (2.8.15) lucid; urgency=low

  * Do not start if elliptics nodes and/or metanodes are unavailable

 -- Andrey Vasilenkov <indigo@yandex-team.ru>  Thu, 03 Apr 2014 17:08:35 +0400

mastermind (2.8.14) lucid; urgency=low

  * Network map for namespaces

 -- Andrey Vasilenkov <indigo@yandex-team.ru>  Thu, 03 Apr 2014 15:09:28 +0400

mastermind (2.8.13) lucid; urgency=low

  * Couple statistics for flowmastermind
  * Namespace signature settings added

 -- Andrey Vasilenkov <indigo@yandex-team.ru>  Tue, 01 Apr 2014 16:39:16 +0400

mastermind (2.8.12) lucid; urgency=low

  * Json output for couples list command

 -- Andrey Vasilenkov <indigo@yandex-team.ru>  Thu, 27 Mar 2014 14:46:04 +0400

mastermind (2.8.11) lucid; urgency=low

  * Fix for fetching closed couples info
  * Mastermind-utils handle for fetching metadata and any arbitrary key from group
  * Used space returned along with free space for group info
  * Bash completion for command options
  * Universal couple list handle unifying all list-xxx handles
  * Fix for minions tasks status fetching
  * Admin actions log

 -- Andrey Vasilenkov <indigo@yandex-team.ru>  Thu, 27 Mar 2014 13:16:45 +0400

mastermind (2.8.10) lucid; urgency=low

  * Fix: fix for detaching inexistent nodes

 -- Andrey Vasilenkov <indigo@yandex-team.ru>  Tue, 18 Mar 2014 18:55:06 +0400

mastermind (2.8.9) lucid; urgency=low

  * Fix: closed couples added to treemap

 -- Andrey Vasilenkov <indigo@yandex-team.ru>  Fri, 14 Mar 2014 19:03:39 +0400

mastermind (2.8.8) lucid; urgency=low

  * Fix: closed couples added to treemap

 -- Andrey Vasilenkov <indigo@yandex-team.ru>  Fri, 14 Mar 2014 18:49:30 +0400

mastermind (2.8.7) lucid; urgency=low

  * Fix: flowmastermind statistics fix

 -- Andrey Vasilenkov <indigo@yandex-team.ru>  Thu, 13 Mar 2014 18:38:51 +0400

mastermind (2.8.6) lucid; urgency=low

  * Feature: treemap groups statistics for flowmastermind

 -- Andrey Vasilenkov <indigo@yandex-team.ru>  Thu, 13 Mar 2014 13:38:12 +0400

mastermind (2.8.5) lucid; urgency=low

  * Fix: removing manifest for safe deploy to cocaine v11 cloud

 -- Andrey Vasilenkov <indigo@yandex-team.ru>  Mon, 24 Feb 2014 17:40:12 +0400

mastermind (2.8.4) lucid; urgency=low

  * Feature: handle for forcing nodes stats update
  * Feature: handles for namespace setup

 -- Andrey Vasilenkov <indigo@yandex-team.ru>  Mon, 24 Feb 2014 12:26:51 +0400

mastermind (2.8.3) lucid; urgency=low

  * Feature: added couple free size to get_group_weights handle

 -- Andrey Vasilenkov <indigo@yandex-team.ru>  Wed, 19 Feb 2014 15:21:58 +0400

mastermind (2.8.2) lucid; urgency=low

  * Fix: configurable minion port

 -- Andrey Vasilenkov <indigo@yandex-team.ru>  Wed, 19 Feb 2014 12:48:38 +0400

mastermind (2.8.1) lucid; urgency=low

  * Feature: using minion for remote command execution
  * Feature: minion commands history for flowmastermind

 -- Andrey Vasilenkov <indigo@yandex-team.ru>  Tue, 18 Feb 2014 16:34:34 +0400

mastermind (2.7.18) lucid; urgency=low

  * Feature: configurable wait_timeout for elliptics sessions
  * Fix: sleep on startup to wait for elliptics nodes to collect data

 -- Andrey Vasilenkov <indigo@yandex-team.ru>  Tue, 28 Jan 2014 17:17:24 +0400

mastermind (2.7.17) lucid; urgency=low

  * Feature: closed and bad couples statistics for flowmastermind
  * Feature: couple info handler added
  * Feature: command for detaching node from group
  * Fix: synchronous node info update on worker start

 -- Andrey Vasilenkov <indigo@yandex-team.ru>  Mon, 27 Jan 2014 15:31:00 +0400

mastermind (2.7.16) lucid; urgency=low

  * Fix: couple break handler

 -- Andrey Vasilenkov <indigo@yandex-team.ru>  Wed, 25 Dec 2013 19:53:28 +0400

mastermind (2.7.15) lucid; urgency=low

  * Feature: data memory availability feature for flowmastermind

 -- Andrey Vasilenkov <indigo@yandex-team.ru>  Wed, 25 Dec 2013 18:47:50 +0400

mastermind (2.7.14) lucid; urgency=low

  * Feature: added per namespace statistics for flowmastermind
  * Feature: closed couple marker for group info request
  * Fix: inventory queries logging

 -- Andrey Vasilenkov <indigo@yandex-team.ru>  Tue, 24 Dec 2013 20:30:13 +0400

mastermind (2.7.13) lucid; urgency=low

  * Fix: flowmastermind total counters fix

 -- Andrey Vasilenkov <indigo@yandex-team.ru>  Fri, 20 Dec 2013 17:10:37 +0400

mastermind (2.7.12) lucid; urgency=low

  * Fix: dc data cache in metastorage for inventory failovers
  * Feature: flowmastermind statistics export handler
  * Feature: configurable cocaine worker disown timeout

 -- Andrey Vasilenkov <indigo@yandex-team.ru>  Fri, 20 Dec 2013 14:45:47 +0400

mastermind (2.7.11) lucid; urgency=low

  * node info updater delayed

 -- Andrey Vasilenkov <indigo@yandex-team.ru>  Wed, 11 Dec 2013 02:18:07 +0400

mastermind (2.7.10) lucid; urgency=low

  * Disabled inventory (temp)

 -- Andrey Vasilenkov <indigo@yandex-team.ru>  Wed, 11 Dec 2013 02:05:53 +0400

mastermind (2.7.9) lucid; urgency=low

  * Removed node info updating on start

 -- Andrey Vasilenkov <indigo@yandex-team.ru>  Wed, 11 Dec 2013 01:57:03 +0400

mastermind (2.7.8) lucid; urgency=low

  * Feature: elliptics statistics compatibility (2.24.14.30)
  * Feature: bash completion

 -- Andrey Vasilenkov <indigo@yandex-team.ru>  Tue, 03 Dec 2013 17:45:47 +0400

mastermind (2.7.7) lucid; urgency=low

  * Feature: elliptics async api compatibility (2.24.14.29)

 -- Andrey Vasilenkov <indigo@yandex-team.ru>  Thu, 28 Nov 2013 19:07:56 +0400

mastermind (2.7.6) lucid; urgency=low

  * Fix: removed lower threshold of 100 IOPS for maximum node performance

 -- Andrey Vasilenkov <indigo@yandex-team.ru>  Tue, 26 Nov 2013 13:15:22 +0400

mastermind (2.7.5) lucid; urgency=low

  * Feature: removed cached state usage
  * Fix: balancer load average counter
  * Fix: do not unlink nodes from group automatically

 -- Andrey Vasilenkov <indigo@yandex-team.ru>  Mon, 25 Nov 2013 16:55:21 +0400

mastermind (2.7.4) lucid; urgency=low

  * Feature: async node statistics requests
  * Fix: do not create couples from bad groups

 -- Andrey Vasilenkov <indigo@yandex-team.ru>  Fri, 22 Nov 2013 16:32:28 +0400

mastermind (2.7.3) lucid; urgency=low

  * Feature: degradational requests frequency for nodes with constant timeout experiences

 -- Andrey Vasilenkov <indigo@yandex-team.ru>  Tue, 19 Nov 2013 20:27:20 +0400

mastermind (2.7.2) lucid; urgency=low

  * Fix: couple creation using groups with empty nodes list
  * Fix: unnecessary infrastructure state update removed

 -- Andrey Vasilenkov <indigo@yandex-team.ru>  Mon, 18 Nov 2013 19:15:12 +0400

mastermind (2.7.1) lucid; urgency=low

  * Feature: history of group nodes
  * Feature: group restoration command generation and execution

 -- Andrey Vasilenkov <indigo@yandex-team.ru>  Wed, 13 Nov 2013 19:18:41 +0400

mastermind (2.6.5) lucid; urgency=low

  * Feature: list of couple namespaces

 -- Andrey Vasilenkov <indigo@yandex-team.ru>  Fri, 08 Nov 2013 16:01:26 +0400

mastermind (2.6.4+2elliptics2.20) lucid; urgency=low

  * Fix: inventory import

 -- Andrey Vasilenkov <indigo@yandex-team.ru>  Wed, 13 Nov 2013 14:03:47 +0400

mastermind (2.6.4+1elliptics2.20) lucid; urgency=low

  * Feature: compatibility with elliptics 2.20

 -- Andrey Vasilenkov <indigo@yandex-team.ru>  Wed, 30 Oct 2013 13:24:30 +0400

mastermind (2.6.4) lucid; urgency=low

  * Feature: storage cached state via cocaine cache storage

 -- Andrey Vasilenkov <indigo@yandex-team.ru>  Wed, 30 Oct 2013 13:23:20 +0400

mastermind (2.6.3) lucid; urgency=low

  * List of balancer closed groups feature

 -- Andrey Vasilenkov <indigo@yandex-team.ru>  Thu, 24 Oct 2013 18:39:54 +0400

mastermind (2.6.2) lucid; urgency=low

  * Fix for zero bandwidth bug

 -- Andrey Vasilenkov <indigo@yandex-team.ru>  Wed, 16 Oct 2013 16:33:44 +0400

mastermind (2.6.1) lucid; urgency=low

  * Fix for couple weights with different couple sizes

 -- Andrey Vasilenkov <indigo@yandex-team.ru>  Mon, 14 Oct 2013 18:55:46 +0400

mastermind (2.6.0) lucid; urgency=low

  * Cache using gatlinggun

 -- Andrey Vasilenkov <indigo@yandex-team.ru>  Fri, 11 Oct 2013 19:58:40 +0400

mastermind (2.5) lucid; urgency=low

  * New feature: frozen couples

 -- Andrey Vasilenkov <indigo@yandex-team.ru>  Tue, 08 Oct 2013 18:10:01 +0400

mastermind (2.4) lucid; urgency=low

  * Compatibility with cocaine 0.10.6 

 -- Andrey Vasilenkov <indigo@yandex-team.ru>  Mon, 07 Oct 2013 13:19:17 +0400

mastermind (2.3) lucid; urgency=low

  * Namespaces implemented
  * mastermind util updated

 -- Andrey Vasilenkov <indigo@yandex-team.ru>  Tue, 10 Sep 2013 15:26:33 +0400

mastermind (2.2) lucid; urgency=low

  * Updated create_group_ids to work with new mastermind
  * Updated deploy scripts

 -- Anton Kortunov <toshik@yandex-team.ru>  Thu, 15 Aug 2013 17:41:25 +0400

mastermind (2.1) lucid; urgency=low

  * mastermind_deploy.sh updated to work with cocaine v10
  * Added debian/*.install files

 -- Anton Kortunov <toshik@yandex-team.ru>  Mon, 05 Aug 2013 20:50:00 +0400

mastermind (2.0) lucid; urgency=low

  * New storage model
  * Cocaine v10 support

 -- Anton Kortunov <toshik@yandex-team.ru>  Mon, 05 Aug 2013 20:15:08 +0400

mastermind (1.9) lucid; urgency=low

  * Fixed get-group-weight

 -- Anton Kortunov <toshik@yandex-team.ru>  Mon, 27 May 2013 21:13:42 +0400

mastermind (1.8) lucid; urgency=low

  * Show couples in bad groups

 -- Anton Kortunov <toshik@yandex-team.ru>  Mon, 27 May 2013 20:52:31 +0400

mastermind (1.7) lucid; urgency=low

  * Fixed damon flag in collection thread
  * Set pool-limit to 10 in manifest

 -- Anton Kortunov <toshik@yandex-team.ru>  Thu, 23 May 2013 14:50:21 +0400

mastermind (1.6) lucid; urgency=low

  * Set collecting thread as daemon for normal shutdown

 -- Anton Kortunov <toshik@yandex-team.ru>  Wed, 22 May 2013 21:26:02 +0400

mastermind (1.5) lucid; urgency=low

  * Fixed statistics expiration time

 -- Anton Kortunov <toshik@yandex-team.ru>  Thu, 04 Apr 2013 15:00:39 +0400

mastermind (1.4) lucid; urgency=low

  * Improved statistics collection

 -- Anton Kortunov <toshik@yandex-team.ru>  Thu, 21 Mar 2013 14:51:25 +0400

mastermind (1.3) lucid; urgency=low

  * ver++ 

 -- Andrey Godin <agodin@yandex-team.ru>  Wed, 26 Dec 2012 16:23:11 +0400

mastermind (1.2) lucid; urgency=low

  * change path to config mastermind; 

 -- Andrey Godin <agodin@yandex-team.ru>  Wed, 26 Dec 2012 16:11:58 +0400

mastermind (1.1) lucid; urgency=low

  * Fixed signature mismatch

 -- Anton Kortunov <toshik@yandex-team.ru>  Mon, 24 Dec 2012 16:44:32 +0400

mastermind (1.0) lucid; urgency=low

  * Use balancelogic

 -- Anton Kortunov <toshik@yandex-team.ru>  Fri, 21 Dec 2012 13:58:12 +0400

mastermind (0.11) lucid; urgency=low

  * Fixed lookup_addr function call

 -- Anton Kortunov <toshik@yandex-team.ru>  Fri, 21 Dec 2012 13:35:58 +0400

mastermind (0.10) lucid; urgency=low

  * fixed reading metabalancer key

 -- Anton Kortunov <toshik@yandex-team.ru>  Mon, 17 Dec 2012 15:03:22 +0400

mastermind (0.9) lucid; urgency=low

  * chow logging dir 

 -- Andrey Godin <agodin@yandex-team.ru>  Fri, 14 Dec 2012 14:26:15 +0400

mastermind (0.8) lucid; urgency=low

  * Removed unnecessary return in couple_groups

 -- toshik <toshik@elisto22f.dev.yandex.net>  Mon, 10 Dec 2012 13:06:43 +0400

mastermind (0.7) unstable; urgency=low

  * Raise correct exception
    

 -- Andrey Godin <agodin@yandex-team.ru>  Fri, 07 Dec 2012 19:31:07 +0400

mastermind (0.6) unstable; urgency=low

  * add support inventory; 
  * add create group by suggest;	

 -- Andrey Godin <agodin@yandex-team.ru>  Fri, 07 Dec 2012 16:21:05 +0400

mastermind (0.5) unstable; urgency=low

  * fix remove bad-groups
  * add dev version invetory.py 

 -- Andrey Godin <agodin@yandex-team.ru>  Thu, 06 Dec 2012 17:35:58 +0400

mastermind (0.4) unstable; urgency=low

  * Call collect() from timer event, not from aggregate() 

 -- Andrey Godin <agodin@yandex-team.ru>  Thu, 06 Dec 2012 13:09:34 +0400

mastermind (0.1) unstable; urgency=low

  * Initial Release.

 -- Andrey Godin <agodin@yandex-team.ru>  Tue, 13 Nov 2012 10:58:14 +0400<|MERGE_RESOLUTION|>--- conflicted
+++ resolved
@@ -1,15 +1,11 @@
-<<<<<<< HEAD
-mastermind (2.28.190) trusty; urgency=medium
-=======
-mastermind-cocainev11 (2.28.191) trusty; urgency=medium
+mastermind (2.28.191) trusty; urgency=medium
 
   * Fix file system status change logging
   * Refactor job and task relationships
 
  -- Andrey Vasilenkov <indigo@yandex-team.ru>  Fri, 10 Mar 2017 17:12:33 +0300
 
-mastermind-cocainev11 (2.28.190) trusty; urgency=medium
->>>>>>> 6d37c68d
+mastermind (2.28.190) trusty; urgency=medium
 
   * Omit excessive log messages
   * Do not check namespace for reserved lrc groups
