--- conflicted
+++ resolved
@@ -1,15 +1,11 @@
-<<<<<<< HEAD
-mastermind (2.28.115) trusty; urgency=medium
-=======
-mastermind-cocainev11 (2.28.116) trusty; urgency=medium
+mastermind (2.28.116) trusty; urgency=medium
 
   * Restore job: make RO group.backend
   * Refactor job processing
 
  -- Andrey Vasilenkov <indigo@yandex-team.ru>  Fri, 16 Dec 2016 15:39:32 +0300
 
-mastermind-cocainev11 (2.28.115) trusty; urgency=medium
->>>>>>> 1553cc30
+mastermind (2.28.115) trusty; urgency=medium
 
   * Add mimetype namespace settings
 
