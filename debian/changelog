--- conflicted
+++ resolved
@@ -1,14 +1,10 @@
-<<<<<<< HEAD
+mastermind (2.28.172) trusty; urgency=medium
+
+  * Use last non-empty history record to determine group's backend
+
+ -- Andrey Vasilenkov <indigo@yandex-team.ru>  Fri, 17 Feb 2017 14:59:12 +0300
+
 mastermind (2.28.171) trusty; urgency=medium
-=======
-mastermind-cocainev11 (2.28.172) trusty; urgency=medium
-
-  * Use last non-empty history record to determine group's backend
-
- -- Andrey Vasilenkov <indigo@yandex-team.ru>  Fri, 17 Feb 2017 14:59:12 +0300
-
-mastermind-cocainev11 (2.28.171) trusty; urgency=medium
->>>>>>> d4301a2f
 
   * Fix restore uncoupled lrc job creation
 
