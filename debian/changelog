--- conflicted
+++ resolved
@@ -1,14 +1,10 @@
-<<<<<<< HEAD
+mastermind (2.28.182) trusty; urgency=medium
+
+  * Fix retry ts calculation for non-convert jobs
+
+ -- Andrey Vasilenkov <indigo@yandex-team.ru>  Wed, 01 Mar 2017 14:59:33 +0300
+
 mastermind (2.28.181) trusty; urgency=medium
-=======
-mastermind-cocainev11 (2.28.182) trusty; urgency=medium
-
-  * Fix retry ts calculation for non-convert jobs
-
- -- Andrey Vasilenkov <indigo@yandex-team.ru>  Wed, 01 Mar 2017 14:59:33 +0300
-
-mastermind-cocainev11 (2.28.181) trusty; urgency=medium
->>>>>>> fe563076
 
   * Fix retry timestamp for external storage convert tasks
 
