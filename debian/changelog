--- conflicted
+++ resolved
@@ -1,14 +1,10 @@
-<<<<<<< HEAD
+mastermind (2.28.142) trusty; urgency=medium
+
+  * Add temporary debug log
+
+ -- Andrey Vasilenkov <indigo@yandex-team.ru>  Sun, 15 Jan 2017 00:28:08 +0300
+
 mastermind (2.28.141) trusty; urgency=medium
-=======
-mastermind-cocainev11 (2.28.142) trusty; urgency=medium
-
-  * Add temporary debug log
-
- -- Andrey Vasilenkov <indigo@yandex-team.ru>  Sun, 15 Jan 2017 00:28:08 +0300
-
-mastermind-cocainev11 (2.28.141) trusty; urgency=medium
->>>>>>> 329bc3ef
 
   * Fix concurrent object serialization bug
 
