<<<<<<< HEAD
mastermind (2.28.184) trusty; urgency=medium
=======
mastermind-cocainev11 (2.28.185) trusty; urgency=medium

  * Fix misprint

 -- Andrey Vasilenkov <indigo@yandex-team.ru>  Fri, 03 Mar 2017 15:52:44 +0300

mastermind-cocainev11 (2.28.184) trusty; urgency=medium
>>>>>>> d327efbb

  * Fix dictionary size change during iteration

 -- Andrey Vasilenkov <indigo@yandex-team.ru>  Thu, 02 Mar 2017 22:10:51 +0300

mastermind (2.28.183) trusty; urgency=medium

  * Fix bug with analyzing failed locks on couple build
  * Update uncoupled group check during couple build
  * Add involved uncoupled groups for backend manager and backend cleanup jobs
  * Check required group types after acquiring locks on groups during job creation
  * Smart-scheduler: API for periodic run, limitation on a number of executing jobs, resource accounting logic, job history
  * Account defrag jobs in service statuses

 -- Andrey Vasilenkov <indigo@yandex-team.ru>  Thu, 02 Mar 2017 19:47:57 +0300

mastermind (2.28.182) trusty; urgency=medium

  * Fix retry ts calculation for non-convert jobs

 -- Andrey Vasilenkov <indigo@yandex-team.ru>  Wed, 01 Mar 2017 14:59:33 +0300

mastermind (2.28.181) trusty; urgency=medium

  * Fix retry timestamp for external storage convert tasks

 -- Andrey Vasilenkov <indigo@yandex-team.ru>  Tue, 28 Feb 2017 15:42:08 +0300

mastermind (2.28.180) trusty; urgency=medium

  * Account restore lrc jobs in statuses
  * Update lrc reserve group status before using for restoring uncoupled lrc group
  * Update uncoupled group status before using for reserved groups
  * Update timestamp low threshold from history records

 -- Andrey Vasilenkov <indigo@yandex-team.ru>  Mon, 27 Feb 2017 20:19:06 +0300

mastermind (2.28.179) trusty; urgency=medium

  * Distribute new lrc groups by hdds on a host

 -- Andrey Vasilenkov <indigo@yandex-team.ru>  Sat, 25 Feb 2017 19:56:09 +0300

mastermind (2.28.178) trusty; urgency=medium

  * Fix make lrc groups job accounting

 -- Andrey Vasilenkov <indigo@yandex-team.ru>  Fri, 24 Feb 2017 19:23:12 +0300

mastermind (2.28.177) trusty; urgency=medium

  * Account make lrc groups job when preparing uncoupled lrc groups

 -- Andrey Vasilenkov <indigo@yandex-team.ru>  Thu, 23 Feb 2017 19:49:39 +0300

mastermind (2.28.176) trusty; urgency=medium

  * Add 'uncoupled_groups_total_space' for lrc uncoupled groups prepare handle
  * Fix uncoupled lrc groups accounting during prepare

 -- Andrey Vasilenkov <indigo@yandex-team.ru>  Wed, 22 Feb 2017 18:22:02 +0300

mastermind (2.28.175) trusty; urgency=medium

  * Fix creating lrc group jobs when group has no backends

 -- Andrey Vasilenkov <indigo@yandex-team.ru>  Wed, 22 Feb 2017 14:00:42 +0300

mastermind (2.28.174) trusty; urgency=medium

  * Skip removing group from old location if it was already cleaned
  * Skip checks of group availability

 -- Andrey Vasilenkov <indigo@yandex-team.ru>  Fri, 17 Feb 2017 17:38:05 +0300

mastermind (2.28.173) trusty; urgency=medium

  * Fix hdd selection for restoring lrc groups

 -- Andrey Vasilenkov <indigo@yandex-team.ru>  Fri, 17 Feb 2017 15:37:36 +0300

mastermind (2.28.172) trusty; urgency=medium

  * Use last non-empty history record to determine group's backend

 -- Andrey Vasilenkov <indigo@yandex-team.ru>  Fri, 17 Feb 2017 14:59:12 +0300

mastermind (2.28.171) trusty; urgency=medium

  * Fix restore uncoupled lrc job creation

 -- Andrey Vasilenkov <indigo@yandex-team.ru>  Fri, 17 Feb 2017 13:06:53 +0300

mastermind (2.28.170) trusty; urgency=medium

  * Tolerate uncoupled lrc groups that are not found in storage

 -- Andrey Vasilenkov <indigo@yandex-team.ru>  Fri, 17 Feb 2017 01:00:46 +0300

mastermind (2.28.169) trusty; urgency=medium

  * Skip hdds where restored group is located

 -- Andrey Vasilenkov <indigo@yandex-team.ru>  Thu, 16 Feb 2017 17:20:09 +0300

mastermind (2.28.168) trusty; urgency=medium

  * Add uncoupled lrc group restore cli handle
  * Add restore uncoupled lrc group job
  * Fix cluster tree building when failed to determine host tree

 -- Andrey Vasilenkov <indigo@yandex-team.ru>  Thu, 16 Feb 2017 15:14:27 +0300

mastermind (2.28.167) trusty; urgency=medium

  * Restore-path: clean reserved-lrc groups

 -- Andrey Vasilenkov <indigo@yandex-team.ru>  Tue, 14 Feb 2017 15:26:39 +0300

mastermind (2.28.166) trusty; urgency=medium

  * Add optional external storage validation task for lrc restore
  * Fix restore job

 -- Andrey Vasilenkov <indigo@yandex-team.ru>  Fri, 10 Feb 2017 19:38:49 +0300

mastermind (2.28.165) trusty; urgency=medium

  * Add --no-check-status option to skip lrc groupset status checking on restore
  * Fix uncoupled groups total space checking in lrc reserve planner

 -- Andrey Vasilenkov <indigo@yandex-team.ru>  Thu, 09 Feb 2017 19:58:15 +0300

mastermind (2.28.164) trusty; urgency=medium

  * Fix lrc group restore

 -- Andrey Vasilenkov <indigo@yandex-team.ru>  Thu, 09 Feb 2017 19:11:03 +0300

mastermind (2.28.163) trusty; urgency=medium

  * Use only appropriate groups on lrc reserve planning

 -- Andrey Vasilenkov <indigo@yandex-team.ru>  Thu, 09 Feb 2017 17:39:37 +0300

mastermind (2.28.162) trusty; urgency=medium

  * Use cluster tree for lrc reserve planning

 -- Andrey Vasilenkov <indigo@yandex-team.ru>  Thu, 09 Feb 2017 16:08:03 +0300

mastermind (2.28.161) trusty; urgency=medium

  * Fix restore job

 -- Andrey Vasilenkov <indigo@yandex-team.ru>  Wed, 08 Feb 2017 14:05:49 +0300

mastermind (2.28.160) trusty; urgency=medium

  * Add backend to history record only when its statistics is fresh

 -- Andrey Vasilenkov <indigo@yandex-team.ru>  Tue, 07 Feb 2017 18:42:10 +0300

mastermind (2.28.159) trusty; urgency=medium

  * Skip acquiring global 'jobs' lock when stopping jobs
  * Check lrc groupset status before creating restore job

 -- Andrey Vasilenkov <indigo@yandex-team.ru>  Tue, 07 Feb 2017 14:19:48 +0300

mastermind (2.28.158) trusty; urgency=medium

  * Stop trying to use uncoupled group for reserve groups planning if job
    creation failed

 -- Andrey Vasilenkov <indigo@yandex-team.ru>  Mon, 06 Feb 2017 19:45:46 +0300

mastermind (2.28.157) trusty; urgency=medium

  * Remove check for group existence when executing create group task
  * Add NodeBackend helper method to create NodeBackend object from backend history record
  * Add lrc group restore cli command
  * Implement LrcReserveGroupSelector that selects appropriate lrc reserve groups and creates lrc restore jobs
  * Add helper for fetching last known host for group by its id
  * Add reserved groups list to cli commands
  * Implement lrc reserve planner
  * Implement make lrc reserved group job
  * Add groupset view for uncoupled lrc groups list cli command
  * Add lrc recover job

 -- Andrey Vasilenkov <indigo@yandex-team.ru>  Mon, 06 Feb 2017 18:27:54 +0300

mastermind (2.28.156) trusty; urgency=medium

  * Use minion task

 -- Andrey Vasilenkov <indigo@yandex-team.ru>  Fri, 03 Feb 2017 16:31:25 +0300

mastermind (2.28.155) trusty; urgency=medium

  * Remove excessive logs
  * Cache external storage mapping along with namespaces states
  * Add debug log for namespace state
  * Fix info_data usage for lrc groupsets

 -- Andrey Vasilenkov <indigo@yandex-team.ru>  Tue, 31 Jan 2017 16:49:12 +0300

mastermind (2.28.154) trusty; urgency=medium

  * Increase startup timeout

 -- Andrey Vasilenkov <indigo@yandex-team.ru>  Thu, 26 Jan 2017 14:20:02 +0300

mastermind (2.28.153) trusty; urgency=medium

  * Fix restore path workflow

 -- Andrey Vasilenkov <indigo@yandex-team.ru>  Thu, 26 Jan 2017 13:51:42 +0300

mastermind (2.28.152) trusty; urgency=medium

  * Fix restore job

 -- Andrey Vasilenkov <indigo@yandex-team.ru>  Tue, 24 Jan 2017 17:26:08 +0300

mastermind (2.28.151) trusty; urgency=medium

  * Restore-path: fix group type

 -- Andrey Vasilenkov <indigo@yandex-team.ru>  Tue, 24 Jan 2017 14:32:12 +0300

mastermind (2.28.150) trusty; urgency=medium

  * Alter debug logs for _cached property

 -- Andrey Vasilenkov <indigo@yandex-team.ru>  Mon, 23 Jan 2017 19:43:47 +0300

mastermind (2.28.149) trusty; urgency=medium

  * Add elliptics-client dependency

 -- Andrey Vasilenkov <indigo@yandex-team.ru>  Mon, 23 Jan 2017 18:32:58 +0300

mastermind (2.28.148) trusty; urgency=medium

  * Fix backend manager and cleanup job locks
  * Fix caching info data for couples with only a single lrc groupset

 -- Andrey Vasilenkov <indigo@yandex-team.ru>  Mon, 23 Jan 2017 17:05:59 +0300

mastermind (2.28.147) trusty; urgency=medium

  * Fix caching info data for couples with only a single lrc groupset

 -- Andrey Vasilenkov <indigo@yandex-team.ru>  Mon, 23 Jan 2017 15:18:06 +0300

mastermind (2.28.146) trusty; urgency=medium

  * Store couple explicitly in backend manager job's data
  * Store couple explicitly in backend cleanup job's data
  * Skip not approved jobs when selecting ready jobs
  * Restore-path: use group history

 -- Andrey Vasilenkov <indigo@yandex-team.ru>  Sun, 22 Jan 2017 17:41:31 +0300

mastermind (2.28.145) trusty; urgency=medium

  * Add couple info data invalidation on settings change
  * Cache the latest namespaces states update result

 -- Andrey Vasilenkov <indigo@yandex-team.ru>  Fri, 20 Jan 2017 18:14:46 +0300

mastermind (2.28.144) trusty; urgency=medium

  * Remove yql dependency
  * Fix misprint

 -- Andrey Vasilenkov <indigo@yandex-team.ru>  Fri, 20 Jan 2017 15:32:35 +0300

mastermind (2.28.143) trusty; urgency=medium

  * Fix possible old mongo sorting limit problem

 -- Andrey Vasilenkov <indigo@yandex-team.ru>  Fri, 20 Jan 2017 14:17:52 +0300

mastermind (2.28.142) trusty; urgency=medium

  * Add temporary debug log

 -- Andrey Vasilenkov <indigo@yandex-team.ru>  Sun, 15 Jan 2017 00:28:08 +0300

mastermind (2.28.141) trusty; urgency=medium

  * Fix concurrent object serialization bug

 -- Andrey Vasilenkov <indigo@yandex-team.ru>  Thu, 12 Jan 2017 17:38:41 +0300

mastermind (2.28.140) trusty; urgency=medium

  * Add 'ids' filter option to job list handler

 -- Andrey Vasilenkov <indigo@yandex-team.ru>  Thu, 12 Jan 2017 00:09:34 +0300

mastermind (2.28.139) trusty; urgency=medium

  * Cache *effective_space counters
  * Use light copying for namespace states

 -- Andrey Vasilenkov <indigo@yandex-team.ru>  Wed, 11 Jan 2017 18:45:04 +0300

mastermind (2.28.138) trusty; urgency=medium

  * Calculate storage statistics only once
  * Disable hash memoization temporarily

 -- Andrey Vasilenkov <indigo@yandex-team.ru>  Tue, 10 Jan 2017 17:24:07 +0300

mastermind (2.28.137) trusty; urgency=medium

  * Add hash memoization for all storage objects

 -- Andrey Vasilenkov <indigo@yandex-team.ru>  Mon, 09 Jan 2017 23:48:09 +0300

mastermind (2.28.136) trusty; urgency=medium

  * Disable weight manager's intensive debug logging

 -- Andrey Vasilenkov <indigo@yandex-team.ru>  Mon, 09 Jan 2017 13:39:41 +0300

mastermind (2.28.135) trusty; urgency=medium

  * Disable job sort where it is not required

 -- Andrey Vasilenkov <indigo@yandex-team.ru>  Sat, 07 Jan 2017 17:54:48 +0300

mastermind (2.28.134) trusty; urgency=medium

  * Fix excessive jobs sorting when updating groups' state

 -- Andrey Vasilenkov <indigo@yandex-team.ru>  Sat, 07 Jan 2017 15:26:55 +0300

mastermind (2.28.133) trusty; urgency=medium

  * Fix excessive jobs sorting when searching for good uncoupled groups

 -- Andrey Vasilenkov <indigo@yandex-team.ru>  Wed, 04 Jan 2017 00:25:01 +0300

mastermind (2.28.132) trusty; urgency=medium

  * Change task status when failed check if it's finished

 -- Andrey Vasilenkov <indigo@yandex-team.ru>  Sun, 01 Jan 2017 11:40:00 +0300

mastermind (2.28.131) trusty; urgency=medium

  * Check alive keys when selecting lrc groups for converting
  * Add tskv_log name as a parameter of ttl_cleanup job

 -- Andrey Vasilenkov <indigo@yandex-team.ru>  Sat, 31 Dec 2016 18:24:16 +0300

mastermind (2.28.130) trusty; urgency=medium

  * Adding permanent options to mastermind cli

 -- Andrey Vasilenkov <indigo@yandex-team.ru>  Tue, 27 Dec 2016 18:09:47 +0300

mastermind (2.28.129) trusty; urgency=medium

  * Increase worker startup timeout

 -- Andrey Vasilenkov <indigo@yandex-team.ru>  Mon, 26 Dec 2016 19:43:20 +0300

mastermind (2.28.128) trusty; urgency=medium

  * Process artifact's meta null value as empty dict

 -- Andrey Vasilenkov <indigo@yandex-team.ru>  Mon, 26 Dec 2016 18:22:37 +0300

mastermind (2.28.127) trusty; urgency=medium

  * Do not update minion host's finish ts if any command failed to update

 -- Andrey Vasilenkov <indigo@yandex-team.ru>  Mon, 26 Dec 2016 17:31:01 +0300

mastermind (2.28.126) trusty; urgency=medium

  * Skip command states if failed to update
  * Modify commands for compatibility with mongo

 -- Andrey Vasilenkov <indigo@yandex-team.ru>  Sun, 25 Dec 2016 16:49:05 +0300

mastermind (2.28.125) trusty; urgency=medium

  * Continue to check convert queue items if dcs filter is exhausted
  * Fix chunk size misprint
  * Skip checking group when removing it

 -- Andrey Vasilenkov <indigo@yandex-team.ru>  Sat, 24 Dec 2016 16:13:14 +0300

mastermind (2.28.124) trusty; urgency=medium

  * Add backward compatibility with tasks without run history

 -- Andrey Vasilenkov <indigo@yandex-team.ru>  Fri, 23 Dec 2016 20:15:59 +0300

mastermind (2.28.123) trusty; urgency=medium

  * Add default init value for task's run history delayed_till_ts

 -- Andrey Vasilenkov <indigo@yandex-team.ru>  Fri, 23 Dec 2016 17:56:27 +0300

mastermind (2.28.122) trusty; urgency=medium

  * Implement retry jobs workflow
  * Add inventory extension for determining if the task is ready for retry
  * Add task interface to determine next retry if possible
  * Add inventory extension for determining retry timestamp for external storage operations
  * Update and fixes for inventory module

 -- Andrey Vasilenkov <indigo@yandex-team.ru>  Fri, 23 Dec 2016 16:05:19 +0300

mastermind (2.28.121) trusty; urgency=medium

  * Skip uncoupled groups if failed to determine dc

 -- Andrey Vasilenkov <indigo@yandex-team.ru>  Thu, 22 Dec 2016 14:33:36 +0300

mastermind (2.28.120) trusty; urgency=medium

  * Fix job start_ts setting

 -- Andrey Vasilenkov <indigo@yandex-team.ru>  Tue, 20 Dec 2016 14:06:04 +0300

mastermind (2.28.119) trusty; urgency=medium

  * Set dc to 'unknown' value when strict detection is not required

 -- Andrey Vasilenkov <indigo@yandex-team.ru>  Tue, 20 Dec 2016 12:08:07 +0300

mastermind (2.28.118) trusty; urgency=medium

  * Fix groups' state update

 -- Andrey Vasilenkov <indigo@yandex-team.ru>  Sun, 18 Dec 2016 21:53:54 +0300

mastermind (2.28.117) trusty; urgency=medium

  * Update eblob want_defrag value interpretation

 -- Andrey Vasilenkov <indigo@yandex-team.ru>  Sat, 17 Dec 2016 22:40:17 +0300

mastermind (2.28.116) trusty; urgency=medium

  * Restore job: make RO group.backend
  * Refactor job processing

 -- Andrey Vasilenkov <indigo@yandex-team.ru>  Fri, 16 Dec 2016 15:39:32 +0300

mastermind (2.28.115) trusty; urgency=medium

  * Add mimetype namespace settings

 -- Andrey Vasilenkov <indigo@yandex-team.ru>  Tue, 13 Dec 2016 14:38:59 +0300

mastermind (2.28.114) trusty; urgency=medium

  * Restore: remove backend

 -- Andrey Vasilenkov <indigo@yandex-team.ru>  Mon, 12 Dec 2016 17:05:09 +0300

mastermind (2.28.113) trusty; urgency=medium

  * Restore-path: fix

 -- Andrey Vasilenkov <indigo@yandex-team.ru>  Fri, 09 Dec 2016 17:52:44 +0300

mastermind (2.28.112) trusty; urgency=medium

  * Fix wait backend state

 -- Andrey Vasilenkov <indigo@yandex-team.ru>  Fri, 09 Dec 2016 14:17:31 +0300

mastermind (2.28.111) trusty; urgency=medium

  * Add task for wait backends's detection and acquiring statu

 -- Andrey Vasilenkov <indigo@yandex-team.ru>  Thu, 08 Dec 2016 22:42:48 +0300

mastermind (2.28.110) trusty; urgency=medium

  * Add sleep period for lrc convert jobs

 -- Andrey Vasilenkov <indigo@yandex-team.ru>  Thu, 08 Dec 2016 19:15:00 +0300

mastermind (2.28.109) trusty; urgency=medium

  * Restore job: RO task

 -- Andrey Vasilenkov <indigo@yandex-team.ru>  Thu, 08 Dec 2016 13:42:09 +0300

mastermind (2.28.108) trusty; urgency=medium

  * Do not exhaust host list while searching for appropriate converting
    storages
  * Fix uncoupling groups without history record

 -- Andrey Vasilenkov <indigo@yandex-team.ru>  Thu, 08 Dec 2016 02:03:44 +0300

mastermind (2.28.107) trusty; urgency=medium

  * Minor fix

 -- Andrey Vasilenkov <indigo@yandex-team.ru>  Wed, 07 Dec 2016 14:36:02 +0300

mastermind (2.28.106) trusty; urgency=medium

  * Allow setting required groups' total space for new couples

 -- Andrey Vasilenkov <indigo@yandex-team.ru>  Wed, 07 Dec 2016 01:41:05 +0300

mastermind (2.28.105) trusty; urgency=medium

  * Add workaround for creating jobs with empty involved groups list

 -- Andrey Vasilenkov <indigo@yandex-team.ru>  Tue, 06 Dec 2016 18:35:51 +0300

mastermind (2.28.104) trusty; urgency=medium

  * Extend is_external_storage_ready function

 -- Andrey Vasilenkov <indigo@yandex-team.ru>  Tue, 06 Dec 2016 01:04:16 +0300

mastermind (2.28.103) trusty; urgency=medium

  * Fix unknown couple settings update
  * Add configurable profiles for mastermind cocaine applications

 -- Andrey Vasilenkov <indigo@yandex-team.ru>  Mon, 05 Dec 2016 17:13:45 +0300

mastermind (2.28.102) trusty; urgency=medium

  * Minor fix

 -- Andrey Vasilenkov <indigo@yandex-team.ru>  Fri, 02 Dec 2016 23:12:19 +0300

mastermind (2.28.101) trusty; urgency=medium

  * Change mongo find request construction to provide complete logging

 -- Andrey Vasilenkov <indigo@yandex-team.ru>  Fri, 02 Dec 2016 18:05:27 +0300

mastermind (2.28.100) trusty; urgency=medium

  * Improve `couple break`: update group histories
  * Remove READ* commands accounting for weight calculation
  * Restore-path: fail lrc groups

 -- Andrey Vasilenkov <indigo@yandex-team.ru>  Fri, 02 Dec 2016 00:13:53 +0300

mastermind (2.28.99) trusty; urgency=medium

  * Fix lrc converting for external storage with empty data
  * Restore-path: create backend lock file

 -- Andrey Vasilenkov <indigo@yandex-team.ru>  Thu, 24 Nov 2016 18:29:27 +0300

mastermind (2.28.98) trusty; urgency=medium

  * Fix inventory function usage

 -- Andrey Vasilenkov <indigo@yandex-team.ru>  Thu, 24 Nov 2016 14:57:37 +0300

mastermind (2.28.97) trusty; urgency=medium

  * Add optional inventory function to check if external storage is ready to
    be converted
  * Use convert items priority when constructing convert jobs

 -- Andrey Vasilenkov <indigo@yandex-team.ru>  Wed, 23 Nov 2016 19:29:53 +0300

mastermind (2.28.96) trusty; urgency=medium

  * Version bump

 -- Andrey Vasilenkov <indigo@yandex-team.ru>  Mon, 21 Nov 2016 17:46:21 +0300

mastermind (2.28.95) trusty; urgency=medium

  * Update workers to run on cocaine v12

 -- Andrey Vasilenkov <indigo@yandex-team.ru>  Mon, 21 Nov 2016 16:33:29 +0300

mastermind (2.28.91) trusty; urgency=medium

  * Add support of determine_data_size convert queue parameter

 -- Andrey Vasilenkov <indigo@yandex-team.ru>  Sun, 20 Nov 2016 17:25:56 +0300

mastermind (2.28.90) trusty; urgency=medium

  * Implement external storage converting planner
  * Remove unsupported symlink parameter value description

 -- Andrey Vasilenkov <indigo@yandex-team.ru>  Thu, 17 Nov 2016 19:03:49 +0300

mastermind (2.28.89) trusty; urgency=medium

  * Add symlink namespace setting

 -- Andrey Vasilenkov <indigo@yandex-team.ru>  Mon, 14 Nov 2016 11:47:32 +0300

mastermind (2.28.88) trusty; urgency=medium

  * Update group type properly if metakey was removed

 -- Andrey Vasilenkov <indigo@yandex-team.ru>  Fri, 11 Nov 2016 20:55:32 +0300

mastermind (2.28.87) trusty; urgency=medium

  * Minor fix

 -- Andrey Vasilenkov <indigo@yandex-team.ru>  Wed, 09 Nov 2016 18:42:30 +0300

mastermind (2.28.86) trusty; urgency=medium

  * Add job processor enable config flag

 -- Andrey Vasilenkov <indigo@yandex-team.ru>  Wed, 09 Nov 2016 14:57:13 +0300

mastermind (2.28.85) trusty; urgency=medium

  * Claim net resources on weight calcaltion for a namespace

 -- Andrey Vasilenkov <indigo@yandex-team.ru>  Tue, 08 Nov 2016 18:41:28 +0300

mastermind (2.28.84) trusty; urgency=medium

  * Claim net resources during single namespace weights calculation

 -- Andrey Vasilenkov <indigo@yandex-team.ru>  Tue, 08 Nov 2016 16:49:34 +0300

mastermind (2.28.83) trusty; urgency=medium

  * Tweak resource accounting for running move jobs

 -- Andrey Vasilenkov <indigo@yandex-team.ru>  Thu, 03 Nov 2016 00:44:15 +0300

mastermind (2.28.82) trusty; urgency=medium

  * Fix for total space accounting in move planner

 -- Andrey Vasilenkov <indigo@yandex-team.ru>  Wed, 02 Nov 2016 14:17:21 +0300

mastermind (2.28.81) trusty; urgency=medium

  * Fix uncoupled space min limit accounting in move planner

 -- Andrey Vasilenkov <indigo@yandex-team.ru>  Tue, 01 Nov 2016 22:40:28 +0300

mastermind (2.28.80) trusty; urgency=medium

  * Fix resource accounting in move planner

 -- Andrey Vasilenkov <indigo@yandex-team.ru>  Tue, 01 Nov 2016 20:16:06 +0300

mastermind (2.28.79) trusty; urgency=medium

  * Refactor move planner
  * Allow cooperative running of low priority jobs

 -- Andrey Vasilenkov <indigo@yandex-team.ru>  Tue, 01 Nov 2016 15:54:27 +0300

mastermind (2.28.78) trusty; urgency=medium

  * Add separate minion API request to fetch command output

 -- Andrey Vasilenkov <indigo@yandex-team.ru>  Mon, 24 Oct 2016 17:22:59 +0300

mastermind (2.28.77) trusty; urgency=medium

  * * Add separate minion API request to fetch command output

 -- Andrey Vasilenkov <indigo@yandex-team.ru>  Mon, 24 Oct 2016 16:53:11 +0300

mastermind (2.28.76) trusty; urgency=medium

  * Skip static couple validation when skip_validation option is applied

 -- Andrey Vasilenkov <indigo@yandex-team.ru>  Mon, 24 Oct 2016 13:03:13 +0300

mastermind (2.28.75) trusty; urgency=medium

  * Skip claiming net resources when calculating couple weights

 -- Andrey Vasilenkov <indigo@yandex-team.ru>  Mon, 24 Oct 2016 12:23:45 +0300

mastermind (2.28.74) trusty; urgency=medium

  * Minor fixes

 -- Andrey Vasilenkov <indigo@yandex-team.ru>  Fri, 21 Oct 2016 14:51:42 +0300

mastermind (2.28.73) trusty; urgency=medium

  * Misprint fix

 -- Andrey Vasilenkov <indigo@yandex-team.ru>  Thu, 20 Oct 2016 19:04:20 +0300

mastermind (2.28.72) trusty; urgency=medium

  * Fix return of storage_keys_diff

 -- Andrey Vasilenkov <indigo@yandex-team.ru>  Thu, 20 Oct 2016 18:48:26 +0300

mastermind (2.28.71) trusty; urgency=medium

  * Fix minions monitor's request execution

 -- Andrey Vasilenkov <indigo@yandex-team.ru>  Thu, 20 Oct 2016 18:39:12 +0300

mastermind (2.28.70) trusty; urgency=medium

  * Get rid of elliptics meta database
  * Implement max group manager to store storage max group id in mongo

 -- Andrey Vasilenkov <indigo@yandex-team.ru>  Thu, 20 Oct 2016 15:37:30 +0300

mastermind (2.28.69) trusty; urgency=medium

  * Remove obsolete elliptics indexes wrappers
  * Store inventory cache on a file system instead of metaelliptics

 -- Andrey Vasilenkov <indigo@yandex-team.ru>  Fri, 14 Oct 2016 18:32:28 +0300

mastermind (2.28.68) trusty; urgency=medium

  * Force updating minion command when command is completed

 -- Andrey Vasilenkov <indigo@yandex-team.ru>  Fri, 14 Oct 2016 16:55:26 +0300

mastermind (2.28.67) trusty; urgency=medium

  * Fix cache worker namespaces usage

 -- Andrey Vasilenkov <indigo@yandex-team.ru>  Fri, 14 Oct 2016 13:59:41 +0300

mastermind (2.28.66) trusty; urgency=medium

  * Fix for job list options passing

 -- Andrey Vasilenkov <indigo@yandex-team.ru>  Thu, 13 Oct 2016 23:39:27 +0300

mastermind (2.28.65) trusty; urgency=medium

  * Initialize http client after making thread ioloop

 -- Andrey Vasilenkov <indigo@yandex-team.ru>  Thu, 13 Oct 2016 18:32:10 +0300

mastermind (2.28.64) trusty; urgency=medium

  * Remove run_sync timeout from ioloop
  * Added jobs list in cli

 -- Andrey Vasilenkov <indigo@yandex-team.ru>  Thu, 13 Oct 2016 17:37:50 +0300

mastermind (2.28.63) trusty; urgency=medium

  * Store and use minion commands from mongo

 -- Andrey Vasilenkov <indigo@yandex-team.ru>  Wed, 12 Oct 2016 13:57:55 +0300

mastermind (2.28.62) trusty; urgency=medium

  * Fix move group planner misprint

 -- Andrey Vasilenkov <indigo@yandex-team.ru>  Tue, 11 Oct 2016 17:57:57 +0300

mastermind (2.28.61) trusty; urgency=medium

  * Fix namespace setup parameter types

 -- Andrey Vasilenkov <indigo@yandex-team.ru>  Tue, 11 Oct 2016 12:23:40 +0300

mastermind (2.28.60) trusty; urgency=medium

  * Fix cache worker

 -- Andrey Vasilenkov <indigo@yandex-team.ru>  Thu, 06 Oct 2016 17:56:24 +0300

mastermind (2.28.59) trusty; urgency=medium

  * Fix cache worker

 -- Andrey Vasilenkov <indigo@yandex-team.ru>  Thu, 06 Oct 2016 17:02:27 +0300

mastermind (2.28.58) trusty; urgency=medium

  * Skip hosts without known dc for dc host view
  * Restore-path: ask for help if restore pending

 -- Andrey Vasilenkov <indigo@yandex-team.ru>  Thu, 06 Oct 2016 16:47:37 +0300

mastermind (2.28.57) trusty; urgency=medium

  * Change min finish time when fetching states from minions

 -- Andrey Vasilenkov <indigo@yandex-team.ru>  Thu, 06 Oct 2016 15:17:47 +0300

mastermind (2.28.56) trusty; urgency=medium

  * Fix delete service key name

 -- Andrey Vasilenkov <indigo@yandex-team.ru>  Wed, 05 Oct 2016 13:50:49 +0300

mastermind (2.28.55) trusty; urgency=medium

  * Implement uncoupled group selector for group selection problems
    investigating

 -- Andrey Vasilenkov <indigo@yandex-team.ru>  Wed, 05 Oct 2016 11:50:57 +0300

mastermind (2.28.54) trusty; urgency=medium

  * Fix reserved space percentage setting

 -- Andrey Vasilenkov <indigo@yandex-team.ru>  Tue, 04 Oct 2016 18:04:27 +0300

mastermind (2.28.53) trusty; urgency=medium

  * Change priority for BACKEND_MANAGER_JOB

 -- Andrey Vasilenkov <indigo@yandex-team.ru>  Tue, 04 Oct 2016 14:28:45 +0300

mastermind (2.28.52) trusty; urgency=medium

  * Support internal storage_cache namespace

 -- Andrey Vasilenkov <indigo@yandex-team.ru>  Tue, 04 Oct 2016 12:07:17 +0300

mastermind (2.28.51) trusty; urgency=medium

  * Move to using namespaces settings from mongo

 -- Andrey Vasilenkov <indigo@yandex-team.ru>  Mon, 03 Oct 2016 12:32:16 +0300

mastermind (2.28.50) trusty; urgency=medium

  * Tolerate unknown command errors when failed to fetch from metadb

 -- Andrey Vasilenkov <indigo@yandex-team.ru>  Wed, 28 Sep 2016 13:38:01 +0300

mastermind (2.28.49) trusty; urgency=medium

  * Tolerate unknown command errors when failed to fetch from metadb

 -- Andrey Vasilenkov <indigo@yandex-team.ru>  Wed, 28 Sep 2016 11:56:42 +0300

mastermind (2.28.48) trusty; urgency=medium

  * Improve finding jobs for path restoring

 -- Andrey Vasilenkov <indigo@yandex-team.ru>  Tue, 27 Sep 2016 16:38:42 +0300

mastermind (2.28.47) trusty; urgency=medium

  * Sample move source groups by neighbouring dcs along with total space
  * Skip -2 and -77 statuses when parsing recover dc command results

 -- Andrey Vasilenkov <indigo@yandex-team.ru>  Tue, 27 Sep 2016 15:21:40 +0300

mastermind (2.28.46) trusty; urgency=medium

  * Replace 'group_ids' with empty list when replicas groupset is not
    available

 -- Andrey Vasilenkov <indigo@yandex-team.ru>  Wed, 21 Sep 2016 18:26:14 +0300

mastermind (2.28.45) trusty; urgency=medium

  * Add couple settings viewer command
  * Do not provide a list of fake groups if replicas groupset is not used

 -- Andrey Vasilenkov <indigo@yandex-team.ru>  Wed, 21 Sep 2016 15:13:09 +0300

mastermind (2.28.44) trusty; urgency=medium

  * Ignore checks for uncoupled groups in node stop task

 -- Andrey Vasilenkov <indigo@yandex-team.ru>  Tue, 20 Sep 2016 18:18:18 +0300

mastermind (2.28.43) trusty; urgency=medium

  * Fix backend cleanup tasks creating

 -- Andrey Vasilenkov <indigo@yandex-team.ru>  Mon, 19 Sep 2016 20:29:37 +0300

mastermind (2.28.42) trusty; urgency=medium

  * Fix jobs status filtering on jobs scheduling

 -- Andrey Vasilenkov <indigo@yandex-team.ru>  Mon, 19 Sep 2016 20:18:07 +0300

mastermind (2.28.41) trusty; urgency=medium

  * Use backend cleanup and backend manager jobs when restoring path

 -- Andrey Vasilenkov <indigo@yandex-team.ru>  Mon, 19 Sep 2016 18:17:13 +0300

mastermind (2.28.40) trusty; urgency=medium

  * Add tskv option support for mds_cleanup
  * Skip uncoupled groups with alive keys
  * Add couple and namespace to ttl cleanup job attributes

 -- Andrey Vasilenkov <indigo@yandex-team.ru>  Fri, 16 Sep 2016 18:14:42 +0300

mastermind (2.28.39) trusty; urgency=medium

  * Separate replicas and lrc groupset primary/secondary hosts

 -- Andrey Vasilenkov <indigo@yandex-team.ru>  Thu, 15 Sep 2016 14:10:45 +0300

mastermind (2.28.38) trusty; urgency=medium

  * Set primary and secondary hosts when lrc groupset is used

 -- Andrey Vasilenkov <indigo@yandex-team.ru>  Wed, 14 Sep 2016 17:52:59 +0300

mastermind (2.28.37) trusty; urgency=medium

  * Add new job to remove records with expired ttl

 -- Andrey Vasilenkov <indigo@yandex-team.ru>  Mon, 12 Sep 2016 19:17:54 +0300

mastermind (2.28.36) trusty; urgency=medium

  * Fix mastermind2.26-cache worker start

 -- Andrey Vasilenkov <indigo@yandex-team.ru>  Thu, 08 Sep 2016 13:49:20 +0300

mastermind (2.28.35) trusty; urgency=medium

  * Restore-path: fix cancel_job

 -- Andrey Vasilenkov <indigo@yandex-team.ru>  Mon, 05 Sep 2016 14:07:27 +0300

mastermind (2.28.34) trusty; urgency=medium

  * Restore-path: cancel jobs

 -- Andrey Vasilenkov <indigo@yandex-team.ru>  Fri, 02 Sep 2016 17:59:25 +0300

mastermind (2.28.33) trusty; urgency=medium

  * Optimize history record search mongo queries

 -- Andrey Vasilenkov <indigo@yandex-team.ru>  Thu, 01 Sep 2016 23:04:06 +0300

mastermind (2.28.32) trusty; urgency=medium

  * Limit couple defrag jobs number per host

 -- Andrey Vasilenkov <indigo@yandex-team.ru>  Thu, 01 Sep 2016 20:56:39 +0300

mastermind (2.28.31) trusty; urgency=medium

  * Convert to lrc groupset minor fix

 -- Andrey Vasilenkov <indigo@yandex-team.ru>  Wed, 31 Aug 2016 14:06:12 +0300

mastermind (2.28.30) trusty; urgency=medium

  * Restore path: option to automatically approve jobs

 -- Andrey Vasilenkov <indigo@yandex-team.ru>  Wed, 31 Aug 2016 12:17:57 +0300

mastermind (2.28.29) trusty; urgency=medium

  * Fix group restore by path handle

 -- Andrey Vasilenkov <indigo@yandex-team.ru>  Thu, 25 Aug 2016 18:51:43 +0300

mastermind (2.28.28) trusty; urgency=medium

  * Fix restore group src_group parameter

 -- Andrey Vasilenkov <indigo@yandex-team.ru>  Thu, 25 Aug 2016 13:58:34 +0300

mastermind (2.28.27) trusty; urgency=medium

  * Add job for restore groups from path

 -- Andrey Vasilenkov <indigo@yandex-team.ru>  Wed, 24 Aug 2016 18:38:33 +0300

mastermind (2.28.26) trusty; urgency=medium

  * Add group base path to recover dc command

 -- Andrey Vasilenkov <indigo@yandex-team.ru>  Wed, 24 Aug 2016 15:09:04 +0300

mastermind (2.28.25) trusty; urgency=medium

  * Consider want_defrag worth when > 3

 -- Andrey Vasilenkov <indigo@yandex-team.ru>  Tue, 23 Aug 2016 14:18:50 +0300

mastermind (2.28.24) trusty; urgency=medium

  * Implement external storage mapping for external storage convertion
  * Use task to determine external storage total size and alter convert job accordingly
  * Add ExternalStorageDataSizeTask for fetching data size of external storage
  * Add multi groupsets to mastermind-cli groupset convert command
  * Add make_external_storage_data_size_command inventory command

 -- Andrey Vasilenkov <indigo@yandex-team.ru>  Thu, 11 Aug 2016 17:02:57 +0300

mastermind (2.28.23) trusty; urgency=medium

  * Consider WRITE_NEW commands as write operations

 -- Andrey Vasilenkov <indigo@yandex-team.ru>  Mon, 08 Aug 2016 14:25:37 +0300

mastermind (2.28.22) trusty; urgency=medium

  * Forbid moving cache groups via move jobs

 -- Andrey Vasilenkov <indigo@yandex-team.ru>  Fri, 29 Jul 2016 00:57:11 +0300

mastermind (2.28.21) trusty; urgency=medium

  * Refactor move planner candidates generating
  * Filter destination groups in unsuitable dcs when moving groups via move planner

 -- Andrey Vasilenkov <indigo@yandex-team.ru>  Wed, 27 Jul 2016 15:16:18 +0300

mastermind (2.28.20) trusty; urgency=medium

  * Optimize group move planner algorithm

 -- Andrey Vasilenkov <indigo@yandex-team.ru>  Tue, 26 Jul 2016 18:21:02 +0300

mastermind (2.28.19) trusty; urgency=medium

  * Read metakey with nolock flag

 -- Andrey Vasilenkov <indigo@yandex-team.ru>  Tue, 12 Jul 2016 13:21:40 +0300

mastermind (2.28.18) trusty; urgency=medium

  * Change convert job priority

 -- Andrey Vasilenkov <indigo@yandex-team.ru>  Thu, 30 Jun 2016 01:13:03 +0300

mastermind (2.28.17) trusty; urgency=medium

  * Add convert to lrc groupset from external source job

 -- Andrey Vasilenkov <indigo@yandex-team.ru>  Wed, 29 Jun 2016 23:44:03 +0300

mastermind (2.28.16) trusty; urgency=medium

  * Fix group's effective_free_space calculation

 -- Andrey Vasilenkov <indigo@yandex-team.ru>  Mon, 20 Jun 2016 17:29:52 +0300

mastermind (2.28.15) trusty; urgency=medium

  * Add data_flow_rate and wait_timeout parameters for lrc-* commands

 -- Andrey Vasilenkov <indigo@yandex-team.ru>  Fri, 17 Jun 2016 13:20:46 +0300

mastermind (2.28.14) trusty; urgency=medium

  * Fix couple status text for non-coupled couples

 -- Andrey Vasilenkov <indigo@yandex-team.ru>  Tue, 14 Jun 2016 15:05:13 +0300

mastermind (2.28.13) trusty; urgency=medium

  * Fix StorageState excessive dcs list construction

 -- Andrey Vasilenkov <indigo@yandex-team.ru>  Sat, 11 Jun 2016 19:32:30 +0300

mastermind (2.28.12) trusty; urgency=medium

  * Run lrc_* commands with all nodes as remotes

 -- Andrey Vasilenkov <indigo@yandex-team.ru>  Fri, 10 Jun 2016 20:18:55 +0300

mastermind (2.28.11) trusty; urgency=medium

  * Fix StorageState excessive dcs list construction

 -- Andrey Vasilenkov <indigo@yandex-team.ru>  Fri, 10 Jun 2016 15:45:04 +0300

mastermind (2.28.10) trusty; urgency=medium

  * Add lrc groupset statuses for couple list handle

 -- Andrey Vasilenkov <indigo@yandex-team.ru>  Thu, 09 Jun 2016 19:07:47 +0300

mastermind (2.28.9) trusty; urgency=medium

  * Add histories query object for fetching group histories

 -- Andrey Vasilenkov <indigo@yandex-team.ru>  Wed, 08 Jun 2016 18:51:52 +0300

mastermind (2.28.8) trusty; urgency=medium

  * Add remove backend task to prepare lrc groups job

 -- Andrey Vasilenkov <indigo@yandex-team.ru>  Mon, 06 Jun 2016 12:02:49 +0300

mastermind (2.28.7) trusty; urgency=medium

  * Increase lrc groupset job priority

 -- Andrey Vasilenkov <indigo@yandex-team.ru>  Tue, 31 May 2016 15:45:40 +0300

mastermind (2.28.6) trusty; urgency=medium

  * Check task status after its execution is started

 -- Andrey Vasilenkov <indigo@yandex-team.ru>  Tue, 31 May 2016 01:14:51 +0300

mastermind (2.28.5) trusty; urgency=medium

  * Skip checking if all replicas groups are read-only
  * Fix logging of couple status change

 -- Andrey Vasilenkov <indigo@yandex-team.ru>  Tue, 31 May 2016 00:33:45 +0300

mastermind (2.28.4) trusty; urgency=medium

  * Add ttl attribute namespace settings

 -- Andrey Vasilenkov <indigo@yandex-team.ru>  Tue, 24 May 2016 18:16:09 +0300

mastermind (2.28.3) trusty; urgency=medium

  * Disable dnet_recovery safe mode

 -- Andrey Vasilenkov <indigo@yandex-team.ru>  Thu, 19 May 2016 17:34:15 +0300

mastermind (2.28.2) trusty; urgency=medium

  * Add prepare-new-groups cmd handle

 -- Andrey Vasilenkov <indigo@yandex-team.ru>  Thu, 19 May 2016 17:21:33 +0300

mastermind (2.28.1) trusty; urgency=medium

  * Add mastermind-util add-groupset command
  * Add 'add_groupset_to_couple' API handle
  * Add job that creates new groupset for a couple

 -- Andrey Vasilenkov <indigo@yandex-team.ru>  Thu, 19 May 2016 12:51:03 +0300

mastermind (2.27.18) trusty; urgency=medium

  * Fix constructing jobs' involved groups list

 -- Andrey Vasilenkov <indigo@yandex-team.ru>  Wed, 04 May 2016 14:47:17 +0300

mastermind (2.27.17) trusty; urgency=medium

  * Add weight coefficient for outgoing traffic
  * Not perform rollback on couple repair

 -- Andrey Vasilenkov <indigo@yandex-team.ru>  Fri, 29 Apr 2016 03:59:48 +0300

mastermind (2.27.16) trusty; urgency=medium

  * Use family when detaching node backend from group

 -- Andrey Vasilenkov <indigo@yandex-team.ru>  Mon, 11 Apr 2016 16:25:30 +0300

mastermind (2.27.15) trusty; urgency=medium

  * Add defrag startup timeout

 -- Andrey Vasilenkov <indigo@yandex-team.ru>  Mon, 11 Apr 2016 13:09:36 +0300

mastermind (2.27.14) trusty; urgency=medium

  * Add backward compatibility of NodeBackend binding object

 -- Andrey Vasilenkov <indigo@yandex-team.ru>  Sun, 10 Apr 2016 14:25:51 +0300

mastermind (2.27.13) trusty; urgency=medium

  * Add NodeBackend binding object

 -- Andrey Vasilenkov <indigo@yandex-team.ru>  Sun, 10 Apr 2016 14:15:13 +0300

mastermind (2.27.12) trusty; urgency=medium

  * Add new BAD_* statuses for LRC Groupset

 -- Andrey Vasilenkov <indigo@yandex-team.ru>  Fri, 08 Apr 2016 16:54:16 +0300

mastermind (2.27.11) trusty; urgency=medium

  * Fix couple freeze meta compose

 -- Andrey Vasilenkov <indigo@yandex-team.ru>  Tue, 05 Apr 2016 19:20:08 +0300

mastermind (2.27.10) trusty; urgency=medium

  * Fix 'couple settings' in for mastermind-cli
  * Format log messages

 -- Andrey Vasilenkov <indigo@yandex-team.ru>  Thu, 31 Mar 2016 18:04:19 +0300

mastermind (2.27.9) trusty; urgency=medium

  * Fix couple groupset attachment

 -- Andrey Vasilenkov <indigo@yandex-team.ru>  Thu, 31 Mar 2016 14:12:23 +0300

mastermind (2.27.8) trusty; urgency=medium

  * Add 'attach_groupset_to_couple' handle
  * Make groupsets responsible for generating its metakey
  * Skip uncoupled lrc groups meta processing

 -- Andrey Vasilenkov <indigo@yandex-team.ru>  Wed, 30 Mar 2016 16:35:07 +0300

mastermind (2.27.7) trusty; urgency=medium

  * Add couple settings

 -- Andrey Vasilenkov <indigo@yandex-team.ru>  Tue, 29 Mar 2016 15:39:09 +0300

mastermind (2.27.6) trusty; urgency=medium

  * Fix couple build parameters

 -- Andrey Vasilenkov <indigo@yandex-team.ru>  Mon, 28 Mar 2016 18:38:14 +0300

mastermind (2.27.5) trusty; urgency=medium

  * Add 'couple' attribute to binding Groupset object
  * Account new cache key distribute tasks
  * Add various binding features

 -- Andrey Vasilenkov <indigo@yandex-team.ru>  Sun, 27 Mar 2016 21:11:22 +0300

mastermind (2.27.4) trusty; urgency=medium

  * Add support of groupsets in couple build method of mastermind client
  * Add 'groupsets' property to couple object

 -- Andrey Vasilenkov <indigo@yandex-team.ru>  Fri, 25 Mar 2016 22:20:34 +0300

mastermind (2.27.3) trusty; urgency=medium

  * Skip internatl namespaces in client APIs

 -- Andrey Vasilenkov <indigo@yandex-team.ru>  Fri, 25 Mar 2016 13:00:34 +0300

mastermind (2.27.2) trusty; urgency=medium

  * Add python-requests dependency

 -- Andrey Vasilenkov <indigo@yandex-team.ru>  Thu, 24 Mar 2016 20:19:40 +0300

mastermind (2.27.1) trusty; urgency=medium

  * Add lrc commands to mastermind-cli
  * Add group filtering by 'type'
  * Add LRC builder to select groups for future LRC groupsets
  * Add lrc groupsets representation object
  * Add make lrc group job type
  * Divide groupsets by different types

 -- Andrey Vasilenkov <indigo@yandex-team.ru>  Thu, 24 Mar 2016 15:11:28 +0300

mastermind (2.26.6) trusty; urgency=medium

  * Increase defrag check timeout to 14 days

 -- Andrey Vasilenkov <indigo@yandex-team.ru>  Mon, 21 Mar 2016 14:20:39 +0300

mastermind (2.26.5) trusty; urgency=medium

  * Make recover planner coefficients configurable

 -- Andrey Vasilenkov <indigo@yandex-team.ru>  Thu, 10 Mar 2016 14:51:27 +0300

mastermind (2.26.4) trusty; urgency=medium

  * Fix group type detection

 -- Andrey Vasilenkov <indigo@yandex-team.ru>  Sat, 05 Mar 2016 05:26:33 +0300

mastermind (2.26.3) trusty; urgency=medium

  * Remove attributes capacity namespace setting
  * Add support for completion of unambiguous prefix commands

 -- Andrey Vasilenkov <indigo@yandex-team.ru>  Thu, 03 Mar 2016 18:01:54 +0300

mastermind (2.26.2) trusty; urgency=medium

  * Add namespace attribute setitngs

 -- Andrey Vasilenkov <indigo@yandex-team.ru>  Wed, 02 Mar 2016 17:34:12 +0300

mastermind (2.26.1) trusty; urgency=medium

  * Fix max net write setting for weight manager
  * Add explicit runtime error for cases when failed to release locks

 -- Andrey Vasilenkov <indigo@yandex-team.ru>  Wed, 02 Mar 2016 12:36:24 +0300

mastermind (2.25.120) trusty; urgency=medium

  * Enable dnet_recovery safe mode

 -- Andrey Vasilenkov <indigo@yandex-team.ru>  Sun, 28 Feb 2016 00:08:51 +0300

mastermind (2.25.119) trusty; urgency=medium

  * Fix bug for dc hosts view
  * Add logging for monitor stats update
  * Fix error fs and dstat update

 -- Andrey Vasilenkov <indigo@yandex-team.ru>  Tue, 23 Feb 2016 13:04:56 +0300

mastermind (2.25.118) trusty; urgency=medium

  * Increase startup timeouts

 -- Andrey Vasilenkov <indigo@yandex-team.ru>  Wed, 17 Feb 2016 23:31:26 +0300

mastermind (2.25.117) trusty; urgency=medium

  * Increase cache worker startup timeout

 -- Andrey Vasilenkov <indigo@yandex-team.ru>  Wed, 17 Feb 2016 14:37:28 +0300

mastermind (2.25.116) trusty; urgency=medium

  * Fix for cache lock acquiring

 -- Andrey Vasilenkov <indigo@yandex-team.ru>  Wed, 17 Feb 2016 12:25:22 +0300

mastermind (2.25.115) trusty; urgency=medium

  * Add 'update_cache_key_status' handle
  * Implement cached key upload queue
  * Fix cache couples list with no 'state' option
  * Fix couple list filtering
  * Add trace id to dnet_recovery command
  * Use blob_size_limit as total space unconditionally

 -- Andrey Vasilenkov <indigo@yandex-team.ru>  Tue, 16 Feb 2016 23:46:35 +0300

mastermind (2.25.114) trusty; urgency=medium

  * Change effective data size accounting
  * Add 'cache couples-list' handle

 -- Andrey Vasilenkov <indigo@yandex-team.ru>  Wed, 06 Jan 2016 22:10:41 +0300

mastermind (2.25.113) trusty; urgency=medium

  * Fix misprint

 -- Andrey Vasilenkov <indigo@yandex-team.ru>  Mon, 28 Dec 2015 16:48:00 +0300

mastermind (2.25.112) trusty; urgency=medium

  * Fix import dependency

 -- Andrey Vasilenkov <indigo@yandex-team.ru>  Mon, 28 Dec 2015 16:20:04 +0300

mastermind (2.25.111) trusty; urgency=medium

  * Fix frozen couple check

 -- Andrey Vasilenkov <indigo@yandex-team.ru>  Mon, 28 Dec 2015 15:45:49 +0300

mastermind (2.25.110) trusty; urgency=medium

  * Skip cache groups on hosts that already have a cache key copy
  * Fix dc selection on distributing cache keys

 -- Andrey Vasilenkov <indigo@yandex-team.ru>  Mon, 28 Dec 2015 14:31:00 +0300

mastermind (2.25.109) trusty; urgency=medium

  * Remove old app manifest during installation

 -- Andrey Vasilenkov <indigo@yandex-team.ru>  Thu, 24 Dec 2015 12:59:06 +0300

mastermind (2.25.108) trusty; urgency=medium

  * Remove old weight balancer traits
  * Fix for updating node backends set on history updates
  * Update couple namespace handle to use new weight manager

 -- Andrey Vasilenkov <indigo@yandex-team.ru>  Wed, 23 Dec 2015 17:58:38 +0300

mastermind (2.25.107) trusty; urgency=medium

  * Account disk defragmentation when calculating couple weights

 -- Andrey Vasilenkov <indigo@yandex-team.ru>  Wed, 16 Dec 2015 11:58:31 +0300

mastermind (2.25.106) trusty; urgency=medium

  * Fix defragmentation jobs for cache couples

 -- Andrey Vasilenkov <indigo@yandex-team.ru>  Fri, 11 Dec 2015 19:02:32 +0300

mastermind (2.25.105) trusty; urgency=medium

  * Fix misprint

 -- Andrey Vasilenkov <indigo@yandex-team.ru>  Fri, 11 Dec 2015 15:52:49 +0300

mastermind (2.25.104) trusty; urgency=medium

  * Fix for new msgpack version

 -- Andrey Vasilenkov <indigo@yandex-team.ru>  Fri, 11 Dec 2015 15:16:45 +0300

mastermind (2.25.103) trusty; urgency=medium

  * Update cache distributor groups list on cache cleaning

 -- Andrey Vasilenkov <indigo@yandex-team.ru>  Fri, 11 Dec 2015 14:54:55 +0300

mastermind (2.25.102) trusty; urgency=medium

  * Fix for defragmentation job of cache groups

 -- Andrey Vasilenkov <indigo@yandex-team.ru>  Fri, 11 Dec 2015 14:08:43 +0300

mastermind (2.25.101) trusty; urgency=medium

  * Cache get_namespaces_states response using CachedGzipResponse
  * Cache get_cached_keys response using CachedGzipResponse

 -- Andrey Vasilenkov <indigo@yandex-team.ru>  Tue, 08 Dec 2015 17:21:04 +0300

mastermind (2.25.100) trusty; urgency=medium

  * Fix for newly built couple status calculation
  * Fix misprint in mastermind client

 -- Andrey Vasilenkov <indigo@yandex-team.ru>  Tue, 01 Dec 2015 16:48:01 +0300

mastermind (2.25.99) trusty; urgency=medium

  * Fix for running cached data update handlers

 -- Andrey Vasilenkov <indigo@yandex-team.ru>  Wed, 25 Nov 2015 19:29:24 +0300

mastermind (2.25.98) trusty; urgency=medium

  * Fix cocaine handlers registering

 -- Andrey Vasilenkov <indigo@yandex-team.ru>  Wed, 25 Nov 2015 14:58:59 +0300

mastermind (2.25.97) trusty; urgency=medium

  * Temporarily fix cocaine service usage from sync thread

 -- Andrey Vasilenkov <indigo@yandex-team.ru>  Tue, 24 Nov 2015 17:02:59 +0300

mastermind (2.25.96) trusty; urgency=medium

  * Optimize get_config_remotes handle

 -- Andrey Vasilenkov <indigo@yandex-team.ru>  Tue, 24 Nov 2015 11:56:08 +0300

mastermind (2.25.95) trusty; urgency=medium

  * Fix frequent weight and load data updating
  * Optimize history records fetching from mongo
  * Add exception-safe backend stats processing

 -- Andrey Vasilenkov <indigo@yandex-team.ru>  Mon, 23 Nov 2015 15:00:58 +0300

mastermind (2.25.94) trusty; urgency=medium

  * Fix defrag complete decision based on stalled stats

 -- Andrey Vasilenkov <indigo@yandex-team.ru>  Fri, 20 Nov 2015 17:52:35 +0300

mastermind (2.25.93) trusty; urgency=medium

    * Add orig path query arg settings
    * Fix select couple to upload namespace setting
    * Add redirect query args support

 -- Andrey Vasilenkov <indigo@yandex-team.ru>  Thu, 19 Nov 2015 19:13:34 +0300

mastermind (2.25.92) trusty; urgency=medium

  * Fix cocaine worker termination

 -- Andrey Vasilenkov <indigo@yandex-team.ru>  Thu, 19 Nov 2015 14:44:39 +0300

mastermind (2.25.91) trusty; urgency=medium

  * Split planner config section into several sections
  * Cache flow stats
  * Use cache to handle get_cache_keys

 -- Andrey Vasilenkov <indigo@yandex-team.ru>  Wed, 18 Nov 2015 21:45:31 +0300

mastermind (2.25.90) trusty; urgency=medium

  * Fix cache worker startup script

 -- Andrey Vasilenkov <indigo@yandex-team.ru>  Tue, 17 Nov 2015 22:47:31 +0300

mastermind (2.25.89) trusty; urgency=medium

  * Set python-tornado dependency (>= 4.0)

 -- Andrey Vasilenkov <indigo@yandex-team.ru>  Tue, 17 Nov 2015 16:04:13 +0300

mastermind (2.25.88) trusty; urgency=medium

  * Decreased cocaine workers' pool limit to 5

 -- Andrey Vasilenkov <indigo@yandex-team.ru>  Tue, 17 Nov 2015 14:31:24 +0300

mastermind (2.25.87) trusty; urgency=medium

  * Use simplejson for faster parsing
  * Using monitor pool to fetch monitor stats from elliptics nodes
  * Inventory worker implementation
  * Fix build tests running

 -- Andrey Vasilenkov <indigo@yandex-team.ru>  Tue, 17 Nov 2015 13:59:44 +0300

mastermind (2.25.86-hotfix1) trusty; urgency=medium

  * Optimize get_config_remotes handle

 -- Andrey Vasilenkov <indigo@yandex-team.ru>  Wed, 18 Nov 2015 17:05:55 +0300

mastermind (2.25.86) trusty; urgency=medium

  * Fix mastermind build

 -- Andrey Vasilenkov <indigo@yandex-team.ru>  Fri, 13 Nov 2015 15:37:00 +0300

mastermind (2.25.85) trusty; urgency=medium

  * Fix mastermind build

 -- Andrey Vasilenkov <indigo@yandex-team.ru>  Fri, 13 Nov 2015 15:08:21 +0300

mastermind (2.25.84) trusty; urgency=medium

  * Add free reserved space to couple statistics

 -- Andrey Vasilenkov <indigo@yandex-team.ru>  Fri, 13 Nov 2015 14:19:41 +0300

mastermind (2.25.83) trusty; urgency=medium

  * Increase startup-timeout for mastermind-cache worker

 -- Andrey Vasilenkov <indigo@yandex-team.ru>  Mon, 02 Nov 2015 12:26:18 +0300

mastermind (2.25.82) trusty; urgency=medium

  * Fix for searching for uncoupled group to restore backend without history

 -- Andrey Vasilenkov <indigo@yandex-team.ru>  Wed, 28 Oct 2015 11:37:03 +0300

mastermind (2.25.81) trusty; urgency=medium

  * Fix for searching for uncoupled group to restore backend without history

 -- Andrey Vasilenkov <indigo@yandex-team.ru>  Tue, 27 Oct 2015 23:47:59 +0300

mastermind (2.25.80) trusty; urgency=medium

  * Fix for searching for uncoupled group to restore backend without history

 -- Andrey Vasilenkov <indigo@yandex-team.ru>  Tue, 27 Oct 2015 21:23:43 +0300

mastermind (2.25.79) trusty; urgency=medium

  * Fix wrong node backend check on group restoring job
  * Fix accounting job for a couple status when group is down

 -- Andrey Vasilenkov <indigo@yandex-team.ru>  Tue, 27 Oct 2015 19:30:12 +0300

mastermind (2.25.78) trusty; urgency=medium

  * Add proper pymongo and bson dependencies (<< 3)

 -- Andrey Vasilenkov <indigo@yandex-team.ru>  Mon, 26 Oct 2015 21:08:02 +0300

mastermind (2.25.77) trusty; urgency=medium

  * Fix mastermind2.26-cache worker initialization

 -- Andrey Vasilenkov <indigo@yandex-team.ru>  Fri, 23 Oct 2015 14:25:00 +0300

mastermind (2.25.76) trusty; urgency=medium

  * Add handler for fetching couple free effective space monitor samples
  * Change monitor statistics collection settings

 -- Andrey Vasilenkov <indigo@yandex-team.ru>  Fri, 23 Oct 2015 14:03:28 +0300

mastermind (2.25.75) trusty; urgency=medium

  * Fix group detach node task during restore job

 -- Andrey Vasilenkov <indigo@yandex-team.ru>  Mon, 19 Oct 2015 14:52:49 +0300

mastermind (2.25.74) trusty; urgency=medium

  * Fix group detach node task during restore job

 -- Andrey Vasilenkov <indigo@yandex-team.ru>  Mon, 19 Oct 2015 14:26:10 +0300

mastermind (2.25.73) trusty; urgency=medium

  * Fix group detach node task during restore job

 -- Andrey Vasilenkov <indigo@yandex-team.ru>  Mon, 19 Oct 2015 12:57:02 +0300

mastermind (2.25.72) trusty; urgency=medium

  * Check uncoupled groups right before settings metakey
  * Prevent statistics calculation failing

 -- Andrey Vasilenkov <indigo@yandex-team.ru>  Tue, 13 Oct 2015 18:41:32 +0300

mastermind (2.25.71) trusty; urgency=medium

  * Fix exception type for non-blocking locks (when acquiring failed)
  * Fix group history update task scheduling

 -- Andrey Vasilenkov <indigo@yandex-team.ru>  Mon, 12 Oct 2015 14:16:06 +0300

mastermind (2.25.70) trusty; urgency=medium

  * Add ability to run worker without history collection

 -- Andrey Vasilenkov <indigo@yandex-team.ru>  Fri, 09 Oct 2015 19:29:22 +0300

mastermind (2.25.69) trusty; urgency=medium

  * Accept generators to GroupNodeBackendsSet

 -- Andrey Vasilenkov <indigo@yandex-team.ru>  Fri, 09 Oct 2015 18:15:17 +0300

mastermind (2.25.68) trusty; urgency=medium

  * Store group history in mongo instead of meta elliptics

 -- Andrey Vasilenkov <indigo@yandex-team.ru>  Fri, 09 Oct 2015 12:03:04 +0300

mastermind (2.25.66) trusty; urgency=medium

  * Fix settings comparison with basic python types

 -- Andrey Vasilenkov <indigo@yandex-team.ru>  Thu, 08 Oct 2015 12:55:36 +0300

mastermind (2.25.58) trusty; urgency=medium

  * Add couple primary and fallback hosts to namespaces states

 -- Andrey Vasilenkov <indigo@yandex-team.ru>  Sun, 13 Sep 2015 21:13:48 +0300

mastermind (2.25.57) trusty; urgency=medium

  * Fix effective free space calculcation when disk contains irrelevant data

 -- Andrey Vasilenkov <indigo@yandex-team.ru>  Thu, 10 Sep 2015 14:08:30 +0300

mastermind (2.25.56) trusty; urgency=medium

  * Fix effective free space calculcation when disk contains irrelevant data

 -- Andrey Vasilenkov <indigo@yandex-team.ru>  Thu, 10 Sep 2015 14:00:47 +0300

mastermind (2.25.55) trusty; urgency=medium

  * Set nolock flag for metakey read queries

 -- Andrey Vasilenkov <indigo@yandex-team.ru>  Mon, 07 Sep 2015 20:21:47 +0300

mastermind (2.25.54) trusty; urgency=medium

  * Increase startup timeout for mastermind worker

 -- Andrey Vasilenkov <indigo@yandex-team.ru>  Fri, 28 Aug 2015 18:44:52 +0300

mastermind (2.25.53) trusty; urgency=medium

  * Use read_latest call to get storage max group id

 -- Andrey Vasilenkov <indigo@yandex-team.ru>  Fri, 28 Aug 2015 17:59:31 +0300

mastermind (2.25.52) trusty; urgency=medium

  * Add draft on namespaces state query handler

 -- Andrey Vasilenkov <indigo@yandex-team.ru>  Fri, 28 Aug 2015 15:22:37 +0300

mastermind (2.25.51) trusty; urgency=medium

  * Add forced namespaces states update handler

 -- Andrey Vasilenkov <indigo@yandex-team.ru>  Fri, 28 Aug 2015 13:33:52 +0300

mastermind (2.25.50) trusty; urgency=medium

  * Take down the lock on src backend during move job final stage

 -- Andrey Vasilenkov <indigo@yandex-team.ru>  Fri, 28 Aug 2015 11:51:06 +0300

mastermind (2.25.49) trusty; urgency=medium

  * Add status_text of bad group to status_text of couple

 -- Andrey Vasilenkov <indigo@yandex-team.ru>  Fri, 21 Aug 2015 16:30:16 +0300

mastermind (2.25.48) trusty; urgency=medium

  * Add removed records size to group info

 -- Andrey Vasilenkov <indigo@yandex-team.ru>  Fri, 21 Aug 2015 11:29:43 +0300

mastermind (2.25.47) trusty; urgency=medium

  * Consider effective_free_space when deciding on couple status
  * Fix for node backend defrag task retrying

 -- Andrey Vasilenkov <indigo@yandex-team.ru>  Thu, 20 Aug 2015 13:17:28 +0300

mastermind (2.25.46) trusty; urgency=medium

  * Correct build

 -- Andrey Vasilenkov <indigo@yandex-team.ru>  Wed, 19 Aug 2015 16:59:32 +0300

mastermind (2.25.45) trusty; urgency=medium

  * Add autoapprove setting for move planner jobs

 -- Andrey Vasilenkov <indigo@yandex-team.ru>  Wed, 19 Aug 2015 16:52:30 +0300

mastermind (2.25.44) trusty; urgency=medium

  * Fix minor misprints

 -- Andrey Vasilenkov <indigo@yandex-team.ru>  Wed, 19 Aug 2015 12:18:16 +0300

mastermind (2.25.43) trusty; urgency=medium

  * Fix destination group selection for move planner

 -- Andrey Vasilenkov <indigo@yandex-team.ru>  Wed, 19 Aug 2015 01:49:13 +0300

mastermind (2.25.42) trusty; urgency=medium

  * Mastermind node info updater: couple status should be set to FULL if group
    is not filled but hdd has no more space available
  * Jobs processor: do not fail couple defrag job if couple lost its OK
    status

 -- Andrey Vasilenkov <indigo@yandex-team.ru>  Thu, 06 Aug 2015 15:27:26 +0300

mastermind (2.25.41) trusty; urgency=medium

  * Fetch elliptics backends' io stats

 -- Andrey Vasilenkov <indigo@yandex-team.ru>  Tue, 04 Aug 2015 19:42:51 +0300

mastermind (2.25.40) trusty; urgency=medium

  * Planner: take lock to prevent simultaneous move jobs planning on several
    workers

 -- Andrey Vasilenkov <indigo@yandex-team.ru>  Tue, 04 Aug 2015 19:15:40 +0300

mastermind (2.25.39) trusty; urgency=medium

  * mastermind fake sync: persistent locks removal fixed

 -- Andrey Vasilenkov <indigo@yandex-team.ru>  Mon, 03 Aug 2015 15:30:40 +0300

mastermind (2.25.38) trusty; urgency=medium

  * Mastermind lib: couple build result is wrapped into result object
    to be able to filter only successfully created couples
    (or, on the other side, only exceptions)
  * Passing dstat errors (can happen on virtual hosts)
  * Fix for fake sync manager persistent lock acquiring
  * Mastermind lib: fix for __contains__ method in namespaces queries
  * Fix for frequent node statistics update
  * Mastermind lib: node backends list as a property

 -- Andrey Vasilenkov <indigo@yandex-team.ru>  Tue, 28 Jul 2015 18:16:20 +0300

mastermind (2.25.37) trusty; urgency=medium

  * Obsolete prechecking of active jobs when moving groups from host

 -- Andrey Vasilenkov <indigo@yandex-team.ru>  Fri, 17 Jul 2015 13:52:24 +0300

mastermind (2.25.36) trusty; urgency=medium

  * Do not update whole cluster state on couple break

 -- Andrey Vasilenkov <indigo@yandex-team.ru>  Thu, 16 Jul 2015 20:07:31 +0300

mastermind (2.25.35) trusty; urgency=medium

  * Remove obsolete dstat_error_code usage

 -- Andrey Vasilenkov <indigo@yandex-team.ru>  Thu, 16 Jul 2015 18:39:04 +0300

mastermind (2.25.34) trusty; urgency=medium

  * Frequent node stat update bug fixed

 -- Andrey Vasilenkov <indigo@yandex-team.ru>  Wed, 15 Jul 2015 18:14:31 +0300

mastermind (2.25.33) trusty; urgency=medium

  * Restore job can stop non-started move job on force request
  * Do not acquire global jobs lock on jobs creation
  * Lock uncoupled groups during couple build so no jobs could use it

 -- Andrey Vasilenkov <indigo@yandex-team.ru>  Wed, 15 Jul 2015 17:51:12 +0300

mastermind (2.25.32) trusty; urgency=medium

  * get_dc_by_host inventory function should accept hostname, not ip

 -- Andrey Vasilenkov <indigo@yandex-team.ru>  Wed, 15 Jul 2015 15:09:27 +0300

mastermind (2.25.31) trusty; urgency=medium

  * Fix for couple defrag group representation

 -- Andrey Vasilenkov <indigo@yandex-team.ru>  Tue, 14 Jul 2015 14:52:13 +0300

mastermind (2.25.30) trusty; urgency=medium

  * Fix for group active job setting

 -- Andrey Vasilenkov <indigo@yandex-team.ru>  Tue, 14 Jul 2015 13:45:46 +0300

mastermind (2.25.29) trusty; urgency=medium

  * Mastermind util error wrapping

 -- Andrey Vasilenkov <indigo@yandex-team.ru>  Tue, 14 Jul 2015 12:38:07 +0300

mastermind (2.25.28) trusty; urgency=medium

  * Any type of job is now set as an active_job for a couple
  * get_namespaces_states now can accept namespaces list
  * Fix for storage_keys_diff handler when there are backends without fetched stats

 -- Andrey Vasilenkov <indigo@yandex-team.ru>  Mon, 13 Jul 2015 15:44:19 +0300

mastermind (2.25.27) trusty; urgency=medium

  * Misprint fixed

 -- Andrey Vasilenkov <indigo@yandex-team.ru>  Fri, 10 Jul 2015 18:10:17 +0300

mastermind (2.25.26) trusty; urgency=medium

  * Mark group as bad if migrating job id from meta does not match active job
    id

 -- Andrey Vasilenkov <indigo@yandex-team.ru>  Fri, 10 Jul 2015 14:08:06 +0300

mastermind (2.25.25) trusty; urgency=medium

  * Read-only node backend status check fixed
  * Using common mastermind queue for gatlinggun tasks
  * Mastermind returns empty cache keys when cache worker is not set up
  * Backward compatibility for ns setup mastermind util command (credits go to shindo@)
  * Checking group couple on move job start

 -- Andrey Vasilenkov <indigo@yandex-team.ru>  Thu, 09 Jul 2015 18:42:09 +0300

mastermind (2.25.24) trusty; urgency=medium

  * Checking if couple is participating in job before trying to move it from
    host

 -- Andrey Vasilenkov <indigo@yandex-team.ru>  Fri, 03 Jul 2015 18:46:44 +0300

mastermind (2.25.23) trusty; urgency=medium

  * Checking node backends count on group move
  * Handler to restart job if failed on start

 -- Andrey Vasilenkov <indigo@yandex-team.ru>  Fri, 03 Jul 2015 17:38:18 +0300

mastermind (2.25.22) trusty; urgency=medium

  * Removed obsolete stat_file_error usage, moved stat_commit error logic to node backend stat object
  * Fix for namespace creation workflow

 -- Andrey Vasilenkov <indigo@yandex-team.ru>  Thu, 02 Jul 2015 17:40:30 +0300

mastermind (2.25.21) trusty; urgency=medium

  * fix to trusty++;

 -- Andrey Vasilenkov <indigo@yandex-team.ru>  Wed, 01 Jul 2015 19:01:17 +0300

mastermind (2.25.20) trusty; urgency=medium

  * debian/rules fixed for trusty

 -- Andrey Vasilenkov <indigo@yandex-team.ru>  Wed, 01 Jul 2015 18:39:16 +0300

mastermind (2.25.19) trusty; urgency=medium

  * Use elliptics stats for decision on backend writability
  * Fragmentation in mm util is now formatted with fixed precision

 -- Andrey Vasilenkov <indigo@yandex-team.ru>  Wed, 01 Jul 2015 18:16:14 +0300

mastermind (2.25.18) precise; urgency=low

  * Checking backends on restore group creation

 -- Andrey Vasilenkov <indigo@yandex-team.ru>  Tue, 30 Jun 2015 17:23:42 +0300

mastermind (2.25.17) precise; urgency=low

  * Mastermind client implemented
  * Python package dependencies fixed
  * Statistics should not fail if uncoupled groups list cannot be composed
  * Defrag planner uses vfs free space to see if a couple can be defragged
  * Minor changes: pepify and obsolete code removed

 -- Andrey Vasilenkov <indigo@yandex-team.ru>  Tue, 30 Jun 2015 13:12:47 +0300

mastermind (2.25.16) precise; urgency=low

  * Do not store old namespaces states if failed to construct a new one

 -- Andrey Vasilenkov <indigo@yandex-team.ru>  Thu, 18 Jun 2015 16:54:36 +0300

mastermind (2.25.15) precise; urgency=low

  * Caching of namespaces states

 -- Andrey Vasilenkov <indigo@yandex-team.ru>  Thu, 18 Jun 2015 15:11:28 +0300

mastermind (2.25.14) precise; urgency=low

  * Job execution fixed
  * Separate register handler wrapper for handlers with native cocaine exceptions support

 -- Andrey Vasilenkov <indigo@yandex-team.ru>  Wed, 17 Jun 2015 13:03:30 +0300

mastermind (2.25.13) precise; urgency=low

  * Reconnectable service should log detailed information on unexpected errors

 -- Andrey Vasilenkov <indigo@yandex-team.ru>  Tue, 16 Jun 2015 14:45:41 +0300

mastermind (2.25.12) precise; urgency=low

  * Binary version dependency

 -- Andrey Vasilenkov <indigo@yandex-team.ru>  Tue, 16 Jun 2015 13:19:15 +0300

mastermind (2.25.11) precise; urgency=low

  * Python-mastermind common dependency
  * Logging added

 -- Andrey Vasilenkov <indigo@yandex-team.ru>  Tue, 16 Jun 2015 13:00:54 +0300

mastermind (2.25.10) precise; urgency=low

  * Common mastermind utils in a separate python package
  * Unnecessary locking of jobs global lock on couple defragmentation planning

 -- Andrey Vasilenkov <indigo@yandex-team.ru>  Mon, 15 Jun 2015 20:11:18 +0300

mastermind (2.25.9) precise; urgency=low

  * Resources accounting fixed

 -- Andrey Vasilenkov <indigo@yandex-team.ru>  Thu, 11 Jun 2015 17:48:09 +0300

mastermind (2.25.8) precise; urgency=low

  * Logging added

 -- Andrey Vasilenkov <indigo@yandex-team.ru>  Thu, 11 Jun 2015 17:21:36 +0300

mastermind (2.25.7) precise; urgency=low

  * Misprint fixed

 -- Andrey Vasilenkov <indigo@yandex-team.ru>  Thu, 11 Jun 2015 16:43:04 +0300

mastermind (2.25.6) precise; urgency=low

  * Misprint fixed

 -- Andrey Vasilenkov <indigo@yandex-team.ru>  Thu, 11 Jun 2015 16:22:53 +0300

mastermind (2.25.5) precise; urgency=low

  * Jobs: fix for resource unfolding

 -- Andrey Vasilenkov <indigo@yandex-team.ru>  Thu, 11 Jun 2015 15:48:11 +0300

mastermind (2.25.4) precise; urgency=low

  * Minor bug fix

 -- Andrey Vasilenkov <indigo@yandex-team.ru>  Thu, 11 Jun 2015 15:32:10 +0300

mastermind (2.25.3) precise; urgency=low

  * Minor bug fix

 -- Andrey Vasilenkov <indigo@yandex-team.ru>  Thu, 11 Jun 2015 13:28:07 +0300

mastermind (2.25.2) precise; urgency=low

  * Job processing tweaks

 -- Andrey Vasilenkov <indigo@yandex-team.ru>  Thu, 11 Jun 2015 12:40:16 +0300

mastermind (2.25.1) precise; urgency=low

  * Cached keys handler should be tolerant to cocaine connection errors
  * Do not take global jobs lock on moving all groups from host
  * Planner tasks should not take jobs lock unless they are actually creating jobs

 -- Andrey Vasilenkov <indigo@yandex-team.ru>  Wed, 10 Jun 2015 17:10:47 +0300

mastermind (2.24.45) precise; urgency=low

  * Config parameter name fixed

 -- Andrey Vasilenkov <indigo@yandex-team.ru>  Wed, 10 Jun 2015 13:52:06 +0300

mastermind (2.24.44) precise; urgency=low

  * Ids file for rsync tasks

 -- Andrey Vasilenkov <indigo@yandex-team.ru>  Tue, 09 Jun 2015 17:55:04 +0300

mastermind (2.24.43) precise; urgency=low

  * Add-units settings for namespace implemented

 -- Andrey Vasilenkov <indigo@yandex-team.ru>  Fri, 05 Jun 2015 17:23:11 +0300

mastermind (2.24.42) precise; urgency=low

  * get_cached_key handler proxied to mastermind2.26-cache (no retries for now)

 -- Andrey Vasilenkov <indigo@yandex-team.ru>  Thu, 04 Jun 2015 19:58:11 +0300

mastermind (2.24.41) precise; urgency=low

  * get_cached_keys handler updated
  * Namespace statistics fixed, is_full flag added
  * Ns settings updating fixed - __service key could have been omited on update

 -- Andrey Vasilenkov <indigo@yandex-team.ru>  Wed, 03 Jun 2015 19:58:59 +0300

mastermind (2.24.40) precise; urgency=low

  * Infrastructure: empty group set for tree nodes that has no groups in child
    nodes

 -- Andrey Vasilenkov <indigo@yandex-team.ru>  Tue, 02 Jun 2015 12:49:29 +0300

mastermind (2.24.39) precise; urgency=low

  * Added mastermind2.26-cache application to cocaine runlist

 -- Andrey Vasilenkov <indigo@yandex-team.ru>  Mon, 01 Jun 2015 16:21:11 +0300

mastermind (2.24.38) precise; urgency=low

  * Top update period is set via periodic timer
  * Lock on cache distribution task

 -- Andrey Vasilenkov <indigo@yandex-team.ru>  Mon, 01 Jun 2015 15:12:04 +0300

mastermind (2.24.37) precise; urgency=low

  * Fix for existing cache key update

 -- Andrey Vasilenkov <indigo@yandex-team.ru>  Fri, 29 May 2015 16:01:53 +0300

mastermind (2.24.36) precise; urgency=low

  * Cache worker: cache groups selection refactored

 -- Andrey Vasilenkov <indigo@yandex-team.ru>  Fri, 29 May 2015 15:16:56 +0300

mastermind (2.24.35) precise; urgency=low

  * Do not account service storage_cache namespace in namespace states

 -- Andrey Vasilenkov <indigo@yandex-team.ru>  Thu, 28 May 2015 14:10:12 +0300

mastermind (2.24.34) precise; urgency=low

  * Cache group defragmentation job creation

 -- Andrey Vasilenkov <indigo@yandex-team.ru>  Tue, 26 May 2015 23:45:25 +0300

mastermind (2.24.33) precise; urgency=low

  * Fix for app start without mongo set up

 -- Andrey Vasilenkov <indigo@yandex-team.ru>  Tue, 26 May 2015 12:15:55 +0300

mastermind (2.24.32) precise; urgency=low

  * Cache clean handler added

 -- Andrey Vasilenkov <indigo@yandex-team.ru>  Mon, 25 May 2015 19:56:32 +0300

mastermind (2.24.31) precise; urgency=low

  * Group type checking should be executed after backend state checking

 -- Andrey Vasilenkov <indigo@yandex-team.ru>  Mon, 25 May 2015 13:17:54 +0300

mastermind (2.24.30) precise; urgency=low

  * Misprint fixed

 -- Andrey Vasilenkov <indigo@yandex-team.ru>  Sun, 24 May 2015 20:33:13 +0300

mastermind (2.24.29) precise; urgency=low

  * Misprints fixed and more logging added

 -- Andrey Vasilenkov <indigo@yandex-team.ru>  Fri, 22 May 2015 23:00:10 +0300

mastermind (2.24.28) precise; urgency=low

  * Some logging added

 -- Andrey Vasilenkov <indigo@yandex-team.ru>  Fri, 22 May 2015 20:43:44 +0300

mastermind (2.24.27) precise; urgency=low

  * Misprint fixed

 -- Andrey Vasilenkov <indigo@yandex-team.ru>  Fri, 22 May 2015 17:57:55 +0300

mastermind (2.24.26) precise; urgency=low

  * Misprint fixed

 -- Andrey Vasilenkov <indigo@yandex-team.ru>  Fri, 22 May 2015 17:29:05 +0300

mastermind (2.24.25) precise; urgency=low

  * Misprints fixed

 -- Andrey Vasilenkov <indigo@yandex-team.ru>  Fri, 22 May 2015 17:13:30 +0300

mastermind (2.24.24) precise; urgency=low

  * Cache cleaner implemented
  * Added static/non-static flag to log record for broken namespaces

 -- Andrey Vasilenkov <indigo@yandex-team.ru>  Fri, 22 May 2015 16:49:00 +0300

mastermind (2.24.23) precise; urgency=low

  * Fix for key updated in mongodb: couple is used as a part of primary key
  * Minor refactoring

 -- Andrey Vasilenkov <indigo@yandex-team.ru>  Thu, 21 May 2015 12:59:49 +0300

mastermind (2.24.22) precise; urgency=low

  * Fixed new keys processing

 -- Andrey Vasilenkov <indigo@yandex-team.ru>  Thu, 21 May 2015 00:00:29 +0300

mastermind (2.24.21) precise; urgency=low

  * Do not remove unpopular keys on distribution stage

 -- Andrey Vasilenkov <indigo@yandex-team.ru>  Wed, 20 May 2015 23:34:15 +0300

mastermind (2.24.20) precise; urgency=low

  * Misprint fixed

 -- Andrey Vasilenkov <indigo@yandex-team.ru>  Wed, 20 May 2015 23:07:51 +0300

mastermind (2.24.19) precise; urgency=low

  * Top stats aggregation fix: cache groups statistics are accounted properly

 -- Andrey Vasilenkov <indigo@yandex-team.ru>  Wed, 20 May 2015 16:10:22 +0300

mastermind (2.24.18) precise; urgency=low

  * Aggregate keys by (key_id, couple) pair

 -- Andrey Vasilenkov <indigo@yandex-team.ru>  Tue, 19 May 2015 16:42:11 +0300

mastermind (2.24.17) precise; urgency=low

  * Do not use cache module in the main worker

 -- Andrey Vasilenkov <indigo@yandex-team.ru>  Mon, 18 May 2015 18:52:56 +0300

mastermind (2.24.16) precise; urgency=low

  * Couple defragmentation should start only when want_defrag > 1
  * Move job tweaks: -114 processing when node backend is being disabled, STALLED status for node backend stop task is considered ok
  * Removed unnecessary locks on task retry and skip
  * Couple defrag: if dnet_client returns -114 on defrag command, consider task successfully completed

 -- Andrey Vasilenkov <indigo@yandex-team.ru>  Mon, 18 May 2015 18:32:07 +0300

mastermind (2.24.15) precise; urgency=low

  * Refactored infrastructure data usage and correspondent cache workflow

 -- Andrey Vasilenkov <indigo@yandex-team.ru>  Sun, 17 May 2015 18:18:41 +0300

mastermind (2.24.14) precise; urgency=low

  * Uncoupled group checker changed

 -- Andrey Vasilenkov <indigo@yandex-team.ru>  Fri, 15 May 2015 17:31:44 +0300

mastermind (2.24.13) precise; urgency=low

  * Good uncoupled groups selector moved to infrastructure

 -- Andrey Vasilenkov <indigo@yandex-team.ru>  Fri, 15 May 2015 16:45:05 +0300

mastermind (2.24.12) precise; urgency=low

  * Cache worker initialization fixed

 -- Andrey Vasilenkov <indigo@yandex-team.ru>  Fri, 15 May 2015 15:35:13 +0300

mastermind (2.24.11) precise; urgency=low

  * Mark group as migrating right away when job is created
  * Job mark group minor workflow updates
  * Service statuses for couples with active jobs

 -- Andrey Vasilenkov <indigo@yandex-team.ru>  Wed, 13 May 2015 18:19:10 +0300

mastermind (2.24.10) precise; urgency=low

  * Fix for increasing cache key copies number

 -- Andrey Vasilenkov <indigo@yandex-team.ru>  Mon, 27 Apr 2015 20:24:00 +0300

mastermind (2.24.9) lucid; urgency=low

  * Fallback to default cocaine logging service if mm_cache_logging service is not set up in cocaine

 -- Andrey Vasilenkov <indigo@yandex-team.ru>  Mon, 27 Apr 2015 19:49:32 +0300

mastermind (2.24.8) lucid; urgency=low

  * Do not use not marked uncoupled groups located at cache groups paths as data uncoupled groups

 -- Andrey Vasilenkov <indigo@yandex-team.ru>  Mon, 27 Apr 2015 16:23:24 +0300

mastermind (2.24.7) lucid; urgency=low

  * Removed obsolete tornado version dependency

 -- Andrey Vasilenkov <indigo@yandex-team.ru>  Wed, 22 Apr 2015 23:01:00 +0300

mastermind (2.24.6) lucid; urgency=low

  * Misprint fixed

 -- Andrey Vasilenkov <indigo@yandex-team.ru>  Wed, 22 Apr 2015 18:50:12 +0300

mastermind (2.24.5) lucid; urgency=low

  * Removed obsolete cache manager usage

 -- Andrey Vasilenkov <indigo@yandex-team.ru>  Wed, 22 Apr 2015 18:45:04 +0300

mastermind (2.24.4) lucid; urgency=low

  * Fix for make_tree script

 -- Andrey Vasilenkov <indigo@yandex-team.ru>  Wed, 22 Apr 2015 18:01:23 +0300

mastermind (2.24.3) lucid; urgency=low

  * Misprint in postinst fixed

 -- Andrey Vasilenkov <indigo@yandex-team.ru>  Wed, 22 Apr 2015 17:47:11 +0300

mastermind (2.24.2) lucid; urgency=low

  * Misprint in postinst fixed

 -- Andrey Vasilenkov <indigo@yandex-team.ru>  Wed, 22 Apr 2015 17:28:27 +0300

mastermind (2.24.1) lucid; urgency=low

  * Distributed cache manager (for gatlinggun)

 -- Andrey Vasilenkov <indigo@yandex-team.ru>  Wed, 22 Apr 2015 17:04:56 +0300

mastermind (2.23.15) lucid; urgency=low

  * Added explicit couple text status to couple status change message
  * Returned back the lost check for groups move planner

 -- Andrey Vasilenkov <indigo@yandex-team.ru>  Thu, 07 May 2015 19:13:51 +0300

mastermind (2.23.14) lucid; urgency=low

  * Misprint fixed

 -- Andrey Vasilenkov <indigo@yandex-team.ru>  Thu, 07 May 2015 17:49:04 +0300

mastermind (2.23.13) lucid; urgency=low

  * Misprint fixed

 -- Andrey Vasilenkov <indigo@yandex-team.ru>  Thu, 07 May 2015 17:12:36 +0300

mastermind (2.23.12) lucid; urgency=low

  * Misprint fixed

 -- Andrey Vasilenkov <indigo@yandex-team.ru>  Thu, 07 May 2015 15:56:33 +0300

mastermind (2.23.11) lucid; urgency=low

  * Uncoupled group should be considered broken if it has more than one backend and DHT check is enabled
  * In-service check for uncoupled group fetching

 -- Andrey Vasilenkov <indigo@yandex-team.ru>  Thu, 07 May 2015 13:07:37 +0300

mastermind (2.23.10) lucid; urgency=low

  * Fix for restore group job creation when history record is unavailable

 -- Andrey Vasilenkov <indigo@yandex-team.ru>  Wed, 06 May 2015 20:14:19 +0300

mastermind (2.23.9) lucid; urgency=low

  * If no backends are found in history, planner restores group according to namespace distribution (same as for move group)

 -- Andrey Vasilenkov <indigo@yandex-team.ru>  Wed, 06 May 2015 19:39:27 +0300

mastermind (2.23.8) lucid; urgency=low

  * Move planner should use default uncoupled groups select function

 -- Andrey Vasilenkov <indigo@yandex-team.ru>  Wed, 29 Apr 2015 15:22:16 +0300

mastermind (2.23.7) lucid; urgency=low

  * Comparing source and destination DCs when planning move jobs

 -- Andrey Vasilenkov <indigo@yandex-team.ru>  Wed, 29 Apr 2015 09:29:29 +0300

mastermind (2.23.6) lucid; urgency=low

  * Misprints fixed

 -- Andrey Vasilenkov <indigo@yandex-team.ru>  Tue, 28 Apr 2015 18:17:11 +0300

mastermind (2.23.5) lucid; urgency=low

  * Busy hosts accounting fixed

 -- Andrey Vasilenkov <indigo@yandex-team.ru>  Tue, 28 Apr 2015 17:49:02 +0300

mastermind (2.23.4) lucid; urgency=low

  * Using groups merging on move jobs planning

 -- Andrey Vasilenkov <indigo@yandex-team.ru>  Tue, 28 Apr 2015 17:35:20 +0300

mastermind (2.23.3) lucid; urgency=low

  * Misprint fixed

 -- Andrey Vasilenkov <indigo@yandex-team.ru>  Mon, 20 Apr 2015 23:41:56 +0300

mastermind (2.23.2) lucid; urgency=low

  * Properly job slots checking in planner for couple defrag jobs

 -- Andrey Vasilenkov <indigo@yandex-team.ru>  Mon, 20 Apr 2015 23:25:43 +0300

mastermind (2.23.1) lucid; urgency=low

  * Config option for autoapproving defrag jobs

 -- Andrey Vasilenkov <indigo@yandex-team.ru>  Fri, 17 Apr 2015 17:39:54 +0300

mastermind (2.21.24) lucid; urgency=low

  * Misprint fixed

 -- Andrey Vasilenkov <indigo@yandex-team.ru>  Tue, 07 Apr 2015 17:05:41 +0300

mastermind (2.21.23) lucid; urgency=low

  * Planner will try to create job if there is less than max_executing_jobs running

 -- Andrey Vasilenkov <indigo@yandex-team.ru>  Mon, 06 Apr 2015 15:32:26 +0300

mastermind (2.21.22) lucid; urgency=low

  * Force update fixed

 -- Andrey Vasilenkov <indigo@yandex-team.ru>  Mon, 06 Apr 2015 14:32:10 +0300

mastermind (2.21.21) lucid; urgency=low

  * Fix for restore group job when executed on old node backend

 -- Andrey Vasilenkov <indigo@yandex-team.ru>  Mon, 30 Mar 2015 19:36:51 +0300

mastermind (2.21.20) lucid; urgency=low

  * Minor fixed

 -- Andrey Vasilenkov <indigo@yandex-team.ru>  Mon, 30 Mar 2015 19:13:53 +0300

mastermind (2.21.19) lucid; urgency=low

  * Success codes for minion are encoded as a sequence

 -- Andrey Vasilenkov <indigo@yandex-team.ru>  Mon, 30 Mar 2015 18:43:09 +0300

mastermind (2.21.18) lucid; urgency=low

  * Update metadb synchronously on executing minion cmd

 -- Andrey Vasilenkov <indigo@yandex-team.ru>  Fri, 27 Mar 2015 21:06:55 +0300

mastermind (2.21.17) lucid; urgency=low

  * Several minor fixes

 -- Andrey Vasilenkov <indigo@yandex-team.ru>  Fri, 27 Mar 2015 20:20:06 +0300

mastermind (2.21.16-1) lucid; urgency=low

  * Configurable autoapprove for recovery jobs

 -- Andrey Vasilenkov <indigo@yandex-team.ru>  Sat, 04 Apr 2015 12:33:17 +0300

mastermind (2.21.16) lucid; urgency=low

  * Do not crash if failed to resolve some infrastructure host
  * Do not crash when any of elliptics hostnames from config cannot be resolved

 -- Andrey Vasilenkov <indigo@yandex-team.ru>  Fri, 27 Mar 2015 18:01:57 +0300

mastermind (2.21.15) lucid; urgency=low

  * Fix for detaching node backend from group: based on group_id, not object of type storage.Group

 -- Andrey Vasilenkov <indigo@yandex-team.ru>  Tue, 24 Mar 2015 19:27:46 +0300

mastermind (2.21.14) lucid; urgency=low

  * Fix for detaching node backend from group: based on group_id, not object of type storage.Group

 -- Andrey Vasilenkov <indigo@yandex-team.ru>  Tue, 24 Mar 2015 19:00:33 +0300

mastermind (2.21.13) lucid; urgency=low

  * Do not fail job when elliptics request request for command status update was unsuccessful

 -- Andrey Vasilenkov <indigo@yandex-team.ru>  Tue, 24 Mar 2015 15:39:18 +0300

mastermind (2.21.12) lucid; urgency=low

  * Fix for busy uncoupled list groups fetching

 -- Andrey Vasilenkov <indigo@yandex-team.ru>  Tue, 24 Mar 2015 13:13:21 +0300

mastermind (2.21.11) lucid; urgency=low

  * Version bump for release-2.20 hotfix

 -- Andrey Vasilenkov <indigo@yandex-team.ru>  Mon, 23 Mar 2015 14:39:59 +0300

mastermind (2.21.10) lucid; urgency=low

  * Do not stop job execution when mark/unmark groups failed

 -- Andrey Vasilenkov <indigo@yandex-team.ru>  Fri, 20 Mar 2015 19:17:47 +0300

mastermind (2.21.9) lucid; urgency=low

  * Jobs processor uses periodic timer
  * Periodic timer implementation for timed queue

 -- Andrey Vasilenkov <indigo@yandex-team.ru>  Fri, 20 Mar 2015 16:52:58 +0300

mastermind (2.21.8) lucid; urgency=low

  * If job fails exception is saved to error messages list of job
  * Jobs index cleaning script
  * Removed jobs data from metadb's secondary indexes
  * Renamed mastermind util 'couple list-namespaces' handle to 'ns list'
  * Configurable minion request timeout

 -- Andrey Vasilenkov <indigo@yandex-team.ru>  Thu, 19 Mar 2015 16:42:05 +0300

mastermind (2.21.7) lucid; urgency=low

  * Resetting attempts counter on task manual retry

 -- Andrey Vasilenkov <indigo@yandex-team.ru>  Tue, 17 Mar 2015 17:11:18 +0300

mastermind (2.21.6) lucid; urgency=low

  * Misprint

 -- Andrey Vasilenkov <indigo@yandex-team.ru>  Tue, 17 Mar 2015 16:54:52 +0300

mastermind (2.21.5) lucid; urgency=low

  * Misprint

 -- Andrey Vasilenkov <indigo@yandex-team.ru>  Tue, 17 Mar 2015 16:45:53 +0300

mastermind (2.21.4) lucid; urgency=low

  * Fix for planner recovery job creation (a batch of applicable couple is empty)

 -- Andrey Vasilenkov <indigo@yandex-team.ru>  Tue, 17 Mar 2015 15:51:18 +0300

mastermind (2.21.3) lucid; urgency=low

  * tornado < 4.1 does not support raise_error option, fallback to async request with error checking

 -- Andrey Vasilenkov <indigo@yandex-team.ru>  Tue, 17 Mar 2015 15:07:02 +0300

mastermind (2.21.2) lucid; urgency=low

  * Fix for jobs rendering

 -- Andrey Vasilenkov <indigo@yandex-team.ru>  Mon, 16 Mar 2015 19:43:50 +0300

mastermind (2.21.1) lucid; urgency=low

  * Minion requests retry on http errors

 -- Andrey Vasilenkov <indigo@yandex-team.ru>  Mon, 16 Mar 2015 19:33:46 +0300

mastermind (2.20.6) lucid; urgency=low

  * Move job: fix for unmarking group that is down at the moment

 -- Andrey Vasilenkov <indigo@yandex-team.ru>  Mon, 23 Mar 2015 13:24:25 +0300

mastermind (2.20.5) lucid; urgency=low

  * Node backend statistics time is extracted from elliptics async result
  * Couple defragmentation by partitions

 -- Andrey Vasilenkov <indigo@yandex-team.ru>  Tue, 17 Mar 2015 20:01:35 +0300

mastermind (2.20.4) lucid; urgency=low

  * Jobs handler: move all groups from host
  * Moved src backend status check to move job start phase instead of creation phase

 -- Andrey Vasilenkov <indigo@yandex-team.ru>  Fri, 13 Mar 2015 20:41:18 +0300

mastermind (2.20.3) lucid; urgency=low

  * Fix for search-by-path using ipv6 ip addrs

 -- Andrey Vasilenkov <indigo@yandex-team.ru>  Wed, 11 Mar 2015 20:11:59 +0300

mastermind (2.20.2) lucid; urgency=low

  * Group history unified

 -- Andrey Vasilenkov <indigo@yandex-team.ru>  Wed, 11 Mar 2015 19:39:12 +0300

mastermind (2.20.1) lucid; urgency=low

  * Restore job: make src backend readonly if possible to prevent blob truncation

 -- Andrey Vasilenkov <indigo@yandex-team.ru>  Wed, 11 Mar 2015 17:06:15 +0300

mastermind (2.19.6) lucid; urgency=low

  * Fix for removing node backend from group

 -- Andrey Vasilenkov <indigo@yandex-team.ru>  Fri, 13 Mar 2015 12:35:54 +0300

mastermind (2.19.5) lucid; urgency=low

  * Manual locker commited

 -- Andrey Vasilenkov <indigo@yandex-team.ru>  Thu, 12 Mar 2015 15:49:31 +0300

mastermind (2.19.4) lucid; urgency=low

  * Fix for node history backend unlink

 -- Andrey Vasilenkov <indigo@yandex-team.ru>  Thu, 12 Mar 2015 14:55:52 +0300

mastermind (2.19.3) lucid; urgency=low

  * Recovery planner accounts locked couples

 -- Andrey Vasilenkov <indigo@yandex-team.ru>  Wed, 11 Mar 2015 15:30:51 +0300

mastermind (2.19.2) lucid; urgency=low

  * Planner does not operate without mongo db setup

 -- Andrey Vasilenkov <indigo@yandex-team.ru>  Thu, 05 Mar 2015 20:14:26 +0300

mastermind (2.19.1) lucid; urgency=low

  * Recover dc queue is replaced by dynamic weighting of couples using last recovery timestamp and keys difference
  * Couples can be indexed by unicode str
  * Workaround for hosts that cannot be resolved
  * Do not compare couple groups' metadata version numbers
  * Added namespace settings custom expiration time feature

 -- Andrey Vasilenkov <indigo@yandex-team.ru>  Thu, 05 Mar 2015 19:15:45 +0300

mastermind (2.18.15) lucid; urgency=low

  * Logging for move group planner improved
  * Refactored job accounting: now it should properly account destination hdds of existing jobs
  * Fix for lock release on error during groups' marking

 -- Andrey Vasilenkov <indigo@yandex-team.ru>  Wed, 11 Mar 2015 14:45:53 +0300

mastermind (2.18.14) lucid; urgency=low

  * Logging requests and test handler for ns_current_state logging

 -- Andrey Vasilenkov <indigo@yandex-team.ru>  Tue, 10 Mar 2015 12:53:16 +0300

mastermind (2.18.13) lucid; urgency=low

  * Effective space statistics fix

 -- Andrey Vasilenkov <indigo@yandex-team.ru>  Wed, 04 Mar 2015 14:49:07 +0300

mastermind (2.18.12) lucid; urgency=low

  * Fix for total effective_free_space count

 -- Andrey Vasilenkov <indigo@yandex-team.ru>  Tue, 03 Mar 2015 20:51:44 +0300

mastermind (2.18.11) lucid; urgency=low

  * Ensure path before checking locked hosts
  * Planner job creation fixed

 -- Andrey Vasilenkov <indigo@yandex-team.ru>  Tue, 03 Mar 2015 20:05:17 +0300

mastermind (2.18.10) lucid; urgency=low

  * Fix for group move handler --force option

 -- Andrey Vasilenkov <indigo@yandex-team.ru>  Mon, 02 Mar 2015 12:40:49 +0300

mastermind (2.18.9) lucid; urgency=low

  * Misprint fixed

 -- Andrey Vasilenkov <indigo@yandex-team.ru>  Fri, 27 Feb 2015 20:43:37 +0300

mastermind (2.18.8) lucid; urgency=low

  * Fix for mongo queries

 -- Andrey Vasilenkov <indigo@yandex-team.ru>  Fri, 27 Feb 2015 20:29:15 +0300

mastermind (2.18.7) lucid; urgency=low

  * Downtimes for both src_host and dst_host during rsync task execution
  * Use hostname in net downtimes
  * Rsync node task is now used for move job instead of common MinionCmdTask

 -- Andrey Vasilenkov <indigo@yandex-team.ru>  Fri, 27 Feb 2015 19:39:16 +0300

mastermind (2.18.6) lucid; urgency=low

  * IPv6 for tornado clients turned on

 -- Andrey Vasilenkov <indigo@yandex-team.ru>  Fri, 27 Feb 2015 16:18:09 +0300

mastermind (2.18.5) lucid; urgency=low

  * Implementation of net monitoring usage during rsync tasks executing

 -- Andrey Vasilenkov <indigo@yandex-team.ru>  Fri, 27 Feb 2015 15:05:11 +0300

mastermind (2.18.4) lucid; urgency=low

  * Fake sync manager get_children_locks implemented

 -- Andrey Vasilenkov <indigo@yandex-team.ru>  Wed, 25 Feb 2015 17:40:38 +0300

mastermind (2.18.3) lucid; urgency=low

  * Minor job processing refactoring fixes

 -- Andrey Vasilenkov <indigo@yandex-team.ru>  Tue, 24 Feb 2015 16:47:07 +0300

mastermind (2.18.2) lucid; urgency=low

  * Effective free space statistics calculation fixed
  * Minor job processor refactoring

 -- Andrey Vasilenkov <indigo@yandex-team.ru>  Fri, 20 Feb 2015 18:23:06 +0300

mastermind (2.18.1) lucid; urgency=low

  * Host lock implemented, prevents active operations on selected host

 -- Andrey Vasilenkov <indigo@yandex-team.ru>  Wed, 18 Feb 2015 17:28:31 +0300

mastermind (2.17.13) lucid; urgency=low

  * Logging

 -- Andrey Vasilenkov <indigo@yandex-team.ru>  Mon, 16 Feb 2015 18:39:50 +0300

mastermind (2.17.12) lucid; urgency=low

  * Fix for check-for-update settings checking

 -- Andrey Vasilenkov <indigo@yandex-team.ru>  Mon, 16 Feb 2015 17:37:23 +0300

mastermind (2.17.11) lucid; urgency=low

  * Logging

 -- Andrey Vasilenkov <indigo@yandex-team.ru>  Mon, 16 Feb 2015 17:23:52 +0300

mastermind (2.17.10) lucid; urgency=low

  * Mongo db is made optional (job processor and planner are disabled)

 -- Andrey Vasilenkov <indigo@yandex-team.ru>  Fri, 13 Feb 2015 18:59:33 +0300

mastermind (2.17.9) lucid; urgency=low

  * Return error code 1 if failed to create couple
  * Mongo db is made optional (job processor and planner are disabled)

 -- Andrey Vasilenkov <indigo@yandex-team.ru>  Fri, 13 Feb 2015 16:00:56 +0300

mastermind (2.17.8) lucid; urgency=low

  * Update groups status befire applying jobs

 -- Andrey Vasilenkov <indigo@yandex-team.ru>  Thu, 12 Feb 2015 18:23:58 +0300

mastermind (2.17.7) lucid; urgency=low

  * Fix for determing group space requirements on restore

 -- Andrey Vasilenkov <indigo@yandex-team.ru>  Tue, 10 Feb 2015 22:02:10 +0300

mastermind (2.17.6) lucid; urgency=low

  * Fix for determing group space requirements on restore

 -- Andrey Vasilenkov <indigo@yandex-team.ru>  Tue, 10 Feb 2015 21:50:42 +0300

mastermind (2.17.5) lucid; urgency=low

  * Fix for determing group space requirements on restore

 -- Andrey Vasilenkov <indigo@yandex-team.ru>  Tue, 10 Feb 2015 21:37:28 +0300

mastermind (2.17.4) lucid; urgency=low

  * Fix for restore candidates selection

 -- Andrey Vasilenkov <indigo@yandex-team.ru>  Tue, 10 Feb 2015 21:22:19 +0300

mastermind (2.17.3) lucid; urgency=low

  * Fix for couple status update on unlinking node backend from group

 -- Andrey Vasilenkov <indigo@yandex-team.ru>  Tue, 10 Feb 2015 18:46:56 +0300

mastermind (2.17.2) lucid; urgency=low

  * Fix for zookeeper lock release
  * Fix for updating couple status when all the groups did not respond during checking

 -- Andrey Vasilenkov <indigo@yandex-team.ru>  Mon, 09 Feb 2015 12:46:04 +0300

mastermind (2.17.1) lucid; urgency=low

  * Check-for-update option for namespace setup
  * Storage total keys diff handler
  * Reconnect timeout for mastermind-util is decreased to 3 sec
  * cocaine-runtime dependency added

 -- Andrey Vasilenkov <indigo@yandex-team.ru>  Fri, 06 Feb 2015 18:00:27 +0300

mastermind (2.16.10) lucid; urgency=low

  * Fix for rsync group node backend checking

 -- Andrey Vasilenkov <indigo@yandex-team.ru>  Fri, 06 Feb 2015 17:41:47 +0300

mastermind (2.16.9) lucid; urgency=low

  * Removed constraints on node backend status during restore group job

 -- Andrey Vasilenkov <indigo@yandex-team.ru>  Thu, 05 Feb 2015 20:17:43 +0300

mastermind (2.16.8) lucid; urgency=low

  * Restore group job can now accept source group as a parameter

 -- Andrey Vasilenkov <indigo@yandex-team.ru>  Thu, 05 Feb 2015 19:10:06 +0300

mastermind (2.16.7) lucid; urgency=low

  * Removed obsolete checking if tasks where successfully fetched from minions

 -- Andrey Vasilenkov <indigo@yandex-team.ru>  Thu, 05 Feb 2015 15:07:56 +0300

mastermind (2.16.6) lucid; urgency=low

  * Fix for job accounting of groups with broken namespace settings

 -- Andrey Vasilenkov <indigo@yandex-team.ru>  Thu, 05 Feb 2015 12:35:26 +0300

mastermind (2.16.5) lucid; urgency=low

  * Couples taking part in new and executing jobs are taken in account when creating new move job
  * Group move --lucky option to automatically select uncoupled group to move source group to

 -- Andrey Vasilenkov <indigo@yandex-team.ru>  Wed, 04 Feb 2015 16:09:30 +0300

mastermind (2.16.4) lucid; urgency=low

  * Detecting stat file error from monitor stats

 -- Andrey Vasilenkov <indigo@yandex-team.ru>  Mon, 02 Feb 2015 12:41:27 +0300

mastermind (2.16.3) lucid; urgency=low

  * Group move has 'force' parameter, which will try to cancel unimportant jobs

 -- Andrey Vasilenkov <indigo@yandex-team.ru>  Thu, 29 Jan 2015 18:13:03 +0300

mastermind (2.16.2) lucid; urgency=low

  * More informative error message when trying to restore uncoupled group
  * Script for moving jobs from elliptics to mongodb
  * Removed obsolete syslog-ng restart command from postinst
  * Fix for logging elliptics request nano-seconds

 -- Andrey Vasilenkov <indigo@yandex-team.ru>  Tue, 27 Jan 2015 19:33:03 +0300

mastermind (2.16.1) lucid; urgency=low

  * Optional unimportant jobs cancellation on creating restore job

 -- Andrey Vasilenkov <indigo@yandex-team.ru>  Mon, 26 Jan 2015 18:48:18 +0300

mastermind (2.15.34) lucid; urgency=low

  * Read preferences for mongo forced to PRIMARY_PREFFERED

 -- Andrey Vasilenkov <indigo@yandex-team.ru>  Mon, 26 Jan 2015 14:38:02 +0300

mastermind (2.15.33) lucid; urgency=low

  * Read preferences for mongo forced to PRIMARY_PREFFERED

 -- Andrey Vasilenkov <indigo@yandex-team.ru>  Mon, 26 Jan 2015 14:16:57 +0300

mastermind (2.15.32) lucid; urgency=low

  * Misprint fixed

 -- Andrey Vasilenkov <indigo@yandex-team.ru>  Fri, 23 Jan 2015 16:49:10 +0300

mastermind (2.15.31) lucid; urgency=low

  * Fix for marking jobs fetched from db as non-dirty

 -- Andrey Vasilenkov <indigo@yandex-team.ru>  Fri, 23 Jan 2015 13:34:35 +0300

mastermind (2.15.30) lucid; urgency=low

  * Fixed bug with jobs creation

 -- Andrey Vasilenkov <indigo@yandex-team.ru>  Fri, 23 Jan 2015 13:11:49 +0300

mastermind (2.15.29) lucid; urgency=low

  * Misprint fixed

 -- Andrey Vasilenkov <indigo@yandex-team.ru>  Thu, 22 Jan 2015 22:23:46 +0300

mastermind (2.15.28) lucid; urgency=low

  * Forced jobs ts convertion to int

 -- Andrey Vasilenkov <indigo@yandex-team.ru>  Thu, 22 Jan 2015 21:33:56 +0300

mastermind (2.15.27) lucid; urgency=low

  * Dependencies updated

 -- Andrey Vasilenkov <indigo@yandex-team.ru>  Thu, 22 Jan 2015 19:56:03 +0300

mastermind (2.15.26) lucid; urgency=low

  * Misprint fixed

 -- Andrey Vasilenkov <indigo@yandex-team.ru>  Thu, 22 Jan 2015 19:39:47 +0300

mastermind (2.15.25) lucid; urgency=low

  * Mongo working draft for testing

 -- Andrey Vasilenkov <indigo@yandex-team.ru>  Thu, 22 Jan 2015 17:09:56 +0300

mastermind (2.15.24) lucid; urgency=low

  * Fix for minions command execution

 -- Andrey Vasilenkov <indigo@yandex-team.ru>  Wed, 21 Jan 2015 16:53:22 +0300

mastermind (2.15.23) lucid; urgency=low

  * Misprint fixed

 -- Andrey Vasilenkov <indigo@yandex-team.ru>  Wed, 21 Jan 2015 13:37:07 +0300

mastermind (2.15.22) lucid; urgency=low

  * Fix for minion cmd command execution

 -- Andrey Vasilenkov <indigo@yandex-team.ru>  Wed, 21 Jan 2015 13:10:30 +0300

mastermind (2.15.21) lucid; urgency=low

  * General concurrent handler implemented, wraps all API handlers
  * Misprint fixes

 -- Andrey Vasilenkov <indigo@yandex-team.ru>  Mon, 19 Jan 2015 15:01:06 +0300

mastermind (2.15.20) lucid; urgency=low

  * Changed dependencies (cocaine-tools << 0.12, cocaine-framework-python << 0.12)

 -- Andrey Vasilenkov <indigo@yandex-team.ru>  Fri, 16 Jan 2015 14:17:35 +0300

mastermind (2.15.19) lucid; urgency=low

  * Changed dependencies (python-tornado << 4)

 -- Andrey Vasilenkov <indigo@yandex-team.ru>  Fri, 16 Jan 2015 14:04:29 +0300

mastermind (2.15.18) lucid; urgency=low

  * Fix for manual handlers for defrag and recover-dc jobs creation
  * Fix for cocaine worker timeouts on job creation
  * Refactored minion states update process

 -- Andrey Vasilenkov <indigo@yandex-team.ru>  Wed, 14 Jan 2015 16:44:18 +0300

mastermind (2.15.17) lucid; urgency=low

  * Increased cocaine worker pool-limit to 7

 -- Andrey Vasilenkov <indigo@yandex-team.ru>  Tue, 13 Jan 2015 20:43:40 +0300

mastermind (2.15.16) lucid; urgency=low

  * Increased worker heartbeat timeout to 240s

 -- Andrey Vasilenkov <indigo@yandex-team.ru>  Tue, 13 Jan 2015 18:27:19 +0300

mastermind (2.15.15) lucid; urgency=low

  * Temporary decreased jobs prefetch time span

 -- Andrey Vasilenkov <indigo@yandex-team.ru>  Tue, 13 Jan 2015 14:55:54 +0300

mastermind (2.15.14) lucid; urgency=low

  * Minor logging cleaning

 -- Andrey Vasilenkov <indigo@yandex-team.ru>  Tue, 13 Jan 2015 12:53:16 +0300

mastermind (2.15.13) lucid; urgency=low

  * Decreased cocaine pool-limit to 3

 -- Andrey Vasilenkov <indigo@yandex-team.ru>  Mon, 12 Jan 2015 20:34:19 +0300

mastermind (2.15.12) lucid; urgency=low

  * Job processing can be started as soon as minions states has been fetched from all hosts with executing minion tasks according to job processor data
  * Fix for invalid checking of minions history records

 -- Andrey Vasilenkov <indigo@yandex-team.ru>  Mon, 12 Jan 2015 20:07:54 +0300

mastermind (2.15.11) lucid; urgency=low

  * Start task threads after cocaine worker has been initialized

 -- Andrey Vasilenkov <indigo@yandex-team.ru>  Fri, 09 Jan 2015 19:18:53 +0300

mastermind (2.15.10) lucid; urgency=low

  * Infrastructure procedures logging improved

 -- Andrey Vasilenkov <indigo@yandex-team.ru>  Fri, 09 Jan 2015 18:26:10 +0300

mastermind (2.15.9) lucid; urgency=low

  * Startup timeout temporarily increased
  * Excessive logging removed

 -- Andrey Vasilenkov <indigo@yandex-team.ru>  Fri, 02 Jan 2015 02:44:08 +0300

mastermind (2.15.8) lucid; urgency=low

  * Added handler execution time to logs

 -- Andrey Vasilenkov <indigo@yandex-team.ru>  Wed, 24 Dec 2014 15:48:54 +0300

mastermind (2.15.7) lucid; urgency=low

  * Fix for recovery jobs queue fill

 -- Andrey Vasilenkov <indigo@yandex-team.ru>  Tue, 23 Dec 2014 16:05:36 +0300

mastermind (2.15.6) lucid; urgency=low

  * Fix for indexes batch reader

 -- Andrey Vasilenkov <indigo@yandex-team.ru>  Tue, 23 Dec 2014 14:28:14 +0300

mastermind (2.15.5) lucid; urgency=low

  * Misprint fixed

 -- Andrey Vasilenkov <indigo@yandex-team.ru>  Mon, 22 Dec 2014 18:49:02 +0300

mastermind (2.15.4) lucid; urgency=low

  * Misprint fixed

 -- Andrey Vasilenkov <indigo@yandex-team.ru>  Mon, 22 Dec 2014 18:47:00 +0300

mastermind (2.15.3) lucid; urgency=low

  * Fix for recovery jobs refactoring

 -- Andrey Vasilenkov <indigo@yandex-team.ru>  Mon, 22 Dec 2014 18:39:23 +0300

mastermind (2.15.2) lucid; urgency=low

  * Recover dc planner refactored a little bit
  * Do not take jobs global lock on job cancelling

 -- Andrey Vasilenkov <indigo@yandex-team.ru>  Mon, 22 Dec 2014 17:47:55 +0300

mastermind (2.15.1) lucid; urgency=low

  * Added optional flag for considering namespace broken when its' groups has unequal total space

 -- Andrey Vasilenkov <indigo@yandex-team.ru>  Fri, 19 Dec 2014 14:31:33 +0300

mastermind (2.14.17) lucid; urgency=low

  * Logging for tagged records

 -- Andrey Vasilenkov <indigo@yandex-team.ru>  Thu, 18 Dec 2014 19:47:14 +0300

mastermind (2.14.16) lucid; urgency=low

  * Job handler for getting jobs by job ids

 -- Andrey Vasilenkov <indigo@yandex-team.ru>  Thu, 18 Dec 2014 15:22:30 +0300

mastermind (2.14.15) lucid; urgency=low

  * Use max executing recover dc jobs limit in planner

 -- Andrey Vasilenkov <indigo@yandex-team.ru>  Mon, 15 Dec 2014 19:57:10 +0300

mastermind (2.14.14) lucid; urgency=low

  * Recover dc: limited job creation

 -- Andrey Vasilenkov <indigo@yandex-team.ru>  Mon, 15 Dec 2014 19:44:06 +0300

mastermind (2.14.13) lucid; urgency=low

  * No approving for recovery jobs

 -- Andrey Vasilenkov <indigo@yandex-team.ru>  Mon, 15 Dec 2014 19:22:40 +0300

mastermind (2.14.12) lucid; urgency=low

  * Do not take global jobs lock on jobs' approving

 -- Andrey Vasilenkov <indigo@yandex-team.ru>  Mon, 15 Dec 2014 18:45:43 +0300

mastermind (2.14.11) lucid; urgency=low

  * Minor misprint

 -- Andrey Vasilenkov <indigo@yandex-team.ru>  Sat, 13 Dec 2014 20:20:52 +0300

mastermind (2.14.10) lucid; urgency=low

  * Minor misprint

 -- Andrey Vasilenkov <indigo@yandex-team.ru>  Fri, 12 Dec 2014 19:22:17 +0300

mastermind (2.14.9) lucid; urgency=low

  * Checking move jobs for dc sharing prevention before starting

 -- Andrey Vasilenkov <indigo@yandex-team.ru>  Fri, 12 Dec 2014 19:09:16 +0300

mastermind (2.14.8) lucid; urgency=low

  * Misprint fixed

 -- Andrey Vasilenkov <indigo@yandex-team.ru>  Thu, 11 Dec 2014 18:42:25 +0300

mastermind (2.14.7) lucid; urgency=low

  * Misprint fixed

 -- Andrey Vasilenkov <indigo@yandex-team.ru>  Thu, 11 Dec 2014 18:33:41 +0300

mastermind (2.14.6) lucid; urgency=low

  * Cluster lock and couple data updating before deleting namespace

 -- Andrey Vasilenkov <indigo@yandex-team.ru>  Thu, 11 Dec 2014 18:29:02 +0300

mastermind (2.14.5) lucid; urgency=low

  * Namespace settings service flags and options implemented

 -- Andrey Vasilenkov <indigo@yandex-team.ru>  Thu, 11 Dec 2014 17:36:02 +0300

mastermind (2.14.4) lucid; urgency=low

  * Read-only backends support and new move job workflow with making source group read-only instead of disabling

 -- Andrey Vasilenkov <indigo@yandex-team.ru>  Thu, 11 Dec 2014 15:08:43 +0300

mastermind (2.14.3) lucid; urgency=low

  * Checking busy uncoupled groups before selecting uncouple group for group restoring

 -- Andrey Vasilenkov <indigo@yandex-team.ru>  Mon, 08 Dec 2014 19:46:01 +0300

mastermind (2.14.2) lucid; urgency=low

  * Optional parameter for search-by-path for search only within the last history record

 -- Andrey Vasilenkov <indigo@yandex-team.ru>  Mon, 08 Dec 2014 18:03:20 +0300

mastermind (2.14.1) lucid; urgency=low

  * Support for search-by-path * syntax

 -- Andrey Vasilenkov <indigo@yandex-team.ru>  Mon, 08 Dec 2014 16:56:51 +0300

mastermind (2.13.5) lucid; urgency=low

  * Recover job: do not perform defrag tasks before actual recovery starts
  * Added -M and -L options to recover dc task

 -- Andrey Vasilenkov <indigo@yandex-team.ru>  Wed, 10 Dec 2014 14:56:25 +0300

mastermind (2.13.4) lucid; urgency=low

  * Fix for statistics updating

 -- Andrey Vasilenkov <indigo@yandex-team.ru>  Tue, 09 Dec 2014 17:06:09 +0300

mastermind (2.13.3) lucid; urgency=low

  * Restore group job can now select appropriate uncouple group and merge several into one if necessary

 -- Andrey Vasilenkov <indigo@yandex-team.ru>  Fri, 05 Dec 2014 16:55:10 +0300

mastermind (2.13.2) lucid; urgency=low

  * Updating namespace settings when building couples
  * Convert couple meta script updated

 -- Andrey Vasilenkov <indigo@yandex-team.ru>  Tue, 02 Dec 2014 16:14:20 +0300

mastermind (2.13.1) lucid; urgency=low

  * Moved 'frozen' setting from couple meta key to group meta key

 -- Andrey Vasilenkov <indigo@yandex-team.ru>  Mon, 01 Dec 2014 19:49:32 +0300

mastermind (2.12.2) lucid; urgency=low

  * Fix for couple build handler timeout

 -- Andrey Vasilenkov <indigo@yandex-team.ru>  Fri, 28 Nov 2014 19:11:13 +0300

mastermind (2.12.1) lucid; urgency=low

  * Group restore job implemented
  * Cmd restore deprecated
  * Optimized statistics updating

 -- Andrey Vasilenkov <indigo@yandex-team.ru>  Fri, 28 Nov 2014 16:11:45 +0300

mastermind (2.11.4) lucid; urgency=low

  * Temporary increased mastermind startup time to 120 sec

 -- Andrey Vasilenkov <indigo@yandex-team.ru>  Thu, 27 Nov 2014 16:25:53 +0300

mastermind (2.11.3) lucid; urgency=low

  * Fix for couple build mastermind utils

 -- Andrey Vasilenkov <indigo@yandex-team.ru>  Fri, 21 Nov 2014 19:09:02 +0300

mastermind (2.11.2) lucid; urgency=low

  * Fix for default locking sync manager

 -- Andrey Vasilenkov <indigo@yandex-team.ru>  Fri, 21 Nov 2014 18:47:46 +0300

mastermind (2.11.1) lucid; urgency=low

  * New couple builder

 -- Andrey Vasilenkov <indigo@yandex-team.ru>  Fri, 21 Nov 2014 16:55:14 +0300

mastermind (2.10.2) lucid; urgency=low

  * Do not use integer size for weights dictionary for json-compatibility

 -- Andrey Vasilenkov <indigo@yandex-team.ru>  Thu, 13 Nov 2014 19:08:42 +0300

mastermind (2.10.1) lucid; urgency=low

  * Ns setup: removed signature port option
  * Additional verbose couple status
  * Config option for forbidding namespaces without settings - couples of such namespaces will be considered BROKEN
  * get_namespaces_states handle that combines all namespace state as one dict
  * Ns setup: removed storage-location option
  * Fix for uniform auth-keys format

 -- Andrey Vasilenkov <indigo@yandex-team.ru>  Mon, 10 Nov 2014 19:08:16 +0300

mastermind (2.9.92) lucid; urgency=low

  * Temporary removed additional node stale checking in balancer itself

 -- Andrey Vasilenkov <indigo@yandex-team.ru>  Thu, 13 Nov 2014 00:28:04 +0300

mastermind (2.9.91) lucid; urgency=low

  * Statistics stale status is checked only when statistics is updated
  * get_namespaces_states handle that combines all namespace state as one dict
  * Ns setup: removed storage-location option
  * Fix for uniform auth-keys format
  * Ns setup: storage-location is a boolean flag now

 -- Andrey Vasilenkov <indigo@yandex-team.ru>  Wed, 12 Nov 2014 20:04:23 +0300

mastermind (2.9.90) lucid; urgency=low

  * Job status handle

 -- Andrey Vasilenkov <indigo@yandex-team.ru>  Fri, 07 Nov 2014 18:36:41 +0300

mastermind (2.9.89) lucid; urgency=low

  * Distinct BROKEN status for couples and groups that have forbidden configuration
  * Config flags for forbidding dht and dc sharing among groups
  * Dependencies updated

 -- Andrey Vasilenkov <indigo@yandex-team.ru>  Thu, 06 Nov 2014 18:04:45 +0300

mastermind (2.9.88) lucid; urgency=low

  * Cmd restore: reconfiguring elliptics before starting node backend

 -- Andrey Vasilenkov <indigo@yandex-team.ru>  Wed, 05 Nov 2014 17:05:35 +0300

mastermind (2.9.87) lucid; urgency=low

  * Cluster global lock and update before changing its state (couple build and couple break)

 -- Andrey Vasilenkov <indigo@yandex-team.ru>  Tue, 04 Nov 2014 20:15:41 +0300

mastermind (2.9.86) lucid; urgency=low

  * Namespace settings using tagged indexes

 -- Andrey Vasilenkov <indigo@yandex-team.ru>  Sat, 01 Nov 2014 15:28:56 +0300

mastermind (2.9.85) lucid; urgency=low

  * Fixed broken couples status update in case of coupled groups having different namespaces
  * Configurable node backend stat stale timeout

 -- Andrey Vasilenkov <indigo@yandex-team.ru>  Fri, 31 Oct 2014 16:15:48 +0300

mastermind (2.9.84) lucid; urgency=low

  * Fix for free effective space info handle

 -- Andrey Vasilenkov <indigo@yandex-team.ru>  Wed, 29 Oct 2014 19:28:39 +0300

mastermind (2.9.83) lucid; urgency=low

  * Fix for namespace-aware handlers that can fail because of the broken couples
  * Cocaine framework dependencies

 -- Andrey Vasilenkov <indigo@yandex-team.ru>  Wed, 29 Oct 2014 18:51:52 +0300

mastermind (2.9.82) lucid; urgency=low

  * Mastermind util reconnects automatically on DisconnectionError of cocaine Service
  * Minions status fetching configurable timeout
  * Workaround for minions state update
  * Indexes uses batched read latest requests insted of a bulk read

 -- Andrey Vasilenkov <indigo@yandex-team.ru>  Wed, 29 Oct 2014 17:41:05 +0300

mastermind (2.9.81) lucid; urgency=low

  * Reserved space option for namespaces

 -- Andrey Vasilenkov <indigo@yandex-team.ru>  Tue, 28 Oct 2014 17:28:45 +0300

mastermind (2.9.80) lucid; urgency=low

  * Added alive and removed records counters

 -- Andrey Vasilenkov <indigo@yandex-team.ru>  Mon, 27 Oct 2014 18:03:18 +0300

mastermind (2.9.79) lucid; urgency=low

  * Rearranged locks acquiring

 -- Andrey Vasilenkov <indigo@yandex-team.ru>  Fri, 24 Oct 2014 16:33:44 +0400

mastermind (2.9.78) lucid; urgency=low

  * Do not share locks among different threads, this can cause unwanted sideeffects
  * Recover dc task: decreased number of threads by one to leave one group in couple available for data reads and writes

 -- Andrey Vasilenkov <indigo@yandex-team.ru>  Fri, 24 Oct 2014 15:44:26 +0400

mastermind (2.9.77) lucid; urgency=low

  * One more zero-weight couple fix

 -- Andrey Vasilenkov <indigo@yandex-team.ru>  Wed, 22 Oct 2014 15:10:53 +0400

mastermind (2.9.76) lucid; urgency=low

  * Ultimate fix for zero-weight couples

 -- Andrey Vasilenkov <indigo@yandex-team.ru>  Wed, 22 Oct 2014 14:07:49 +0400

mastermind (2.9.75) lucid; urgency=low

  * Fix for minions ready state

 -- Andrey Vasilenkov <indigo@yandex-team.ru>  Tue, 21 Oct 2014 19:02:16 +0400

mastermind (2.9.74) lucid; urgency=low

  * Misprints

 -- Andrey Vasilenkov <indigo@yandex-team.ru>  Tue, 21 Oct 2014 18:16:11 +0400

mastermind (2.9.73) lucid; urgency=low

  * Fix for blob max size stats

 -- Andrey Vasilenkov <indigo@yandex-team.ru>  Tue, 21 Oct 2014 16:12:16 +0400

mastermind (2.9.72) lucid; urgency=low

  * Do not create defrag jobs if not enough free space on any node backend
  * Max blob size as node backend statistics parameter
  * Couple defrag check timeout increased to 2 days
  * Using dstat error from elliptics monitor stat

 -- Andrey Vasilenkov <indigo@yandex-team.ru>  Tue, 21 Oct 2014 14:56:02 +0400

mastermind (2.9.71) lucid; urgency=low

  * Redirect namespace options
  * Json output for group search-by-path handle

 -- Andrey Vasilenkov <indigo@yandex-team.ru>  Mon, 20 Oct 2014 18:08:18 +0400

mastermind (2.9.70) lucid; urgency=low

  * Minions gzip turned on

 -- Andrey Vasilenkov <indigo@yandex-team.ru>  Mon, 20 Oct 2014 16:16:41 +0400

mastermind (2.9.69) lucid; urgency=low

  * Couple defrag planner uses records removed size to select couples to defrag

 -- Andrey Vasilenkov <indigo@yandex-team.ru>  Fri, 17 Oct 2014 18:51:02 +0400

mastermind (2.9.68) lucid; urgency=low

  * Couple defragmentation planner

 -- Andrey Vasilenkov <indigo@yandex-team.ru>  Fri, 17 Oct 2014 15:17:52 +0400

mastermind (2.9.67) lucid; urgency=low

   * Couple defragmentation job

 -- Andrey Vasilenkov <indigo@yandex-team.ru>  Thu, 16 Oct 2014 16:24:57 +0400

mastermind (2.9.66) lucid; urgency=low

  * Misprints

 -- Andrey Vasilenkov <indigo@yandex-team.ru>  Wed, 15 Oct 2014 19:37:55 +0400

mastermind (2.9.65) lucid; urgency=low

  * Jobs locks are performed on job creation
  * Fix for tree map generation for flowmastermind

 -- Andrey Vasilenkov <indigo@yandex-team.ru>  Wed, 15 Oct 2014 16:35:09 +0400

mastermind (2.9.64) lucid; urgency=low

  * Move jobs: check src couple status before stopping node backend
  * Fix for move jobs tasks order
  * Check for last error to prevent lock acquire errors duplication
  * Defrag tasks for recover dc jobs added

 -- Andrey Vasilenkov <indigo@yandex-team.ru>  Tue, 14 Oct 2014 16:22:36 +0400

mastermind (2.9.63) lucid; urgency=low

  * Added features to namespace settings with two options: multipart-content-length-threshold and select-couple-to-upload
  * Fix for zookeeper lock release when failed to process job

 -- Andrey Vasilenkov <indigo@yandex-team.ru>  Mon, 13 Oct 2014 18:37:41 +0400

mastermind (2.9.62) lucid; urgency=low

  * Fix for couple repair

 -- Andrey Vasilenkov <indigo@yandex-team.ru>  Sun, 12 Oct 2014 23:06:15 +0400

mastermind (2.9.61) lucid; urgency=low

  * Minions status fetch fixed

 -- Andrey Vasilenkov <indigo@yandex-team.ru>  Sun, 12 Oct 2014 14:48:02 +0400

mastermind (2.9.60) lucid; urgency=low

  * Removed minions ready percentage, 100% minion response is required

 -- Andrey Vasilenkov <indigo@yandex-team.ru>  Fri, 10 Oct 2014 13:33:18 +0400

mastermind (2.9.59) lucid; urgency=low

  * Profile name fix in mastermind deployment script
  * Fix for max group number inconsistency

 -- Andrey Vasilenkov <indigo@yandex-team.ru>  Thu, 09 Oct 2014 17:46:00 +0400

mastermind (2.9.58) lucid; urgency=low

  * Detaching node backend from uncoupled group on move job completion

 -- Andrey Vasilenkov <indigo@yandex-team.ru>  Thu, 09 Oct 2014 16:30:33 +0400

mastermind (2.9.57) lucid; urgency=low

  * Separate max executing jobs counters per job type
  * Json output fix for mastermind util

 -- Andrey Vasilenkov <indigo@yandex-team.ru>  Thu, 09 Oct 2014 15:06:32 +0400

mastermind (2.9.56) lucid; urgency=low

  * Fix for flowmastermind statistics

 -- Andrey Vasilenkov <indigo@yandex-team.ru>  Wed, 08 Oct 2014 21:01:03 +0400

mastermind (2.9.55) lucid; urgency=low

  * Fix for flowmastermind statistics

 -- Andrey Vasilenkov <indigo@yandex-team.ru>  Wed, 08 Oct 2014 20:44:54 +0400

mastermind (2.9.54) lucid; urgency=low

  * Additional checking for busy hosts

 -- Andrey Vasilenkov <indigo@yandex-team.ru>  Wed, 08 Oct 2014 19:18:04 +0400

mastermind (2.9.53) lucid; urgency=low

  * Misprint fixed

 -- Andrey Vasilenkov <indigo@yandex-team.ru>  Wed, 08 Oct 2014 18:39:51 +0400

mastermind (2.9.52) lucid; urgency=low

  * Misprint fixed

 -- Andrey Vasilenkov <indigo@yandex-team.ru>  Wed, 08 Oct 2014 18:29:59 +0400

mastermind (2.9.51) lucid; urgency=low

  * Fix for job move planning

 -- Andrey Vasilenkov <indigo@yandex-team.ru>  Wed, 08 Oct 2014 18:08:14 +0400

mastermind (2.9.50) lucid; urgency=low

  * Jobs tagging optimized

 -- Andrey Vasilenkov <indigo@yandex-team.ru>  Wed, 08 Oct 2014 17:47:41 +0400

mastermind (2.9.49) lucid; urgency=low

  * Usage of tag secondary indexes

 -- Andrey Vasilenkov <indigo@yandex-team.ru>  Tue, 07 Oct 2014 20:01:43 +0400

mastermind (2.9.48) lucid; urgency=low

  * Fix for zk lock acquirings

 -- Andrey Vasilenkov <indigo@yandex-team.ru>  Mon, 06 Oct 2014 18:54:14 +0400

mastermind (2.9.47) lucid; urgency=low

  * Fix for zk lock acquirings

 -- Andrey Vasilenkov <indigo@yandex-team.ru>  Mon, 06 Oct 2014 18:43:01 +0400

mastermind (2.9.46) lucid; urgency=low

  * Fix for zk lock acquirings

 -- Andrey Vasilenkov <indigo@yandex-team.ru>  Mon, 06 Oct 2014 18:32:22 +0400

mastermind (2.9.45) lucid; urgency=low

  * Fix for zk lock acquirings

 -- Andrey Vasilenkov <indigo@yandex-team.ru>  Mon, 06 Oct 2014 17:58:13 +0400

mastermind (2.9.44) lucid; urgency=low

  * Fix for zk lock acquirings

 -- Andrey Vasilenkov <indigo@yandex-team.ru>  Mon, 06 Oct 2014 17:44:54 +0400

mastermind (2.9.43) lucid; urgency=low

  * Minor bugs fixed

 -- Andrey Vasilenkov <indigo@yandex-team.ru>  Thu, 02 Oct 2014 08:59:09 +0400

mastermind (2.9.42) lucid; urgency=low

  * Remove path and migrate dst dir for move jobs

 -- Andrey Vasilenkov <indigo@yandex-team.ru>  Wed, 01 Oct 2014 19:04:04 +0400

mastermind (2.9.41) lucid; urgency=low

  * Fix for namespace statistics fetching

 -- Andrey Vasilenkov <indigo@yandex-team.ru>  Wed, 01 Oct 2014 17:29:12 +0400

mastermind (2.9.40) lucid; urgency=low

  * Wait timeout for dnet_client minion commands

 -- Andrey Vasilenkov <indigo@yandex-team.ru>  Tue, 30 Sep 2014 19:57:17 +0400

mastermind (2.9.39) lucid; urgency=low

  * Use timeout for zookeeper locks

 -- Andrey Vasilenkov <indigo@yandex-team.ru>  Tue, 30 Sep 2014 14:26:28 +0400

mastermind (2.9.38) lucid; urgency=low

  * Move jobs planner: take lost space instead of moved data size into consideration

 -- Andrey Vasilenkov <indigo@yandex-team.ru>  Mon, 29 Sep 2014 15:14:44 +0400

mastermind (2.9.37) lucid; urgency=low

  * Create maximum one move job per host
  * Do not process jobs till minions status is fetched

 -- Andrey Vasilenkov <indigo@yandex-team.ru>  Fri, 26 Sep 2014 13:04:21 +0400

mastermind (2.9.36) lucid; urgency=low

  * Minor fixes

 -- Andrey Vasilenkov <indigo@yandex-team.ru>  Thu, 25 Sep 2014 14:46:47 +0400

mastermind (2.9.35) lucid; urgency=low

  * Fix for selecting src and dst datacenters for move jobs

 -- Andrey Vasilenkov <indigo@yandex-team.ru>  Thu, 25 Sep 2014 14:06:45 +0400

mastermind (2.9.34) lucid; urgency=low

  * More logging

 -- Andrey Vasilenkov <indigo@yandex-team.ru>  Thu, 25 Sep 2014 12:49:21 +0400

mastermind (2.9.33) lucid; urgency=low

  * temporary proxy fix to prevent bad response caching

 -- Andrey Vasilenkov <indigo@yandex-team.ru>  Wed, 24 Sep 2014 18:54:46 +0400

mastermind (2.9.32) lucid; urgency=low

  * New algorithm for move jobs generation
  * Minor bug fixes

 -- Andrey Vasilenkov <indigo@yandex-team.ru>  Wed, 24 Sep 2014 17:51:09 +0400

mastermind (2.9.31) lucid; urgency=low

  * create_group_ids uses new service name

 -- Andrey Vasilenkov <indigo@yandex-team.ru>  Wed, 24 Sep 2014 14:28:17 +0400

mastermind (2.9.30) lucid; urgency=low

  * cmd restore should now work with old history records

 -- Andrey Vasilenkov <indigo@yandex-team.ru>  Wed, 24 Sep 2014 12:11:26 +0400

mastermind (2.9.29) lucid; urgency=low

  * Fix for zookeeper lock ensuring path

 -- Andrey Vasilenkov <indigo@yandex-team.ru>  Tue, 23 Sep 2014 13:53:35 +0400

mastermind (2.9.28) lucid; urgency=low

  * Failover in case of bad monitor_stat for node and/or node_backend

 -- Andrey Vasilenkov <indigo@yandex-team.ru>  Mon, 22 Sep 2014 15:28:25 +0400

mastermind (2.9.27) lucid; urgency=low

  * Less logs

 -- Andrey Vasilenkov <indigo@yandex-team.ru>  Thu, 18 Sep 2014 17:56:02 +0400

mastermind (2.9.26) lucid; urgency=low

  * More logs

 -- Andrey Vasilenkov <indigo@yandex-team.ru>  Thu, 18 Sep 2014 17:30:44 +0400

mastermind (2.9.25) lucid; urgency=low

  * Log fix

 -- Andrey Vasilenkov <indigo@yandex-team.ru>  Thu, 18 Sep 2014 17:18:15 +0400

mastermind (2.9.24) lucid; urgency=low

  * Logging invalid backend statistics

 -- Andrey Vasilenkov <indigo@yandex-team.ru>  Thu, 18 Sep 2014 17:05:59 +0400

mastermind (2.9.23) lucid; urgency=low

  * Search group by hostname and path

 -- Andrey Vasilenkov <indigo@yandex-team.ru>  Wed, 17 Sep 2014 21:16:14 +0400

mastermind (2.9.22) lucid; urgency=low

  * Namespace couple weights are considered valid only if there is more than min_units of writeable couples
  * Namespace settings for min-units number

 -- Andrey Vasilenkov <indigo@yandex-team.ru>  Tue, 16 Sep 2014 19:30:54 +0400

mastermind (2.9.21) lucid; urgency=low

  * Storage location option for namespace setup
  * Required parameters for couple build command: namespace and initial state

 -- Andrey Vasilenkov <indigo@yandex-team.ru>  Mon, 15 Sep 2014 15:31:32 +0400

mastermind (2.9.20) lucid; urgency=low

  * Groups key count for recovery jobs

 -- Andrey Vasilenkov <indigo@yandex-team.ru>  Fri, 12 Sep 2014 15:30:24 +0400

mastermind (2.9.19) lucid; urgency=low

  * Minor fix

 -- Andrey Vasilenkov <indigo@yandex-team.ru>  Fri, 12 Sep 2014 13:48:22 +0400

mastermind (2.9.18) lucid; urgency=low

  * Additional option of processes number for recovery job

 -- Andrey Vasilenkov <indigo@yandex-team.ru>  Fri, 12 Sep 2014 13:17:16 +0400

mastermind (2.9.17) lucid; urgency=low

  * Minor fix

 -- Andrey Vasilenkov <indigo@yandex-team.ru>  Thu, 11 Sep 2014 16:58:42 +0400

mastermind (2.9.16) lucid; urgency=low

  * Additional parameters for recovery dc

 -- Andrey Vasilenkov <indigo@yandex-team.ru>  Thu, 11 Sep 2014 16:51:51 +0400

mastermind (2.9.15) lucid; urgency=low

  * Fix for setting task start time

 -- Andrey Vasilenkov <indigo@yandex-team.ru>  Mon, 08 Sep 2014 14:50:13 +0400

mastermind (2.9.14) lucid; urgency=low

  * Use all remotes when creating recovery dc jobs

 -- Andrey Vasilenkov <indigo@yandex-team.ru>  Fri, 05 Sep 2014 18:13:46 +0400

mastermind (2.9.13) lucid; urgency=low

  * Minor fix

 -- Andrey Vasilenkov <indigo@yandex-team.ru>  Fri, 05 Sep 2014 15:43:36 +0400

mastermind (2.9.12) lucid; urgency=low

  * Implemented recover dc jobs

 -- Andrey Vasilenkov <indigo@yandex-team.ru>  Fri, 05 Sep 2014 15:31:40 +0400

mastermind (2.9.11) lucid; urgency=low

  * Compatible fetching eblob path from config

 -- Andrey Vasilenkov <indigo@yandex-team.ru>  Thu, 04 Sep 2014 12:42:34 +0400

mastermind (2.9.10) lucid; urgency=low

  * Fix for fetching the list of all namespaces when there are broken couples
  * Support of new elliptics 26 monitor stat format

 -- Andrey Vasilenkov <indigo@yandex-team.ru>  Wed, 03 Sep 2014 17:32:57 +0400

mastermind (2.9.9) lucid; urgency=low

  * Tasks fixes

 -- Andrey Vasilenkov <indigo@yandex-team.ru>  Thu, 28 Aug 2014 13:55:09 +0400

mastermind (2.9.8) lucid; urgency=low

  * Jobs fixes

 -- Andrey Vasilenkov <indigo@yandex-team.ru>  Thu, 28 Aug 2014 11:53:23 +0400

mastermind (2.9.7) lucid; urgency=low

  * Fix for jobs processor logs messages

 -- Andrey Vasilenkov <indigo@yandex-team.ru>  Tue, 26 Aug 2014 19:40:37 +0400

mastermind (2.9.6) lucid; urgency=low

  * Manual move job creation: checking uncoupled group dc
  * Fix for application name parameter for console util

 -- Andrey Vasilenkov <indigo@yandex-team.ru>  Tue, 26 Aug 2014 16:39:27 +0400

mastermind (2.9.5) lucid; urgency=low

  * Tasks parameters for minions updated to using node backends

 -- Andrey Vasilenkov <indigo@yandex-team.ru>  Mon, 25 Aug 2014 16:28:27 +0400

mastermind (2.9.4) lucid; urgency=low

  * Cache handlers turned back on
  * Using only necessary monitor stat categories

 -- Andrey Vasilenkov <indigo@yandex-team.ru>  Mon, 25 Aug 2014 11:01:18 +0400

mastermind (2.9.3) lucid; urgency=low

  * Fix for mixing old and new history records

 -- Andrey Vasilenkov <indigo@yandex-team.ru>  Fri, 22 Aug 2014 17:11:34 +0400

mastermind (2.9.2) lucid; urgency=low

  * Fix for deployment script

 -- Andrey Vasilenkov <indigo@yandex-team.ru>  Fri, 22 Aug 2014 13:43:32 +0400

mastermind (2.9.1) lucid; urgency=low

  * Optional mastermind app name for mastermind util

 -- Andrey Vasilenkov <indigo@yandex-team.ru>  Fri, 22 Aug 2014 12:37:16 +0400

mastermind (2.9.0) lucid; urgency=low

  * Support for elliptics26

 -- Andrey Vasilenkov <indigo@yandex-team.ru>  Thu, 21 Aug 2014 18:57:53 +0400

mastermind (2.8.49) lucid; urgency=low

  * Storage location option for namespace setup
  * Required parameters for couple build command: namespace and initial state

 -- Andrey Vasilenkov <indigo@yandex-team.ru>  Mon, 15 Sep 2014 15:28:50 +0400

mastermind (2.8.48) lucid; urgency=low

  * Group weights handler accepts namespace as optional parameter

 -- Andrey Vasilenkov <indigo@yandex-team.ru>  Fri, 12 Sep 2014 17:32:30 +0400

mastermind (2.8.47) lucid; urgency=low

  * Fix for minion nc http fetcher

 -- Andrey Vasilenkov <indigo@yandex-team.ru>  Wed, 10 Sep 2014 18:08:33 +0400

mastermind (2.8.46) lucid; urgency=low

  * Fix for empty couples namespace

 -- Andrey Vasilenkov <indigo@yandex-team.ru>  Tue, 09 Sep 2014 16:52:50 +0400

mastermind (2.8.45) lucid; urgency=low

  * Added optional move task for move jobs
  * Fix for applying smoother plan simultaneously from several workers
  * Handler for elliptics remote nodes list

 -- Andrey Vasilenkov <indigo@yandex-team.ru>  Wed, 20 Aug 2014 17:38:25 +0400

mastermind (2.8.44) lucid; urgency=low

  * Additional checkings for move jobs: number of keys of uncoupled group

 -- Andrey Vasilenkov <indigo@yandex-team.ru>  Thu, 14 Aug 2014 12:47:09 +0400

mastermind (2.8.43) lucid; urgency=low

  * Fix for couple build with all n groups are mandatory

 -- Andrey Vasilenkov <indigo@yandex-team.ru>  Wed, 13 Aug 2014 16:27:13 +0400

mastermind (2.8.42) lucid; urgency=low

  * Fix for couple info namespace key

 -- Andrey Vasilenkov <indigo@yandex-team.ru>  Tue, 12 Aug 2014 17:19:45 +0400

mastermind (2.8.41) lucid; urgency=low

  * Explicit family for elliptics nodes

 -- Andrey Vasilenkov <indigo@yandex-team.ru>  Tue, 12 Aug 2014 16:34:29 +0400

mastermind (2.8.40) lucid; urgency=low

  * Fix for couple broken namespace checking
  * Implemented broken jobs and dedicated node stop tasks for enhanced checking

 -- Andrey Vasilenkov <indigo@yandex-team.ru>  Tue, 12 Aug 2014 15:53:54 +0400
mastermind (2.8.39) lucid; urgency=low

  * Jobs logging changed
  * Syncing infrastructure state before updating

 -- Andrey Vasilenkov <indigo@yandex-team.ru>  Mon, 11 Aug 2014 16:25:39 +0400

mastermind (2.8.38) lucid; urgency=low

  * Creation of +N nonoverlapping couples if dcs are available

 -- Andrey Vasilenkov <indigo@yandex-team.ru>  Fri, 08 Aug 2014 19:43:38 +0400

mastermind (2.8.37) lucid; urgency=low

  * Update namespaces settings by default, overwrite is optional
  * Prefer using group with the most alive keys number for restoration
  * Creation of +N nonoverlapping couples if dcs are available
  * Independent timeout for elliptics nodes and elliptics meta nodes

 -- Andrey Vasilenkov <indigo@yandex-team.ru>  Thu, 07 Aug 2014 16:10:57 +0400

mastermind (2.8.36) lucid; urgency=low

  * Filtering groups by total space for building couples
  * All space counters of namespaces statistics as integers (bytes)
  * Additional parameter for move jobs: group file path for removal

 -- Andrey Vasilenkov <indigo@yandex-team.ru>  Tue, 05 Aug 2014 17:58:56 +0400

mastermind (2.8.35) lucid; urgency=low

  * Fix for minions commands status processing

 -- Andrey Vasilenkov <indigo@yandex-team.ru>  Mon, 04 Aug 2014 15:18:24 +0400

mastermind (2.8.34) lucid; urgency=low

  * Namespaces statistics handle
  * Creating groups move tasks is disabled by default
  * Minor fixes

 -- Andrey Vasilenkov <indigo@yandex-team.ru>  Fri, 01 Aug 2014 14:40:33 +0400

mastermind (2.8.33) lucid; urgency=low

  * Fix for cocaine app deployment

 -- Andrey Vasilenkov <indigo@yandex-team.ru>  Thu, 31 Jul 2014 12:57:17 +0400

mastermind (2.8.32) lucid; urgency=low

  * Jobs processing turned on
  * Treemap filtering
  * Outages statistics

 -- Andrey Vasilenkov <indigo@yandex-team.ru>  Wed, 30 Jul 2014 19:02:53 +0400

mastermind (2.8.31) lucid; urgency=low

  * Fix for namespace balancer couple weights

 -- Andrey Vasilenkov <indigo@yandex-team.ru>  Fri, 18 Jul 2014 14:49:14 +0400

mastermind (2.8.30) lucid; urgency=low

  * Fix for cmd restore status fetching, added retries
  * Content length threshold namespace settings
  * Fix for statistics of groups with no nodes

 -- Andrey Vasilenkov <indigo@yandex-team.ru>  Wed, 16 Jul 2014 15:55:46 +0400

mastermind (2.8.29) lucid; urgency=low

  * Group restore updated: checking for DHT rings and starting node up after restoration

 -- Andrey Vasilenkov <indigo@yandex-team.ru>  Thu, 10 Jul 2014 17:23:03 +0400

mastermind (2.8.28) lucid; urgency=low

  * Temporary disabled new modules

 -- Andrey Vasilenkov <indigo@yandex-team.ru>  Wed, 09 Jul 2014 19:34:45 +0400

mastermind (2.8.27) lucid; urgency=low

  * Fix for elliptics id transforming

 -- Andrey Vasilenkov <indigo@yandex-team.ru>  Wed, 09 Jul 2014 19:29:19 +0400

mastermind (2.8.26) lucid; urgency=low

  * Fix for metakey parallel read

 -- Andrey Vasilenkov <indigo@yandex-team.ru>  Wed, 09 Jul 2014 19:22:11 +0400

mastermind (2.8.25) lucid; urgency=low

  * Fix for ns settings fetching from elliptics indexes

 -- Andrey Vasilenkov <indigo@yandex-team.ru>  Wed, 09 Jul 2014 12:26:24 +0400

mastermind (2.8.24) lucid; urgency=low

  * Settings for elliptics client pools in mastermind config

 -- Andrey Vasilenkov <indigo@yandex-team.ru>  Thu, 03 Jul 2014 17:34:51 +0400

mastermind (2.8.23) lucid; urgency=low

  * Fix for cocaine crashlog content

 -- Andrey Vasilenkov <indigo@yandex-team.ru>  Tue, 24 Jun 2014 16:55:28 +0400

mastermind (2.8.22) lucid; urgency=low

  * Multipurpose authkey namespace settings

 -- Andrey Vasilenkov <indigo@yandex-team.ru>  Fri, 20 Jun 2014 19:22:04 +0400

mastermind (2.8.21) lucid; urgency=low

  * Fix for couple namespace processing

 -- Andrey Vasilenkov <indigo@yandex-team.ru>  Fri, 25 Apr 2014 19:36:56 +0400

mastermind (2.8.20) lucid; urgency=low

  * Keys statistics and fragmentation tree map

 -- Andrey Vasilenkov <indigo@yandex-team.ru>  Wed, 23 Apr 2014 18:46:24 +0400

mastermind (2.8.19) lucid; urgency=low

  * Minor change in couple statistics format

 -- Andrey Vasilenkov <indigo@yandex-team.ru>  Mon, 14 Apr 2014 14:50:00 +0400

mastermind (2.8.18) lucid; urgency=low

  * Fix for python 2.6.5 logging handlers

 -- Andrey Vasilenkov <indigo@yandex-team.ru>  Thu, 10 Apr 2014 17:02:44 +0400

mastermind (2.8.17) lucid; urgency=low

  * By-state formatter for couples list
  * Fix for couple breaking (couple metadata is also being removed)
  * Logging refactored

 -- Andrey Vasilenkov <indigo@yandex-team.ru>  Thu, 10 Apr 2014 16:34:44 +0400

mastermind (2.8.16) lucid; urgency=low

  * Used space stats for couples

 -- Andrey Vasilenkov <indigo@yandex-team.ru>  Thu, 03 Apr 2014 17:44:41 +0400

mastermind (2.8.15) lucid; urgency=low

  * Do not start if elliptics nodes and/or metanodes are unavailable

 -- Andrey Vasilenkov <indigo@yandex-team.ru>  Thu, 03 Apr 2014 17:08:35 +0400

mastermind (2.8.14) lucid; urgency=low

  * Network map for namespaces

 -- Andrey Vasilenkov <indigo@yandex-team.ru>  Thu, 03 Apr 2014 15:09:28 +0400

mastermind (2.8.13) lucid; urgency=low

  * Couple statistics for flowmastermind
  * Namespace signature settings added

 -- Andrey Vasilenkov <indigo@yandex-team.ru>  Tue, 01 Apr 2014 16:39:16 +0400

mastermind (2.8.12) lucid; urgency=low

  * Json output for couples list command

 -- Andrey Vasilenkov <indigo@yandex-team.ru>  Thu, 27 Mar 2014 14:46:04 +0400

mastermind (2.8.11) lucid; urgency=low

  * Fix for fetching closed couples info
  * Mastermind-utils handle for fetching metadata and any arbitrary key from group
  * Used space returned along with free space for group info
  * Bash completion for command options
  * Universal couple list handle unifying all list-xxx handles
  * Fix for minions tasks status fetching
  * Admin actions log

 -- Andrey Vasilenkov <indigo@yandex-team.ru>  Thu, 27 Mar 2014 13:16:45 +0400

mastermind (2.8.10) lucid; urgency=low

  * Fix: fix for detaching inexistent nodes

 -- Andrey Vasilenkov <indigo@yandex-team.ru>  Tue, 18 Mar 2014 18:55:06 +0400

mastermind (2.8.9) lucid; urgency=low

  * Fix: closed couples added to treemap

 -- Andrey Vasilenkov <indigo@yandex-team.ru>  Fri, 14 Mar 2014 19:03:39 +0400

mastermind (2.8.8) lucid; urgency=low

  * Fix: closed couples added to treemap

 -- Andrey Vasilenkov <indigo@yandex-team.ru>  Fri, 14 Mar 2014 18:49:30 +0400

mastermind (2.8.7) lucid; urgency=low

  * Fix: flowmastermind statistics fix

 -- Andrey Vasilenkov <indigo@yandex-team.ru>  Thu, 13 Mar 2014 18:38:51 +0400

mastermind (2.8.6) lucid; urgency=low

  * Feature: treemap groups statistics for flowmastermind

 -- Andrey Vasilenkov <indigo@yandex-team.ru>  Thu, 13 Mar 2014 13:38:12 +0400

mastermind (2.8.5) lucid; urgency=low

  * Fix: removing manifest for safe deploy to cocaine v11 cloud

 -- Andrey Vasilenkov <indigo@yandex-team.ru>  Mon, 24 Feb 2014 17:40:12 +0400

mastermind (2.8.4) lucid; urgency=low

  * Feature: handle for forcing nodes stats update
  * Feature: handles for namespace setup

 -- Andrey Vasilenkov <indigo@yandex-team.ru>  Mon, 24 Feb 2014 12:26:51 +0400

mastermind (2.8.3) lucid; urgency=low

  * Feature: added couple free size to get_group_weights handle

 -- Andrey Vasilenkov <indigo@yandex-team.ru>  Wed, 19 Feb 2014 15:21:58 +0400

mastermind (2.8.2) lucid; urgency=low

  * Fix: configurable minion port

 -- Andrey Vasilenkov <indigo@yandex-team.ru>  Wed, 19 Feb 2014 12:48:38 +0400

mastermind (2.8.1) lucid; urgency=low

  * Feature: using minion for remote command execution
  * Feature: minion commands history for flowmastermind

 -- Andrey Vasilenkov <indigo@yandex-team.ru>  Tue, 18 Feb 2014 16:34:34 +0400

mastermind (2.7.18) lucid; urgency=low

  * Feature: configurable wait_timeout for elliptics sessions
  * Fix: sleep on startup to wait for elliptics nodes to collect data

 -- Andrey Vasilenkov <indigo@yandex-team.ru>  Tue, 28 Jan 2014 17:17:24 +0400

mastermind (2.7.17) lucid; urgency=low

  * Feature: closed and bad couples statistics for flowmastermind
  * Feature: couple info handler added
  * Feature: command for detaching node from group
  * Fix: synchronous node info update on worker start

 -- Andrey Vasilenkov <indigo@yandex-team.ru>  Mon, 27 Jan 2014 15:31:00 +0400

mastermind (2.7.16) lucid; urgency=low

  * Fix: couple break handler

 -- Andrey Vasilenkov <indigo@yandex-team.ru>  Wed, 25 Dec 2013 19:53:28 +0400

mastermind (2.7.15) lucid; urgency=low

  * Feature: data memory availability feature for flowmastermind

 -- Andrey Vasilenkov <indigo@yandex-team.ru>  Wed, 25 Dec 2013 18:47:50 +0400

mastermind (2.7.14) lucid; urgency=low

  * Feature: added per namespace statistics for flowmastermind
  * Feature: closed couple marker for group info request
  * Fix: inventory queries logging

 -- Andrey Vasilenkov <indigo@yandex-team.ru>  Tue, 24 Dec 2013 20:30:13 +0400

mastermind (2.7.13) lucid; urgency=low

  * Fix: flowmastermind total counters fix

 -- Andrey Vasilenkov <indigo@yandex-team.ru>  Fri, 20 Dec 2013 17:10:37 +0400

mastermind (2.7.12) lucid; urgency=low

  * Fix: dc data cache in metastorage for inventory failovers
  * Feature: flowmastermind statistics export handler
  * Feature: configurable cocaine worker disown timeout

 -- Andrey Vasilenkov <indigo@yandex-team.ru>  Fri, 20 Dec 2013 14:45:47 +0400

mastermind (2.7.11) lucid; urgency=low

  * node info updater delayed

 -- Andrey Vasilenkov <indigo@yandex-team.ru>  Wed, 11 Dec 2013 02:18:07 +0400

mastermind (2.7.10) lucid; urgency=low

  * Disabled inventory (temp)

 -- Andrey Vasilenkov <indigo@yandex-team.ru>  Wed, 11 Dec 2013 02:05:53 +0400

mastermind (2.7.9) lucid; urgency=low

  * Removed node info updating on start

 -- Andrey Vasilenkov <indigo@yandex-team.ru>  Wed, 11 Dec 2013 01:57:03 +0400

mastermind (2.7.8) lucid; urgency=low

  * Feature: elliptics statistics compatibility (2.24.14.30)
  * Feature: bash completion

 -- Andrey Vasilenkov <indigo@yandex-team.ru>  Tue, 03 Dec 2013 17:45:47 +0400

mastermind (2.7.7) lucid; urgency=low

  * Feature: elliptics async api compatibility (2.24.14.29)

 -- Andrey Vasilenkov <indigo@yandex-team.ru>  Thu, 28 Nov 2013 19:07:56 +0400

mastermind (2.7.6) lucid; urgency=low

  * Fix: removed lower threshold of 100 IOPS for maximum node performance

 -- Andrey Vasilenkov <indigo@yandex-team.ru>  Tue, 26 Nov 2013 13:15:22 +0400

mastermind (2.7.5) lucid; urgency=low

  * Feature: removed cached state usage
  * Fix: balancer load average counter
  * Fix: do not unlink nodes from group automatically

 -- Andrey Vasilenkov <indigo@yandex-team.ru>  Mon, 25 Nov 2013 16:55:21 +0400

mastermind (2.7.4) lucid; urgency=low

  * Feature: async node statistics requests
  * Fix: do not create couples from bad groups

 -- Andrey Vasilenkov <indigo@yandex-team.ru>  Fri, 22 Nov 2013 16:32:28 +0400

mastermind (2.7.3) lucid; urgency=low

  * Feature: degradational requests frequency for nodes with constant timeout experiences

 -- Andrey Vasilenkov <indigo@yandex-team.ru>  Tue, 19 Nov 2013 20:27:20 +0400

mastermind (2.7.2) lucid; urgency=low

  * Fix: couple creation using groups with empty nodes list
  * Fix: unnecessary infrastructure state update removed

 -- Andrey Vasilenkov <indigo@yandex-team.ru>  Mon, 18 Nov 2013 19:15:12 +0400

mastermind (2.7.1) lucid; urgency=low

  * Feature: history of group nodes
  * Feature: group restoration command generation and execution

 -- Andrey Vasilenkov <indigo@yandex-team.ru>  Wed, 13 Nov 2013 19:18:41 +0400

mastermind (2.6.5) lucid; urgency=low

  * Feature: list of couple namespaces

 -- Andrey Vasilenkov <indigo@yandex-team.ru>  Fri, 08 Nov 2013 16:01:26 +0400

mastermind (2.6.4+2elliptics2.20) lucid; urgency=low

  * Fix: inventory import

 -- Andrey Vasilenkov <indigo@yandex-team.ru>  Wed, 13 Nov 2013 14:03:47 +0400

mastermind (2.6.4+1elliptics2.20) lucid; urgency=low

  * Feature: compatibility with elliptics 2.20

 -- Andrey Vasilenkov <indigo@yandex-team.ru>  Wed, 30 Oct 2013 13:24:30 +0400

mastermind (2.6.4) lucid; urgency=low

  * Feature: storage cached state via cocaine cache storage

 -- Andrey Vasilenkov <indigo@yandex-team.ru>  Wed, 30 Oct 2013 13:23:20 +0400

mastermind (2.6.3) lucid; urgency=low

  * List of balancer closed groups feature

 -- Andrey Vasilenkov <indigo@yandex-team.ru>  Thu, 24 Oct 2013 18:39:54 +0400

mastermind (2.6.2) lucid; urgency=low

  * Fix for zero bandwidth bug

 -- Andrey Vasilenkov <indigo@yandex-team.ru>  Wed, 16 Oct 2013 16:33:44 +0400

mastermind (2.6.1) lucid; urgency=low

  * Fix for couple weights with different couple sizes

 -- Andrey Vasilenkov <indigo@yandex-team.ru>  Mon, 14 Oct 2013 18:55:46 +0400

mastermind (2.6.0) lucid; urgency=low

  * Cache using gatlinggun

 -- Andrey Vasilenkov <indigo@yandex-team.ru>  Fri, 11 Oct 2013 19:58:40 +0400

mastermind (2.5) lucid; urgency=low

  * New feature: frozen couples

 -- Andrey Vasilenkov <indigo@yandex-team.ru>  Tue, 08 Oct 2013 18:10:01 +0400

mastermind (2.4) lucid; urgency=low

  * Compatibility with cocaine 0.10.6 

 -- Andrey Vasilenkov <indigo@yandex-team.ru>  Mon, 07 Oct 2013 13:19:17 +0400

mastermind (2.3) lucid; urgency=low

  * Namespaces implemented
  * mastermind util updated

 -- Andrey Vasilenkov <indigo@yandex-team.ru>  Tue, 10 Sep 2013 15:26:33 +0400

mastermind (2.2) lucid; urgency=low

  * Updated create_group_ids to work with new mastermind
  * Updated deploy scripts

 -- Anton Kortunov <toshik@yandex-team.ru>  Thu, 15 Aug 2013 17:41:25 +0400

mastermind (2.1) lucid; urgency=low

  * mastermind_deploy.sh updated to work with cocaine v10
  * Added debian/*.install files

 -- Anton Kortunov <toshik@yandex-team.ru>  Mon, 05 Aug 2013 20:50:00 +0400

mastermind (2.0) lucid; urgency=low

  * New storage model
  * Cocaine v10 support

 -- Anton Kortunov <toshik@yandex-team.ru>  Mon, 05 Aug 2013 20:15:08 +0400

mastermind (1.9) lucid; urgency=low

  * Fixed get-group-weight

 -- Anton Kortunov <toshik@yandex-team.ru>  Mon, 27 May 2013 21:13:42 +0400

mastermind (1.8) lucid; urgency=low

  * Show couples in bad groups

 -- Anton Kortunov <toshik@yandex-team.ru>  Mon, 27 May 2013 20:52:31 +0400

mastermind (1.7) lucid; urgency=low

  * Fixed damon flag in collection thread
  * Set pool-limit to 10 in manifest

 -- Anton Kortunov <toshik@yandex-team.ru>  Thu, 23 May 2013 14:50:21 +0400

mastermind (1.6) lucid; urgency=low

  * Set collecting thread as daemon for normal shutdown

 -- Anton Kortunov <toshik@yandex-team.ru>  Wed, 22 May 2013 21:26:02 +0400

mastermind (1.5) lucid; urgency=low

  * Fixed statistics expiration time

 -- Anton Kortunov <toshik@yandex-team.ru>  Thu, 04 Apr 2013 15:00:39 +0400

mastermind (1.4) lucid; urgency=low

  * Improved statistics collection

 -- Anton Kortunov <toshik@yandex-team.ru>  Thu, 21 Mar 2013 14:51:25 +0400

mastermind (1.3) lucid; urgency=low

  * ver++ 

 -- Andrey Godin <agodin@yandex-team.ru>  Wed, 26 Dec 2012 16:23:11 +0400

mastermind (1.2) lucid; urgency=low

  * change path to config mastermind; 

 -- Andrey Godin <agodin@yandex-team.ru>  Wed, 26 Dec 2012 16:11:58 +0400

mastermind (1.1) lucid; urgency=low

  * Fixed signature mismatch

 -- Anton Kortunov <toshik@yandex-team.ru>  Mon, 24 Dec 2012 16:44:32 +0400

mastermind (1.0) lucid; urgency=low

  * Use balancelogic

 -- Anton Kortunov <toshik@yandex-team.ru>  Fri, 21 Dec 2012 13:58:12 +0400

mastermind (0.11) lucid; urgency=low

  * Fixed lookup_addr function call

 -- Anton Kortunov <toshik@yandex-team.ru>  Fri, 21 Dec 2012 13:35:58 +0400

mastermind (0.10) lucid; urgency=low

  * fixed reading metabalancer key

 -- Anton Kortunov <toshik@yandex-team.ru>  Mon, 17 Dec 2012 15:03:22 +0400

mastermind (0.9) lucid; urgency=low

  * chow logging dir 

 -- Andrey Godin <agodin@yandex-team.ru>  Fri, 14 Dec 2012 14:26:15 +0400

mastermind (0.8) lucid; urgency=low

  * Removed unnecessary return in couple_groups

 -- toshik <toshik@elisto22f.dev.yandex.net>  Mon, 10 Dec 2012 13:06:43 +0400

mastermind (0.7) unstable; urgency=low

  * Raise correct exception
    

 -- Andrey Godin <agodin@yandex-team.ru>  Fri, 07 Dec 2012 19:31:07 +0400

mastermind (0.6) unstable; urgency=low

  * add support inventory; 
  * add create group by suggest;	

 -- Andrey Godin <agodin@yandex-team.ru>  Fri, 07 Dec 2012 16:21:05 +0400

mastermind (0.5) unstable; urgency=low

  * fix remove bad-groups
  * add dev version invetory.py 

 -- Andrey Godin <agodin@yandex-team.ru>  Thu, 06 Dec 2012 17:35:58 +0400

mastermind (0.4) unstable; urgency=low

  * Call collect() from timer event, not from aggregate() 

 -- Andrey Godin <agodin@yandex-team.ru>  Thu, 06 Dec 2012 13:09:34 +0400

mastermind (0.1) unstable; urgency=low

  * Initial Release.

 -- Andrey Godin <agodin@yandex-team.ru>  Tue, 13 Nov 2012 10:58:14 +0400<|MERGE_RESOLUTION|>--- conflicted
+++ resolved
@@ -1,14 +1,10 @@
-<<<<<<< HEAD
+mastermind (2.28.185) trusty; urgency=medium
+
+  * Fix misprint
+
+ -- Andrey Vasilenkov <indigo@yandex-team.ru>  Fri, 03 Mar 2017 15:52:44 +0300
+
 mastermind (2.28.184) trusty; urgency=medium
-=======
-mastermind-cocainev11 (2.28.185) trusty; urgency=medium
-
-  * Fix misprint
-
- -- Andrey Vasilenkov <indigo@yandex-team.ru>  Fri, 03 Mar 2017 15:52:44 +0300
-
-mastermind-cocainev11 (2.28.184) trusty; urgency=medium
->>>>>>> d327efbb
 
   * Fix dictionary size change during iteration
 
