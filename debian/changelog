<<<<<<< HEAD
mastermind (2.28.131) trusty; urgency=medium
=======
mastermind-cocainev11 (2.28.132) trusty; urgency=medium

  * Change task status when failed check if it's finished

 -- Andrey Vasilenkov <indigo@yandex-team.ru>  Sun, 01 Jan 2017 11:40:00 +0300

mastermind-cocainev11 (2.28.131) trusty; urgency=medium
>>>>>>> 10f73583

  * Check alive keys when selecting lrc groups for converting
  * Add tskv_log name as a parameter of ttl_cleanup job

 -- Andrey Vasilenkov <indigo@yandex-team.ru>  Sat, 31 Dec 2016 18:24:16 +0300

mastermind (2.28.130) trusty; urgency=medium

  * Adding permanent options to mastermind cli

 -- Andrey Vasilenkov <indigo@yandex-team.ru>  Tue, 27 Dec 2016 18:09:47 +0300

mastermind (2.28.129) trusty; urgency=medium

  * Increase worker startup timeout

 -- Andrey Vasilenkov <indigo@yandex-team.ru>  Mon, 26 Dec 2016 19:43:20 +0300

mastermind (2.28.128) trusty; urgency=medium

  * Process artifact's meta null value as empty dict

 -- Andrey Vasilenkov <indigo@yandex-team.ru>  Mon, 26 Dec 2016 18:22:37 +0300

mastermind (2.28.127) trusty; urgency=medium

  * Do not update minion host's finish ts if any command failed to update

 -- Andrey Vasilenkov <indigo@yandex-team.ru>  Mon, 26 Dec 2016 17:31:01 +0300

mastermind (2.28.126) trusty; urgency=medium

  * Skip command states if failed to update
  * Modify commands for compatibility with mongo

 -- Andrey Vasilenkov <indigo@yandex-team.ru>  Sun, 25 Dec 2016 16:49:05 +0300

mastermind (2.28.125) trusty; urgency=medium

  * Continue to check convert queue items if dcs filter is exhausted
  * Fix chunk size misprint
  * Skip checking group when removing it

 -- Andrey Vasilenkov <indigo@yandex-team.ru>  Sat, 24 Dec 2016 16:13:14 +0300

mastermind (2.28.124) trusty; urgency=medium

  * Add backward compatibility with tasks without run history

 -- Andrey Vasilenkov <indigo@yandex-team.ru>  Fri, 23 Dec 2016 20:15:59 +0300

mastermind (2.28.123) trusty; urgency=medium

  * Add default init value for task's run history delayed_till_ts

 -- Andrey Vasilenkov <indigo@yandex-team.ru>  Fri, 23 Dec 2016 17:56:27 +0300

mastermind (2.28.122) trusty; urgency=medium

  * Implement retry jobs workflow
  * Add inventory extension for determining if the task is ready for retry
  * Add task interface to determine next retry if possible
  * Add inventory extension for determining retry timestamp for external storage operations
  * Update and fixes for inventory module

 -- Andrey Vasilenkov <indigo@yandex-team.ru>  Fri, 23 Dec 2016 16:05:19 +0300

mastermind (2.28.121) trusty; urgency=medium

  * Skip uncoupled groups if failed to determine dc

 -- Andrey Vasilenkov <indigo@yandex-team.ru>  Thu, 22 Dec 2016 14:33:36 +0300

mastermind (2.28.120) trusty; urgency=medium

  * Fix job start_ts setting

 -- Andrey Vasilenkov <indigo@yandex-team.ru>  Tue, 20 Dec 2016 14:06:04 +0300

mastermind (2.28.119) trusty; urgency=medium

  * Set dc to 'unknown' value when strict detection is not required

 -- Andrey Vasilenkov <indigo@yandex-team.ru>  Tue, 20 Dec 2016 12:08:07 +0300

mastermind (2.28.118) trusty; urgency=medium

  * Fix groups' state update

 -- Andrey Vasilenkov <indigo@yandex-team.ru>  Sun, 18 Dec 2016 21:53:54 +0300

mastermind (2.28.117) trusty; urgency=medium

  * Update eblob want_defrag value interpretation

 -- Andrey Vasilenkov <indigo@yandex-team.ru>  Sat, 17 Dec 2016 22:40:17 +0300

mastermind (2.28.116) trusty; urgency=medium

  * Restore job: make RO group.backend
  * Refactor job processing

 -- Andrey Vasilenkov <indigo@yandex-team.ru>  Fri, 16 Dec 2016 15:39:32 +0300

mastermind (2.28.115) trusty; urgency=medium

  * Add mimetype namespace settings

 -- Andrey Vasilenkov <indigo@yandex-team.ru>  Tue, 13 Dec 2016 14:38:59 +0300

mastermind (2.28.114) trusty; urgency=medium

  * Restore: remove backend

 -- Andrey Vasilenkov <indigo@yandex-team.ru>  Mon, 12 Dec 2016 17:05:09 +0300

mastermind (2.28.113) trusty; urgency=medium

  * Restore-path: fix

 -- Andrey Vasilenkov <indigo@yandex-team.ru>  Fri, 09 Dec 2016 17:52:44 +0300

mastermind (2.28.112) trusty; urgency=medium

  * Fix wait backend state

 -- Andrey Vasilenkov <indigo@yandex-team.ru>  Fri, 09 Dec 2016 14:17:31 +0300

mastermind (2.28.111) trusty; urgency=medium

  * Add task for wait backends's detection and acquiring statu

 -- Andrey Vasilenkov <indigo@yandex-team.ru>  Thu, 08 Dec 2016 22:42:48 +0300

mastermind (2.28.110) trusty; urgency=medium

  * Add sleep period for lrc convert jobs

 -- Andrey Vasilenkov <indigo@yandex-team.ru>  Thu, 08 Dec 2016 19:15:00 +0300

mastermind (2.28.109) trusty; urgency=medium

  * Restore job: RO task

 -- Andrey Vasilenkov <indigo@yandex-team.ru>  Thu, 08 Dec 2016 13:42:09 +0300

mastermind (2.28.108) trusty; urgency=medium

  * Do not exhaust host list while searching for appropriate converting
    storages
  * Fix uncoupling groups without history record

 -- Andrey Vasilenkov <indigo@yandex-team.ru>  Thu, 08 Dec 2016 02:03:44 +0300

mastermind (2.28.107) trusty; urgency=medium

  * Minor fix

 -- Andrey Vasilenkov <indigo@yandex-team.ru>  Wed, 07 Dec 2016 14:36:02 +0300

mastermind (2.28.106) trusty; urgency=medium

  * Allow setting required groups' total space for new couples

 -- Andrey Vasilenkov <indigo@yandex-team.ru>  Wed, 07 Dec 2016 01:41:05 +0300

mastermind (2.28.105) trusty; urgency=medium

  * Add workaround for creating jobs with empty involved groups list

 -- Andrey Vasilenkov <indigo@yandex-team.ru>  Tue, 06 Dec 2016 18:35:51 +0300

mastermind (2.28.104) trusty; urgency=medium

  * Extend is_external_storage_ready function

 -- Andrey Vasilenkov <indigo@yandex-team.ru>  Tue, 06 Dec 2016 01:04:16 +0300

mastermind (2.28.103) trusty; urgency=medium

  * Fix unknown couple settings update
  * Add configurable profiles for mastermind cocaine applications

 -- Andrey Vasilenkov <indigo@yandex-team.ru>  Mon, 05 Dec 2016 17:13:45 +0300

mastermind (2.28.102) trusty; urgency=medium

  * Minor fix

 -- Andrey Vasilenkov <indigo@yandex-team.ru>  Fri, 02 Dec 2016 23:12:19 +0300

mastermind (2.28.101) trusty; urgency=medium

  * Change mongo find request construction to provide complete logging

 -- Andrey Vasilenkov <indigo@yandex-team.ru>  Fri, 02 Dec 2016 18:05:27 +0300

mastermind (2.28.100) trusty; urgency=medium

  * Improve `couple break`: update group histories
  * Remove READ* commands accounting for weight calculation
  * Restore-path: fail lrc groups

 -- Andrey Vasilenkov <indigo@yandex-team.ru>  Fri, 02 Dec 2016 00:13:53 +0300

mastermind (2.28.99) trusty; urgency=medium

  * Fix lrc converting for external storage with empty data
  * Restore-path: create backend lock file

 -- Andrey Vasilenkov <indigo@yandex-team.ru>  Thu, 24 Nov 2016 18:29:27 +0300

mastermind (2.28.98) trusty; urgency=medium

  * Fix inventory function usage

 -- Andrey Vasilenkov <indigo@yandex-team.ru>  Thu, 24 Nov 2016 14:57:37 +0300

mastermind (2.28.97) trusty; urgency=medium

  * Add optional inventory function to check if external storage is ready to
    be converted
  * Use convert items priority when constructing convert jobs

 -- Andrey Vasilenkov <indigo@yandex-team.ru>  Wed, 23 Nov 2016 19:29:53 +0300

mastermind (2.28.96) trusty; urgency=medium

  * Version bump

 -- Andrey Vasilenkov <indigo@yandex-team.ru>  Mon, 21 Nov 2016 17:46:21 +0300

mastermind (2.28.95) trusty; urgency=medium

  * Update workers to run on cocaine v12

 -- Andrey Vasilenkov <indigo@yandex-team.ru>  Mon, 21 Nov 2016 16:33:29 +0300

mastermind (2.28.91) trusty; urgency=medium

  * Add support of determine_data_size convert queue parameter

 -- Andrey Vasilenkov <indigo@yandex-team.ru>  Sun, 20 Nov 2016 17:25:56 +0300

mastermind (2.28.90) trusty; urgency=medium

  * Implement external storage converting planner
  * Remove unsupported symlink parameter value description

 -- Andrey Vasilenkov <indigo@yandex-team.ru>  Thu, 17 Nov 2016 19:03:49 +0300

mastermind (2.28.89) trusty; urgency=medium

  * Add symlink namespace setting

 -- Andrey Vasilenkov <indigo@yandex-team.ru>  Mon, 14 Nov 2016 11:47:32 +0300

mastermind (2.28.88) trusty; urgency=medium

  * Update group type properly if metakey was removed

 -- Andrey Vasilenkov <indigo@yandex-team.ru>  Fri, 11 Nov 2016 20:55:32 +0300

mastermind (2.28.87) trusty; urgency=medium

  * Minor fix

 -- Andrey Vasilenkov <indigo@yandex-team.ru>  Wed, 09 Nov 2016 18:42:30 +0300

mastermind (2.28.86) trusty; urgency=medium

  * Add job processor enable config flag

 -- Andrey Vasilenkov <indigo@yandex-team.ru>  Wed, 09 Nov 2016 14:57:13 +0300

mastermind (2.28.85) trusty; urgency=medium

  * Claim net resources on weight calcaltion for a namespace

 -- Andrey Vasilenkov <indigo@yandex-team.ru>  Tue, 08 Nov 2016 18:41:28 +0300

mastermind (2.28.84) trusty; urgency=medium

  * Claim net resources during single namespace weights calculation

 -- Andrey Vasilenkov <indigo@yandex-team.ru>  Tue, 08 Nov 2016 16:49:34 +0300

mastermind (2.28.83) trusty; urgency=medium

  * Tweak resource accounting for running move jobs

 -- Andrey Vasilenkov <indigo@yandex-team.ru>  Thu, 03 Nov 2016 00:44:15 +0300

mastermind (2.28.82) trusty; urgency=medium

  * Fix for total space accounting in move planner

 -- Andrey Vasilenkov <indigo@yandex-team.ru>  Wed, 02 Nov 2016 14:17:21 +0300

mastermind (2.28.81) trusty; urgency=medium

  * Fix uncoupled space min limit accounting in move planner

 -- Andrey Vasilenkov <indigo@yandex-team.ru>  Tue, 01 Nov 2016 22:40:28 +0300

mastermind (2.28.80) trusty; urgency=medium

  * Fix resource accounting in move planner

 -- Andrey Vasilenkov <indigo@yandex-team.ru>  Tue, 01 Nov 2016 20:16:06 +0300

mastermind (2.28.79) trusty; urgency=medium

  * Refactor move planner
  * Allow cooperative running of low priority jobs

 -- Andrey Vasilenkov <indigo@yandex-team.ru>  Tue, 01 Nov 2016 15:54:27 +0300

mastermind (2.28.78) trusty; urgency=medium

  * Add separate minion API request to fetch command output

 -- Andrey Vasilenkov <indigo@yandex-team.ru>  Mon, 24 Oct 2016 17:22:59 +0300

mastermind (2.28.77) trusty; urgency=medium

  * * Add separate minion API request to fetch command output

 -- Andrey Vasilenkov <indigo@yandex-team.ru>  Mon, 24 Oct 2016 16:53:11 +0300

mastermind (2.28.76) trusty; urgency=medium

  * Skip static couple validation when skip_validation option is applied

 -- Andrey Vasilenkov <indigo@yandex-team.ru>  Mon, 24 Oct 2016 13:03:13 +0300

mastermind (2.28.75) trusty; urgency=medium

  * Skip claiming net resources when calculating couple weights

 -- Andrey Vasilenkov <indigo@yandex-team.ru>  Mon, 24 Oct 2016 12:23:45 +0300

mastermind (2.28.74) trusty; urgency=medium

  * Minor fixes

 -- Andrey Vasilenkov <indigo@yandex-team.ru>  Fri, 21 Oct 2016 14:51:42 +0300

mastermind (2.28.73) trusty; urgency=medium

  * Misprint fix

 -- Andrey Vasilenkov <indigo@yandex-team.ru>  Thu, 20 Oct 2016 19:04:20 +0300

mastermind (2.28.72) trusty; urgency=medium

  * Fix return of storage_keys_diff

 -- Andrey Vasilenkov <indigo@yandex-team.ru>  Thu, 20 Oct 2016 18:48:26 +0300

mastermind (2.28.71) trusty; urgency=medium

  * Fix minions monitor's request execution

 -- Andrey Vasilenkov <indigo@yandex-team.ru>  Thu, 20 Oct 2016 18:39:12 +0300

mastermind (2.28.70) trusty; urgency=medium

  * Get rid of elliptics meta database
  * Implement max group manager to store storage max group id in mongo

 -- Andrey Vasilenkov <indigo@yandex-team.ru>  Thu, 20 Oct 2016 15:37:30 +0300

mastermind (2.28.69) trusty; urgency=medium

  * Remove obsolete elliptics indexes wrappers
  * Store inventory cache on a file system instead of metaelliptics

 -- Andrey Vasilenkov <indigo@yandex-team.ru>  Fri, 14 Oct 2016 18:32:28 +0300

mastermind (2.28.68) trusty; urgency=medium

  * Force updating minion command when command is completed

 -- Andrey Vasilenkov <indigo@yandex-team.ru>  Fri, 14 Oct 2016 16:55:26 +0300

mastermind (2.28.67) trusty; urgency=medium

  * Fix cache worker namespaces usage

 -- Andrey Vasilenkov <indigo@yandex-team.ru>  Fri, 14 Oct 2016 13:59:41 +0300

mastermind (2.28.66) trusty; urgency=medium

  * Fix for job list options passing

 -- Andrey Vasilenkov <indigo@yandex-team.ru>  Thu, 13 Oct 2016 23:39:27 +0300

mastermind (2.28.65) trusty; urgency=medium

  * Initialize http client after making thread ioloop

 -- Andrey Vasilenkov <indigo@yandex-team.ru>  Thu, 13 Oct 2016 18:32:10 +0300

mastermind (2.28.64) trusty; urgency=medium

  * Remove run_sync timeout from ioloop
  * Added jobs list in cli

 -- Andrey Vasilenkov <indigo@yandex-team.ru>  Thu, 13 Oct 2016 17:37:50 +0300

mastermind (2.28.63) trusty; urgency=medium

  * Store and use minion commands from mongo

 -- Andrey Vasilenkov <indigo@yandex-team.ru>  Wed, 12 Oct 2016 13:57:55 +0300

mastermind (2.28.62) trusty; urgency=medium

  * Fix move group planner misprint

 -- Andrey Vasilenkov <indigo@yandex-team.ru>  Tue, 11 Oct 2016 17:57:57 +0300

mastermind (2.28.61) trusty; urgency=medium

  * Fix namespace setup parameter types

 -- Andrey Vasilenkov <indigo@yandex-team.ru>  Tue, 11 Oct 2016 12:23:40 +0300

mastermind (2.28.60) trusty; urgency=medium

  * Fix cache worker

 -- Andrey Vasilenkov <indigo@yandex-team.ru>  Thu, 06 Oct 2016 17:56:24 +0300

mastermind (2.28.59) trusty; urgency=medium

  * Fix cache worker

 -- Andrey Vasilenkov <indigo@yandex-team.ru>  Thu, 06 Oct 2016 17:02:27 +0300

mastermind (2.28.58) trusty; urgency=medium

  * Skip hosts without known dc for dc host view
  * Restore-path: ask for help if restore pending

 -- Andrey Vasilenkov <indigo@yandex-team.ru>  Thu, 06 Oct 2016 16:47:37 +0300

mastermind (2.28.57) trusty; urgency=medium

  * Change min finish time when fetching states from minions

 -- Andrey Vasilenkov <indigo@yandex-team.ru>  Thu, 06 Oct 2016 15:17:47 +0300

mastermind (2.28.56) trusty; urgency=medium

  * Fix delete service key name

 -- Andrey Vasilenkov <indigo@yandex-team.ru>  Wed, 05 Oct 2016 13:50:49 +0300

mastermind (2.28.55) trusty; urgency=medium

  * Implement uncoupled group selector for group selection problems
    investigating

 -- Andrey Vasilenkov <indigo@yandex-team.ru>  Wed, 05 Oct 2016 11:50:57 +0300

mastermind (2.28.54) trusty; urgency=medium

  * Fix reserved space percentage setting

 -- Andrey Vasilenkov <indigo@yandex-team.ru>  Tue, 04 Oct 2016 18:04:27 +0300

mastermind (2.28.53) trusty; urgency=medium

  * Change priority for BACKEND_MANAGER_JOB

 -- Andrey Vasilenkov <indigo@yandex-team.ru>  Tue, 04 Oct 2016 14:28:45 +0300

mastermind (2.28.52) trusty; urgency=medium

  * Support internal storage_cache namespace

 -- Andrey Vasilenkov <indigo@yandex-team.ru>  Tue, 04 Oct 2016 12:07:17 +0300

mastermind (2.28.51) trusty; urgency=medium

  * Move to using namespaces settings from mongo

 -- Andrey Vasilenkov <indigo@yandex-team.ru>  Mon, 03 Oct 2016 12:32:16 +0300

mastermind (2.28.50) trusty; urgency=medium

  * Tolerate unknown command errors when failed to fetch from metadb

 -- Andrey Vasilenkov <indigo@yandex-team.ru>  Wed, 28 Sep 2016 13:38:01 +0300

mastermind (2.28.49) trusty; urgency=medium

  * Tolerate unknown command errors when failed to fetch from metadb

 -- Andrey Vasilenkov <indigo@yandex-team.ru>  Wed, 28 Sep 2016 11:56:42 +0300

mastermind (2.28.48) trusty; urgency=medium

  * Improve finding jobs for path restoring

 -- Andrey Vasilenkov <indigo@yandex-team.ru>  Tue, 27 Sep 2016 16:38:42 +0300

mastermind (2.28.47) trusty; urgency=medium

  * Sample move source groups by neighbouring dcs along with total space
  * Skip -2 and -77 statuses when parsing recover dc command results

 -- Andrey Vasilenkov <indigo@yandex-team.ru>  Tue, 27 Sep 2016 15:21:40 +0300

mastermind (2.28.46) trusty; urgency=medium

  * Replace 'group_ids' with empty list when replicas groupset is not
    available

 -- Andrey Vasilenkov <indigo@yandex-team.ru>  Wed, 21 Sep 2016 18:26:14 +0300

mastermind (2.28.45) trusty; urgency=medium

  * Add couple settings viewer command
  * Do not provide a list of fake groups if replicas groupset is not used

 -- Andrey Vasilenkov <indigo@yandex-team.ru>  Wed, 21 Sep 2016 15:13:09 +0300

mastermind (2.28.44) trusty; urgency=medium

  * Ignore checks for uncoupled groups in node stop task

 -- Andrey Vasilenkov <indigo@yandex-team.ru>  Tue, 20 Sep 2016 18:18:18 +0300

mastermind (2.28.43) trusty; urgency=medium

  * Fix backend cleanup tasks creating

 -- Andrey Vasilenkov <indigo@yandex-team.ru>  Mon, 19 Sep 2016 20:29:37 +0300

mastermind (2.28.42) trusty; urgency=medium

  * Fix jobs status filtering on jobs scheduling

 -- Andrey Vasilenkov <indigo@yandex-team.ru>  Mon, 19 Sep 2016 20:18:07 +0300

mastermind (2.28.41) trusty; urgency=medium

  * Use backend cleanup and backend manager jobs when restoring path

 -- Andrey Vasilenkov <indigo@yandex-team.ru>  Mon, 19 Sep 2016 18:17:13 +0300

mastermind (2.28.40) trusty; urgency=medium

  * Add tskv option support for mds_cleanup
  * Skip uncoupled groups with alive keys
  * Add couple and namespace to ttl cleanup job attributes

 -- Andrey Vasilenkov <indigo@yandex-team.ru>  Fri, 16 Sep 2016 18:14:42 +0300

mastermind (2.28.39) trusty; urgency=medium

  * Separate replicas and lrc groupset primary/secondary hosts

 -- Andrey Vasilenkov <indigo@yandex-team.ru>  Thu, 15 Sep 2016 14:10:45 +0300

mastermind (2.28.38) trusty; urgency=medium

  * Set primary and secondary hosts when lrc groupset is used

 -- Andrey Vasilenkov <indigo@yandex-team.ru>  Wed, 14 Sep 2016 17:52:59 +0300

mastermind (2.28.37) trusty; urgency=medium

  * Add new job to remove records with expired ttl

 -- Andrey Vasilenkov <indigo@yandex-team.ru>  Mon, 12 Sep 2016 19:17:54 +0300

mastermind (2.28.36) trusty; urgency=medium

  * Fix mastermind2.26-cache worker start

 -- Andrey Vasilenkov <indigo@yandex-team.ru>  Thu, 08 Sep 2016 13:49:20 +0300

mastermind (2.28.35) trusty; urgency=medium

  * Restore-path: fix cancel_job

 -- Andrey Vasilenkov <indigo@yandex-team.ru>  Mon, 05 Sep 2016 14:07:27 +0300

mastermind (2.28.34) trusty; urgency=medium

  * Restore-path: cancel jobs

 -- Andrey Vasilenkov <indigo@yandex-team.ru>  Fri, 02 Sep 2016 17:59:25 +0300

mastermind (2.28.33) trusty; urgency=medium

  * Optimize history record search mongo queries

 -- Andrey Vasilenkov <indigo@yandex-team.ru>  Thu, 01 Sep 2016 23:04:06 +0300

mastermind (2.28.32) trusty; urgency=medium

  * Limit couple defrag jobs number per host

 -- Andrey Vasilenkov <indigo@yandex-team.ru>  Thu, 01 Sep 2016 20:56:39 +0300

mastermind (2.28.31) trusty; urgency=medium

  * Convert to lrc groupset minor fix

 -- Andrey Vasilenkov <indigo@yandex-team.ru>  Wed, 31 Aug 2016 14:06:12 +0300

mastermind (2.28.30) trusty; urgency=medium

  * Restore path: option to automatically approve jobs

 -- Andrey Vasilenkov <indigo@yandex-team.ru>  Wed, 31 Aug 2016 12:17:57 +0300

mastermind (2.28.29) trusty; urgency=medium

  * Fix group restore by path handle

 -- Andrey Vasilenkov <indigo@yandex-team.ru>  Thu, 25 Aug 2016 18:51:43 +0300

mastermind (2.28.28) trusty; urgency=medium

  * Fix restore group src_group parameter

 -- Andrey Vasilenkov <indigo@yandex-team.ru>  Thu, 25 Aug 2016 13:58:34 +0300

mastermind (2.28.27) trusty; urgency=medium

  * Add job for restore groups from path

 -- Andrey Vasilenkov <indigo@yandex-team.ru>  Wed, 24 Aug 2016 18:38:33 +0300

mastermind (2.28.26) trusty; urgency=medium

  * Add group base path to recover dc command

 -- Andrey Vasilenkov <indigo@yandex-team.ru>  Wed, 24 Aug 2016 15:09:04 +0300

mastermind (2.28.25) trusty; urgency=medium

  * Consider want_defrag worth when > 3

 -- Andrey Vasilenkov <indigo@yandex-team.ru>  Tue, 23 Aug 2016 14:18:50 +0300

mastermind (2.28.24) trusty; urgency=medium

  * Implement external storage mapping for external storage convertion
  * Use task to determine external storage total size and alter convert job accordingly
  * Add ExternalStorageDataSizeTask for fetching data size of external storage
  * Add multi groupsets to mastermind-cli groupset convert command
  * Add make_external_storage_data_size_command inventory command

 -- Andrey Vasilenkov <indigo@yandex-team.ru>  Thu, 11 Aug 2016 17:02:57 +0300

mastermind (2.28.23) trusty; urgency=medium

  * Consider WRITE_NEW commands as write operations

 -- Andrey Vasilenkov <indigo@yandex-team.ru>  Mon, 08 Aug 2016 14:25:37 +0300

mastermind (2.28.22) trusty; urgency=medium

  * Forbid moving cache groups via move jobs

 -- Andrey Vasilenkov <indigo@yandex-team.ru>  Fri, 29 Jul 2016 00:57:11 +0300

mastermind (2.28.21) trusty; urgency=medium

  * Refactor move planner candidates generating
  * Filter destination groups in unsuitable dcs when moving groups via move planner

 -- Andrey Vasilenkov <indigo@yandex-team.ru>  Wed, 27 Jul 2016 15:16:18 +0300

mastermind (2.28.20) trusty; urgency=medium

  * Optimize group move planner algorithm

 -- Andrey Vasilenkov <indigo@yandex-team.ru>  Tue, 26 Jul 2016 18:21:02 +0300

mastermind (2.28.19) trusty; urgency=medium

  * Read metakey with nolock flag

 -- Andrey Vasilenkov <indigo@yandex-team.ru>  Tue, 12 Jul 2016 13:21:40 +0300

mastermind (2.28.18) trusty; urgency=medium

  * Change convert job priority

 -- Andrey Vasilenkov <indigo@yandex-team.ru>  Thu, 30 Jun 2016 01:13:03 +0300

mastermind (2.28.17) trusty; urgency=medium

  * Add convert to lrc groupset from external source job

 -- Andrey Vasilenkov <indigo@yandex-team.ru>  Wed, 29 Jun 2016 23:44:03 +0300

mastermind (2.28.16) trusty; urgency=medium

  * Fix group's effective_free_space calculation

 -- Andrey Vasilenkov <indigo@yandex-team.ru>  Mon, 20 Jun 2016 17:29:52 +0300

mastermind (2.28.15) trusty; urgency=medium

  * Add data_flow_rate and wait_timeout parameters for lrc-* commands

 -- Andrey Vasilenkov <indigo@yandex-team.ru>  Fri, 17 Jun 2016 13:20:46 +0300

mastermind (2.28.14) trusty; urgency=medium

  * Fix couple status text for non-coupled couples

 -- Andrey Vasilenkov <indigo@yandex-team.ru>  Tue, 14 Jun 2016 15:05:13 +0300

mastermind (2.28.13) trusty; urgency=medium

  * Fix StorageState excessive dcs list construction

 -- Andrey Vasilenkov <indigo@yandex-team.ru>  Sat, 11 Jun 2016 19:32:30 +0300

mastermind (2.28.12) trusty; urgency=medium

  * Run lrc_* commands with all nodes as remotes

 -- Andrey Vasilenkov <indigo@yandex-team.ru>  Fri, 10 Jun 2016 20:18:55 +0300

mastermind (2.28.11) trusty; urgency=medium

  * Fix StorageState excessive dcs list construction

 -- Andrey Vasilenkov <indigo@yandex-team.ru>  Fri, 10 Jun 2016 15:45:04 +0300

mastermind (2.28.10) trusty; urgency=medium

  * Add lrc groupset statuses for couple list handle

 -- Andrey Vasilenkov <indigo@yandex-team.ru>  Thu, 09 Jun 2016 19:07:47 +0300

mastermind (2.28.9) trusty; urgency=medium

  * Add histories query object for fetching group histories

 -- Andrey Vasilenkov <indigo@yandex-team.ru>  Wed, 08 Jun 2016 18:51:52 +0300

mastermind (2.28.8) trusty; urgency=medium

  * Add remove backend task to prepare lrc groups job

 -- Andrey Vasilenkov <indigo@yandex-team.ru>  Mon, 06 Jun 2016 12:02:49 +0300

mastermind (2.28.7) trusty; urgency=medium

  * Increase lrc groupset job priority

 -- Andrey Vasilenkov <indigo@yandex-team.ru>  Tue, 31 May 2016 15:45:40 +0300

mastermind (2.28.6) trusty; urgency=medium

  * Check task status after its execution is started

 -- Andrey Vasilenkov <indigo@yandex-team.ru>  Tue, 31 May 2016 01:14:51 +0300

mastermind (2.28.5) trusty; urgency=medium

  * Skip checking if all replicas groups are read-only
  * Fix logging of couple status change

 -- Andrey Vasilenkov <indigo@yandex-team.ru>  Tue, 31 May 2016 00:33:45 +0300

mastermind (2.28.4) trusty; urgency=medium

  * Add ttl attribute namespace settings

 -- Andrey Vasilenkov <indigo@yandex-team.ru>  Tue, 24 May 2016 18:16:09 +0300

mastermind (2.28.3) trusty; urgency=medium

  * Disable dnet_recovery safe mode

 -- Andrey Vasilenkov <indigo@yandex-team.ru>  Thu, 19 May 2016 17:34:15 +0300

mastermind (2.28.2) trusty; urgency=medium

  * Add prepare-new-groups cmd handle

 -- Andrey Vasilenkov <indigo@yandex-team.ru>  Thu, 19 May 2016 17:21:33 +0300

mastermind (2.28.1) trusty; urgency=medium

  * Add mastermind-util add-groupset command
  * Add 'add_groupset_to_couple' API handle
  * Add job that creates new groupset for a couple

 -- Andrey Vasilenkov <indigo@yandex-team.ru>  Thu, 19 May 2016 12:51:03 +0300

mastermind (2.27.18) trusty; urgency=medium

  * Fix constructing jobs' involved groups list

 -- Andrey Vasilenkov <indigo@yandex-team.ru>  Wed, 04 May 2016 14:47:17 +0300

mastermind (2.27.17) trusty; urgency=medium

  * Add weight coefficient for outgoing traffic
  * Not perform rollback on couple repair

 -- Andrey Vasilenkov <indigo@yandex-team.ru>  Fri, 29 Apr 2016 03:59:48 +0300

mastermind (2.27.16) trusty; urgency=medium

  * Use family when detaching node backend from group

 -- Andrey Vasilenkov <indigo@yandex-team.ru>  Mon, 11 Apr 2016 16:25:30 +0300

mastermind (2.27.15) trusty; urgency=medium

  * Add defrag startup timeout

 -- Andrey Vasilenkov <indigo@yandex-team.ru>  Mon, 11 Apr 2016 13:09:36 +0300

mastermind (2.27.14) trusty; urgency=medium

  * Add backward compatibility of NodeBackend binding object

 -- Andrey Vasilenkov <indigo@yandex-team.ru>  Sun, 10 Apr 2016 14:25:51 +0300

mastermind (2.27.13) trusty; urgency=medium

  * Add NodeBackend binding object

 -- Andrey Vasilenkov <indigo@yandex-team.ru>  Sun, 10 Apr 2016 14:15:13 +0300

mastermind (2.27.12) trusty; urgency=medium

  * Add new BAD_* statuses for LRC Groupset

 -- Andrey Vasilenkov <indigo@yandex-team.ru>  Fri, 08 Apr 2016 16:54:16 +0300

mastermind (2.27.11) trusty; urgency=medium

  * Fix couple freeze meta compose

 -- Andrey Vasilenkov <indigo@yandex-team.ru>  Tue, 05 Apr 2016 19:20:08 +0300

mastermind (2.27.10) trusty; urgency=medium

  * Fix 'couple settings' in for mastermind-cli
  * Format log messages

 -- Andrey Vasilenkov <indigo@yandex-team.ru>  Thu, 31 Mar 2016 18:04:19 +0300

mastermind (2.27.9) trusty; urgency=medium

  * Fix couple groupset attachment

 -- Andrey Vasilenkov <indigo@yandex-team.ru>  Thu, 31 Mar 2016 14:12:23 +0300

mastermind (2.27.8) trusty; urgency=medium

  * Add 'attach_groupset_to_couple' handle
  * Make groupsets responsible for generating its metakey
  * Skip uncoupled lrc groups meta processing

 -- Andrey Vasilenkov <indigo@yandex-team.ru>  Wed, 30 Mar 2016 16:35:07 +0300

mastermind (2.27.7) trusty; urgency=medium

  * Add couple settings

 -- Andrey Vasilenkov <indigo@yandex-team.ru>  Tue, 29 Mar 2016 15:39:09 +0300

mastermind (2.27.6) trusty; urgency=medium

  * Fix couple build parameters

 -- Andrey Vasilenkov <indigo@yandex-team.ru>  Mon, 28 Mar 2016 18:38:14 +0300

mastermind (2.27.5) trusty; urgency=medium

  * Add 'couple' attribute to binding Groupset object
  * Account new cache key distribute tasks
  * Add various binding features

 -- Andrey Vasilenkov <indigo@yandex-team.ru>  Sun, 27 Mar 2016 21:11:22 +0300

mastermind (2.27.4) trusty; urgency=medium

  * Add support of groupsets in couple build method of mastermind client
  * Add 'groupsets' property to couple object

 -- Andrey Vasilenkov <indigo@yandex-team.ru>  Fri, 25 Mar 2016 22:20:34 +0300

mastermind (2.27.3) trusty; urgency=medium

  * Skip internatl namespaces in client APIs

 -- Andrey Vasilenkov <indigo@yandex-team.ru>  Fri, 25 Mar 2016 13:00:34 +0300

mastermind (2.27.2) trusty; urgency=medium

  * Add python-requests dependency

 -- Andrey Vasilenkov <indigo@yandex-team.ru>  Thu, 24 Mar 2016 20:19:40 +0300

mastermind (2.27.1) trusty; urgency=medium

  * Add lrc commands to mastermind-cli
  * Add group filtering by 'type'
  * Add LRC builder to select groups for future LRC groupsets
  * Add lrc groupsets representation object
  * Add make lrc group job type
  * Divide groupsets by different types

 -- Andrey Vasilenkov <indigo@yandex-team.ru>  Thu, 24 Mar 2016 15:11:28 +0300

mastermind (2.26.6) trusty; urgency=medium

  * Increase defrag check timeout to 14 days

 -- Andrey Vasilenkov <indigo@yandex-team.ru>  Mon, 21 Mar 2016 14:20:39 +0300

mastermind (2.26.5) trusty; urgency=medium

  * Make recover planner coefficients configurable

 -- Andrey Vasilenkov <indigo@yandex-team.ru>  Thu, 10 Mar 2016 14:51:27 +0300

mastermind (2.26.4) trusty; urgency=medium

  * Fix group type detection

 -- Andrey Vasilenkov <indigo@yandex-team.ru>  Sat, 05 Mar 2016 05:26:33 +0300

mastermind (2.26.3) trusty; urgency=medium

  * Remove attributes capacity namespace setting
  * Add support for completion of unambiguous prefix commands

 -- Andrey Vasilenkov <indigo@yandex-team.ru>  Thu, 03 Mar 2016 18:01:54 +0300

mastermind (2.26.2) trusty; urgency=medium

  * Add namespace attribute setitngs

 -- Andrey Vasilenkov <indigo@yandex-team.ru>  Wed, 02 Mar 2016 17:34:12 +0300

mastermind (2.26.1) trusty; urgency=medium

  * Fix max net write setting for weight manager
  * Add explicit runtime error for cases when failed to release locks

 -- Andrey Vasilenkov <indigo@yandex-team.ru>  Wed, 02 Mar 2016 12:36:24 +0300

mastermind (2.25.120) trusty; urgency=medium

  * Enable dnet_recovery safe mode

 -- Andrey Vasilenkov <indigo@yandex-team.ru>  Sun, 28 Feb 2016 00:08:51 +0300

mastermind (2.25.119) trusty; urgency=medium

  * Fix bug for dc hosts view
  * Add logging for monitor stats update
  * Fix error fs and dstat update

 -- Andrey Vasilenkov <indigo@yandex-team.ru>  Tue, 23 Feb 2016 13:04:56 +0300

mastermind (2.25.118) trusty; urgency=medium

  * Increase startup timeouts

 -- Andrey Vasilenkov <indigo@yandex-team.ru>  Wed, 17 Feb 2016 23:31:26 +0300

mastermind (2.25.117) trusty; urgency=medium

  * Increase cache worker startup timeout

 -- Andrey Vasilenkov <indigo@yandex-team.ru>  Wed, 17 Feb 2016 14:37:28 +0300

mastermind (2.25.116) trusty; urgency=medium

  * Fix for cache lock acquiring

 -- Andrey Vasilenkov <indigo@yandex-team.ru>  Wed, 17 Feb 2016 12:25:22 +0300

mastermind (2.25.115) trusty; urgency=medium

  * Add 'update_cache_key_status' handle
  * Implement cached key upload queue
  * Fix cache couples list with no 'state' option
  * Fix couple list filtering
  * Add trace id to dnet_recovery command
  * Use blob_size_limit as total space unconditionally

 -- Andrey Vasilenkov <indigo@yandex-team.ru>  Tue, 16 Feb 2016 23:46:35 +0300

mastermind (2.25.114) trusty; urgency=medium

  * Change effective data size accounting
  * Add 'cache couples-list' handle

 -- Andrey Vasilenkov <indigo@yandex-team.ru>  Wed, 06 Jan 2016 22:10:41 +0300

mastermind (2.25.113) trusty; urgency=medium

  * Fix misprint

 -- Andrey Vasilenkov <indigo@yandex-team.ru>  Mon, 28 Dec 2015 16:48:00 +0300

mastermind (2.25.112) trusty; urgency=medium

  * Fix import dependency

 -- Andrey Vasilenkov <indigo@yandex-team.ru>  Mon, 28 Dec 2015 16:20:04 +0300

mastermind (2.25.111) trusty; urgency=medium

  * Fix frozen couple check

 -- Andrey Vasilenkov <indigo@yandex-team.ru>  Mon, 28 Dec 2015 15:45:49 +0300

mastermind (2.25.110) trusty; urgency=medium

  * Skip cache groups on hosts that already have a cache key copy
  * Fix dc selection on distributing cache keys

 -- Andrey Vasilenkov <indigo@yandex-team.ru>  Mon, 28 Dec 2015 14:31:00 +0300

mastermind (2.25.109) trusty; urgency=medium

  * Remove old app manifest during installation

 -- Andrey Vasilenkov <indigo@yandex-team.ru>  Thu, 24 Dec 2015 12:59:06 +0300

mastermind (2.25.108) trusty; urgency=medium

  * Remove old weight balancer traits
  * Fix for updating node backends set on history updates
  * Update couple namespace handle to use new weight manager

 -- Andrey Vasilenkov <indigo@yandex-team.ru>  Wed, 23 Dec 2015 17:58:38 +0300

mastermind (2.25.107) trusty; urgency=medium

  * Account disk defragmentation when calculating couple weights

 -- Andrey Vasilenkov <indigo@yandex-team.ru>  Wed, 16 Dec 2015 11:58:31 +0300

mastermind (2.25.106) trusty; urgency=medium

  * Fix defragmentation jobs for cache couples

 -- Andrey Vasilenkov <indigo@yandex-team.ru>  Fri, 11 Dec 2015 19:02:32 +0300

mastermind (2.25.105) trusty; urgency=medium

  * Fix misprint

 -- Andrey Vasilenkov <indigo@yandex-team.ru>  Fri, 11 Dec 2015 15:52:49 +0300

mastermind (2.25.104) trusty; urgency=medium

  * Fix for new msgpack version

 -- Andrey Vasilenkov <indigo@yandex-team.ru>  Fri, 11 Dec 2015 15:16:45 +0300

mastermind (2.25.103) trusty; urgency=medium

  * Update cache distributor groups list on cache cleaning

 -- Andrey Vasilenkov <indigo@yandex-team.ru>  Fri, 11 Dec 2015 14:54:55 +0300

mastermind (2.25.102) trusty; urgency=medium

  * Fix for defragmentation job of cache groups

 -- Andrey Vasilenkov <indigo@yandex-team.ru>  Fri, 11 Dec 2015 14:08:43 +0300

mastermind (2.25.101) trusty; urgency=medium

  * Cache get_namespaces_states response using CachedGzipResponse
  * Cache get_cached_keys response using CachedGzipResponse

 -- Andrey Vasilenkov <indigo@yandex-team.ru>  Tue, 08 Dec 2015 17:21:04 +0300

mastermind (2.25.100) trusty; urgency=medium

  * Fix for newly built couple status calculation
  * Fix misprint in mastermind client

 -- Andrey Vasilenkov <indigo@yandex-team.ru>  Tue, 01 Dec 2015 16:48:01 +0300

mastermind (2.25.99) trusty; urgency=medium

  * Fix for running cached data update handlers

 -- Andrey Vasilenkov <indigo@yandex-team.ru>  Wed, 25 Nov 2015 19:29:24 +0300

mastermind (2.25.98) trusty; urgency=medium

  * Fix cocaine handlers registering

 -- Andrey Vasilenkov <indigo@yandex-team.ru>  Wed, 25 Nov 2015 14:58:59 +0300

mastermind (2.25.97) trusty; urgency=medium

  * Temporarily fix cocaine service usage from sync thread

 -- Andrey Vasilenkov <indigo@yandex-team.ru>  Tue, 24 Nov 2015 17:02:59 +0300

mastermind (2.25.96) trusty; urgency=medium

  * Optimize get_config_remotes handle

 -- Andrey Vasilenkov <indigo@yandex-team.ru>  Tue, 24 Nov 2015 11:56:08 +0300

mastermind (2.25.95) trusty; urgency=medium

  * Fix frequent weight and load data updating
  * Optimize history records fetching from mongo
  * Add exception-safe backend stats processing

 -- Andrey Vasilenkov <indigo@yandex-team.ru>  Mon, 23 Nov 2015 15:00:58 +0300

mastermind (2.25.94) trusty; urgency=medium

  * Fix defrag complete decision based on stalled stats

 -- Andrey Vasilenkov <indigo@yandex-team.ru>  Fri, 20 Nov 2015 17:52:35 +0300

mastermind (2.25.93) trusty; urgency=medium

    * Add orig path query arg settings
    * Fix select couple to upload namespace setting
    * Add redirect query args support

 -- Andrey Vasilenkov <indigo@yandex-team.ru>  Thu, 19 Nov 2015 19:13:34 +0300

mastermind (2.25.92) trusty; urgency=medium

  * Fix cocaine worker termination

 -- Andrey Vasilenkov <indigo@yandex-team.ru>  Thu, 19 Nov 2015 14:44:39 +0300

mastermind (2.25.91) trusty; urgency=medium

  * Split planner config section into several sections
  * Cache flow stats
  * Use cache to handle get_cache_keys

 -- Andrey Vasilenkov <indigo@yandex-team.ru>  Wed, 18 Nov 2015 21:45:31 +0300

mastermind (2.25.90) trusty; urgency=medium

  * Fix cache worker startup script

 -- Andrey Vasilenkov <indigo@yandex-team.ru>  Tue, 17 Nov 2015 22:47:31 +0300

mastermind (2.25.89) trusty; urgency=medium

  * Set python-tornado dependency (>= 4.0)

 -- Andrey Vasilenkov <indigo@yandex-team.ru>  Tue, 17 Nov 2015 16:04:13 +0300

mastermind (2.25.88) trusty; urgency=medium

  * Decreased cocaine workers' pool limit to 5

 -- Andrey Vasilenkov <indigo@yandex-team.ru>  Tue, 17 Nov 2015 14:31:24 +0300

mastermind (2.25.87) trusty; urgency=medium

  * Use simplejson for faster parsing
  * Using monitor pool to fetch monitor stats from elliptics nodes
  * Inventory worker implementation
  * Fix build tests running

 -- Andrey Vasilenkov <indigo@yandex-team.ru>  Tue, 17 Nov 2015 13:59:44 +0300

mastermind (2.25.86-hotfix1) trusty; urgency=medium

  * Optimize get_config_remotes handle

 -- Andrey Vasilenkov <indigo@yandex-team.ru>  Wed, 18 Nov 2015 17:05:55 +0300

mastermind (2.25.86) trusty; urgency=medium

  * Fix mastermind build

 -- Andrey Vasilenkov <indigo@yandex-team.ru>  Fri, 13 Nov 2015 15:37:00 +0300

mastermind (2.25.85) trusty; urgency=medium

  * Fix mastermind build

 -- Andrey Vasilenkov <indigo@yandex-team.ru>  Fri, 13 Nov 2015 15:08:21 +0300

mastermind (2.25.84) trusty; urgency=medium

  * Add free reserved space to couple statistics

 -- Andrey Vasilenkov <indigo@yandex-team.ru>  Fri, 13 Nov 2015 14:19:41 +0300

mastermind (2.25.83) trusty; urgency=medium

  * Increase startup-timeout for mastermind-cache worker

 -- Andrey Vasilenkov <indigo@yandex-team.ru>  Mon, 02 Nov 2015 12:26:18 +0300

mastermind (2.25.82) trusty; urgency=medium

  * Fix for searching for uncoupled group to restore backend without history

 -- Andrey Vasilenkov <indigo@yandex-team.ru>  Wed, 28 Oct 2015 11:37:03 +0300

mastermind (2.25.81) trusty; urgency=medium

  * Fix for searching for uncoupled group to restore backend without history

 -- Andrey Vasilenkov <indigo@yandex-team.ru>  Tue, 27 Oct 2015 23:47:59 +0300

mastermind (2.25.80) trusty; urgency=medium

  * Fix for searching for uncoupled group to restore backend without history

 -- Andrey Vasilenkov <indigo@yandex-team.ru>  Tue, 27 Oct 2015 21:23:43 +0300

mastermind (2.25.79) trusty; urgency=medium

  * Fix wrong node backend check on group restoring job
  * Fix accounting job for a couple status when group is down

 -- Andrey Vasilenkov <indigo@yandex-team.ru>  Tue, 27 Oct 2015 19:30:12 +0300

mastermind (2.25.78) trusty; urgency=medium

  * Add proper pymongo and bson dependencies (<< 3)

 -- Andrey Vasilenkov <indigo@yandex-team.ru>  Mon, 26 Oct 2015 21:08:02 +0300

mastermind (2.25.77) trusty; urgency=medium

  * Fix mastermind2.26-cache worker initialization

 -- Andrey Vasilenkov <indigo@yandex-team.ru>  Fri, 23 Oct 2015 14:25:00 +0300

mastermind (2.25.76) trusty; urgency=medium

  * Add handler for fetching couple free effective space monitor samples
  * Change monitor statistics collection settings

 -- Andrey Vasilenkov <indigo@yandex-team.ru>  Fri, 23 Oct 2015 14:03:28 +0300

mastermind (2.25.75) trusty; urgency=medium

  * Fix group detach node task during restore job

 -- Andrey Vasilenkov <indigo@yandex-team.ru>  Mon, 19 Oct 2015 14:52:49 +0300

mastermind (2.25.74) trusty; urgency=medium

  * Fix group detach node task during restore job

 -- Andrey Vasilenkov <indigo@yandex-team.ru>  Mon, 19 Oct 2015 14:26:10 +0300

mastermind (2.25.73) trusty; urgency=medium

  * Fix group detach node task during restore job

 -- Andrey Vasilenkov <indigo@yandex-team.ru>  Mon, 19 Oct 2015 12:57:02 +0300

mastermind (2.25.72) trusty; urgency=medium

  * Check uncoupled groups right before settings metakey
  * Prevent statistics calculation failing

 -- Andrey Vasilenkov <indigo@yandex-team.ru>  Tue, 13 Oct 2015 18:41:32 +0300

mastermind (2.25.71) trusty; urgency=medium

  * Fix exception type for non-blocking locks (when acquiring failed)
  * Fix group history update task scheduling

 -- Andrey Vasilenkov <indigo@yandex-team.ru>  Mon, 12 Oct 2015 14:16:06 +0300

mastermind (2.25.70) trusty; urgency=medium

  * Add ability to run worker without history collection

 -- Andrey Vasilenkov <indigo@yandex-team.ru>  Fri, 09 Oct 2015 19:29:22 +0300

mastermind (2.25.69) trusty; urgency=medium

  * Accept generators to GroupNodeBackendsSet

 -- Andrey Vasilenkov <indigo@yandex-team.ru>  Fri, 09 Oct 2015 18:15:17 +0300

mastermind (2.25.68) trusty; urgency=medium

  * Store group history in mongo instead of meta elliptics

 -- Andrey Vasilenkov <indigo@yandex-team.ru>  Fri, 09 Oct 2015 12:03:04 +0300

mastermind (2.25.66) trusty; urgency=medium

  * Fix settings comparison with basic python types

 -- Andrey Vasilenkov <indigo@yandex-team.ru>  Thu, 08 Oct 2015 12:55:36 +0300

mastermind (2.25.58) trusty; urgency=medium

  * Add couple primary and fallback hosts to namespaces states

 -- Andrey Vasilenkov <indigo@yandex-team.ru>  Sun, 13 Sep 2015 21:13:48 +0300

mastermind (2.25.57) trusty; urgency=medium

  * Fix effective free space calculcation when disk contains irrelevant data

 -- Andrey Vasilenkov <indigo@yandex-team.ru>  Thu, 10 Sep 2015 14:08:30 +0300

mastermind (2.25.56) trusty; urgency=medium

  * Fix effective free space calculcation when disk contains irrelevant data

 -- Andrey Vasilenkov <indigo@yandex-team.ru>  Thu, 10 Sep 2015 14:00:47 +0300

mastermind (2.25.55) trusty; urgency=medium

  * Set nolock flag for metakey read queries

 -- Andrey Vasilenkov <indigo@yandex-team.ru>  Mon, 07 Sep 2015 20:21:47 +0300

mastermind (2.25.54) trusty; urgency=medium

  * Increase startup timeout for mastermind worker

 -- Andrey Vasilenkov <indigo@yandex-team.ru>  Fri, 28 Aug 2015 18:44:52 +0300

mastermind (2.25.53) trusty; urgency=medium

  * Use read_latest call to get storage max group id

 -- Andrey Vasilenkov <indigo@yandex-team.ru>  Fri, 28 Aug 2015 17:59:31 +0300

mastermind (2.25.52) trusty; urgency=medium

  * Add draft on namespaces state query handler

 -- Andrey Vasilenkov <indigo@yandex-team.ru>  Fri, 28 Aug 2015 15:22:37 +0300

mastermind (2.25.51) trusty; urgency=medium

  * Add forced namespaces states update handler

 -- Andrey Vasilenkov <indigo@yandex-team.ru>  Fri, 28 Aug 2015 13:33:52 +0300

mastermind (2.25.50) trusty; urgency=medium

  * Take down the lock on src backend during move job final stage

 -- Andrey Vasilenkov <indigo@yandex-team.ru>  Fri, 28 Aug 2015 11:51:06 +0300

mastermind (2.25.49) trusty; urgency=medium

  * Add status_text of bad group to status_text of couple

 -- Andrey Vasilenkov <indigo@yandex-team.ru>  Fri, 21 Aug 2015 16:30:16 +0300

mastermind (2.25.48) trusty; urgency=medium

  * Add removed records size to group info

 -- Andrey Vasilenkov <indigo@yandex-team.ru>  Fri, 21 Aug 2015 11:29:43 +0300

mastermind (2.25.47) trusty; urgency=medium

  * Consider effective_free_space when deciding on couple status
  * Fix for node backend defrag task retrying

 -- Andrey Vasilenkov <indigo@yandex-team.ru>  Thu, 20 Aug 2015 13:17:28 +0300

mastermind (2.25.46) trusty; urgency=medium

  * Correct build

 -- Andrey Vasilenkov <indigo@yandex-team.ru>  Wed, 19 Aug 2015 16:59:32 +0300

mastermind (2.25.45) trusty; urgency=medium

  * Add autoapprove setting for move planner jobs

 -- Andrey Vasilenkov <indigo@yandex-team.ru>  Wed, 19 Aug 2015 16:52:30 +0300

mastermind (2.25.44) trusty; urgency=medium

  * Fix minor misprints

 -- Andrey Vasilenkov <indigo@yandex-team.ru>  Wed, 19 Aug 2015 12:18:16 +0300

mastermind (2.25.43) trusty; urgency=medium

  * Fix destination group selection for move planner

 -- Andrey Vasilenkov <indigo@yandex-team.ru>  Wed, 19 Aug 2015 01:49:13 +0300

mastermind (2.25.42) trusty; urgency=medium

  * Mastermind node info updater: couple status should be set to FULL if group
    is not filled but hdd has no more space available
  * Jobs processor: do not fail couple defrag job if couple lost its OK
    status

 -- Andrey Vasilenkov <indigo@yandex-team.ru>  Thu, 06 Aug 2015 15:27:26 +0300

mastermind (2.25.41) trusty; urgency=medium

  * Fetch elliptics backends' io stats

 -- Andrey Vasilenkov <indigo@yandex-team.ru>  Tue, 04 Aug 2015 19:42:51 +0300

mastermind (2.25.40) trusty; urgency=medium

  * Planner: take lock to prevent simultaneous move jobs planning on several
    workers

 -- Andrey Vasilenkov <indigo@yandex-team.ru>  Tue, 04 Aug 2015 19:15:40 +0300

mastermind (2.25.39) trusty; urgency=medium

  * mastermind fake sync: persistent locks removal fixed

 -- Andrey Vasilenkov <indigo@yandex-team.ru>  Mon, 03 Aug 2015 15:30:40 +0300

mastermind (2.25.38) trusty; urgency=medium

  * Mastermind lib: couple build result is wrapped into result object
    to be able to filter only successfully created couples
    (or, on the other side, only exceptions)
  * Passing dstat errors (can happen on virtual hosts)
  * Fix for fake sync manager persistent lock acquiring
  * Mastermind lib: fix for __contains__ method in namespaces queries
  * Fix for frequent node statistics update
  * Mastermind lib: node backends list as a property

 -- Andrey Vasilenkov <indigo@yandex-team.ru>  Tue, 28 Jul 2015 18:16:20 +0300

mastermind (2.25.37) trusty; urgency=medium

  * Obsolete prechecking of active jobs when moving groups from host

 -- Andrey Vasilenkov <indigo@yandex-team.ru>  Fri, 17 Jul 2015 13:52:24 +0300

mastermind (2.25.36) trusty; urgency=medium

  * Do not update whole cluster state on couple break

 -- Andrey Vasilenkov <indigo@yandex-team.ru>  Thu, 16 Jul 2015 20:07:31 +0300

mastermind (2.25.35) trusty; urgency=medium

  * Remove obsolete dstat_error_code usage

 -- Andrey Vasilenkov <indigo@yandex-team.ru>  Thu, 16 Jul 2015 18:39:04 +0300

mastermind (2.25.34) trusty; urgency=medium

  * Frequent node stat update bug fixed

 -- Andrey Vasilenkov <indigo@yandex-team.ru>  Wed, 15 Jul 2015 18:14:31 +0300

mastermind (2.25.33) trusty; urgency=medium

  * Restore job can stop non-started move job on force request
  * Do not acquire global jobs lock on jobs creation
  * Lock uncoupled groups during couple build so no jobs could use it

 -- Andrey Vasilenkov <indigo@yandex-team.ru>  Wed, 15 Jul 2015 17:51:12 +0300

mastermind (2.25.32) trusty; urgency=medium

  * get_dc_by_host inventory function should accept hostname, not ip

 -- Andrey Vasilenkov <indigo@yandex-team.ru>  Wed, 15 Jul 2015 15:09:27 +0300

mastermind (2.25.31) trusty; urgency=medium

  * Fix for couple defrag group representation

 -- Andrey Vasilenkov <indigo@yandex-team.ru>  Tue, 14 Jul 2015 14:52:13 +0300

mastermind (2.25.30) trusty; urgency=medium

  * Fix for group active job setting

 -- Andrey Vasilenkov <indigo@yandex-team.ru>  Tue, 14 Jul 2015 13:45:46 +0300

mastermind (2.25.29) trusty; urgency=medium

  * Mastermind util error wrapping

 -- Andrey Vasilenkov <indigo@yandex-team.ru>  Tue, 14 Jul 2015 12:38:07 +0300

mastermind (2.25.28) trusty; urgency=medium

  * Any type of job is now set as an active_job for a couple
  * get_namespaces_states now can accept namespaces list
  * Fix for storage_keys_diff handler when there are backends without fetched stats

 -- Andrey Vasilenkov <indigo@yandex-team.ru>  Mon, 13 Jul 2015 15:44:19 +0300

mastermind (2.25.27) trusty; urgency=medium

  * Misprint fixed

 -- Andrey Vasilenkov <indigo@yandex-team.ru>  Fri, 10 Jul 2015 18:10:17 +0300

mastermind (2.25.26) trusty; urgency=medium

  * Mark group as bad if migrating job id from meta does not match active job
    id

 -- Andrey Vasilenkov <indigo@yandex-team.ru>  Fri, 10 Jul 2015 14:08:06 +0300

mastermind (2.25.25) trusty; urgency=medium

  * Read-only node backend status check fixed
  * Using common mastermind queue for gatlinggun tasks
  * Mastermind returns empty cache keys when cache worker is not set up
  * Backward compatibility for ns setup mastermind util command (credits go to shindo@)
  * Checking group couple on move job start

 -- Andrey Vasilenkov <indigo@yandex-team.ru>  Thu, 09 Jul 2015 18:42:09 +0300

mastermind (2.25.24) trusty; urgency=medium

  * Checking if couple is participating in job before trying to move it from
    host

 -- Andrey Vasilenkov <indigo@yandex-team.ru>  Fri, 03 Jul 2015 18:46:44 +0300

mastermind (2.25.23) trusty; urgency=medium

  * Checking node backends count on group move
  * Handler to restart job if failed on start

 -- Andrey Vasilenkov <indigo@yandex-team.ru>  Fri, 03 Jul 2015 17:38:18 +0300

mastermind (2.25.22) trusty; urgency=medium

  * Removed obsolete stat_file_error usage, moved stat_commit error logic to node backend stat object
  * Fix for namespace creation workflow

 -- Andrey Vasilenkov <indigo@yandex-team.ru>  Thu, 02 Jul 2015 17:40:30 +0300

mastermind (2.25.21) trusty; urgency=medium

  * fix to trusty++;

 -- Andrey Vasilenkov <indigo@yandex-team.ru>  Wed, 01 Jul 2015 19:01:17 +0300

mastermind (2.25.20) trusty; urgency=medium

  * debian/rules fixed for trusty

 -- Andrey Vasilenkov <indigo@yandex-team.ru>  Wed, 01 Jul 2015 18:39:16 +0300

mastermind (2.25.19) trusty; urgency=medium

  * Use elliptics stats for decision on backend writability
  * Fragmentation in mm util is now formatted with fixed precision

 -- Andrey Vasilenkov <indigo@yandex-team.ru>  Wed, 01 Jul 2015 18:16:14 +0300

mastermind (2.25.18) precise; urgency=low

  * Checking backends on restore group creation

 -- Andrey Vasilenkov <indigo@yandex-team.ru>  Tue, 30 Jun 2015 17:23:42 +0300

mastermind (2.25.17) precise; urgency=low

  * Mastermind client implemented
  * Python package dependencies fixed
  * Statistics should not fail if uncoupled groups list cannot be composed
  * Defrag planner uses vfs free space to see if a couple can be defragged
  * Minor changes: pepify and obsolete code removed

 -- Andrey Vasilenkov <indigo@yandex-team.ru>  Tue, 30 Jun 2015 13:12:47 +0300

mastermind (2.25.16) precise; urgency=low

  * Do not store old namespaces states if failed to construct a new one

 -- Andrey Vasilenkov <indigo@yandex-team.ru>  Thu, 18 Jun 2015 16:54:36 +0300

mastermind (2.25.15) precise; urgency=low

  * Caching of namespaces states

 -- Andrey Vasilenkov <indigo@yandex-team.ru>  Thu, 18 Jun 2015 15:11:28 +0300

mastermind (2.25.14) precise; urgency=low

  * Job execution fixed
  * Separate register handler wrapper for handlers with native cocaine exceptions support

 -- Andrey Vasilenkov <indigo@yandex-team.ru>  Wed, 17 Jun 2015 13:03:30 +0300

mastermind (2.25.13) precise; urgency=low

  * Reconnectable service should log detailed information on unexpected errors

 -- Andrey Vasilenkov <indigo@yandex-team.ru>  Tue, 16 Jun 2015 14:45:41 +0300

mastermind (2.25.12) precise; urgency=low

  * Binary version dependency

 -- Andrey Vasilenkov <indigo@yandex-team.ru>  Tue, 16 Jun 2015 13:19:15 +0300

mastermind (2.25.11) precise; urgency=low

  * Python-mastermind common dependency
  * Logging added

 -- Andrey Vasilenkov <indigo@yandex-team.ru>  Tue, 16 Jun 2015 13:00:54 +0300

mastermind (2.25.10) precise; urgency=low

  * Common mastermind utils in a separate python package
  * Unnecessary locking of jobs global lock on couple defragmentation planning

 -- Andrey Vasilenkov <indigo@yandex-team.ru>  Mon, 15 Jun 2015 20:11:18 +0300

mastermind (2.25.9) precise; urgency=low

  * Resources accounting fixed

 -- Andrey Vasilenkov <indigo@yandex-team.ru>  Thu, 11 Jun 2015 17:48:09 +0300

mastermind (2.25.8) precise; urgency=low

  * Logging added

 -- Andrey Vasilenkov <indigo@yandex-team.ru>  Thu, 11 Jun 2015 17:21:36 +0300

mastermind (2.25.7) precise; urgency=low

  * Misprint fixed

 -- Andrey Vasilenkov <indigo@yandex-team.ru>  Thu, 11 Jun 2015 16:43:04 +0300

mastermind (2.25.6) precise; urgency=low

  * Misprint fixed

 -- Andrey Vasilenkov <indigo@yandex-team.ru>  Thu, 11 Jun 2015 16:22:53 +0300

mastermind (2.25.5) precise; urgency=low

  * Jobs: fix for resource unfolding

 -- Andrey Vasilenkov <indigo@yandex-team.ru>  Thu, 11 Jun 2015 15:48:11 +0300

mastermind (2.25.4) precise; urgency=low

  * Minor bug fix

 -- Andrey Vasilenkov <indigo@yandex-team.ru>  Thu, 11 Jun 2015 15:32:10 +0300

mastermind (2.25.3) precise; urgency=low

  * Minor bug fix

 -- Andrey Vasilenkov <indigo@yandex-team.ru>  Thu, 11 Jun 2015 13:28:07 +0300

mastermind (2.25.2) precise; urgency=low

  * Job processing tweaks

 -- Andrey Vasilenkov <indigo@yandex-team.ru>  Thu, 11 Jun 2015 12:40:16 +0300

mastermind (2.25.1) precise; urgency=low

  * Cached keys handler should be tolerant to cocaine connection errors
  * Do not take global jobs lock on moving all groups from host
  * Planner tasks should not take jobs lock unless they are actually creating jobs

 -- Andrey Vasilenkov <indigo@yandex-team.ru>  Wed, 10 Jun 2015 17:10:47 +0300

mastermind (2.24.45) precise; urgency=low

  * Config parameter name fixed

 -- Andrey Vasilenkov <indigo@yandex-team.ru>  Wed, 10 Jun 2015 13:52:06 +0300

mastermind (2.24.44) precise; urgency=low

  * Ids file for rsync tasks

 -- Andrey Vasilenkov <indigo@yandex-team.ru>  Tue, 09 Jun 2015 17:55:04 +0300

mastermind (2.24.43) precise; urgency=low

  * Add-units settings for namespace implemented

 -- Andrey Vasilenkov <indigo@yandex-team.ru>  Fri, 05 Jun 2015 17:23:11 +0300

mastermind (2.24.42) precise; urgency=low

  * get_cached_key handler proxied to mastermind2.26-cache (no retries for now)

 -- Andrey Vasilenkov <indigo@yandex-team.ru>  Thu, 04 Jun 2015 19:58:11 +0300

mastermind (2.24.41) precise; urgency=low

  * get_cached_keys handler updated
  * Namespace statistics fixed, is_full flag added
  * Ns settings updating fixed - __service key could have been omited on update

 -- Andrey Vasilenkov <indigo@yandex-team.ru>  Wed, 03 Jun 2015 19:58:59 +0300

mastermind (2.24.40) precise; urgency=low

  * Infrastructure: empty group set for tree nodes that has no groups in child
    nodes

 -- Andrey Vasilenkov <indigo@yandex-team.ru>  Tue, 02 Jun 2015 12:49:29 +0300

mastermind (2.24.39) precise; urgency=low

  * Added mastermind2.26-cache application to cocaine runlist

 -- Andrey Vasilenkov <indigo@yandex-team.ru>  Mon, 01 Jun 2015 16:21:11 +0300

mastermind (2.24.38) precise; urgency=low

  * Top update period is set via periodic timer
  * Lock on cache distribution task

 -- Andrey Vasilenkov <indigo@yandex-team.ru>  Mon, 01 Jun 2015 15:12:04 +0300

mastermind (2.24.37) precise; urgency=low

  * Fix for existing cache key update

 -- Andrey Vasilenkov <indigo@yandex-team.ru>  Fri, 29 May 2015 16:01:53 +0300

mastermind (2.24.36) precise; urgency=low

  * Cache worker: cache groups selection refactored

 -- Andrey Vasilenkov <indigo@yandex-team.ru>  Fri, 29 May 2015 15:16:56 +0300

mastermind (2.24.35) precise; urgency=low

  * Do not account service storage_cache namespace in namespace states

 -- Andrey Vasilenkov <indigo@yandex-team.ru>  Thu, 28 May 2015 14:10:12 +0300

mastermind (2.24.34) precise; urgency=low

  * Cache group defragmentation job creation

 -- Andrey Vasilenkov <indigo@yandex-team.ru>  Tue, 26 May 2015 23:45:25 +0300

mastermind (2.24.33) precise; urgency=low

  * Fix for app start without mongo set up

 -- Andrey Vasilenkov <indigo@yandex-team.ru>  Tue, 26 May 2015 12:15:55 +0300

mastermind (2.24.32) precise; urgency=low

  * Cache clean handler added

 -- Andrey Vasilenkov <indigo@yandex-team.ru>  Mon, 25 May 2015 19:56:32 +0300

mastermind (2.24.31) precise; urgency=low

  * Group type checking should be executed after backend state checking

 -- Andrey Vasilenkov <indigo@yandex-team.ru>  Mon, 25 May 2015 13:17:54 +0300

mastermind (2.24.30) precise; urgency=low

  * Misprint fixed

 -- Andrey Vasilenkov <indigo@yandex-team.ru>  Sun, 24 May 2015 20:33:13 +0300

mastermind (2.24.29) precise; urgency=low

  * Misprints fixed and more logging added

 -- Andrey Vasilenkov <indigo@yandex-team.ru>  Fri, 22 May 2015 23:00:10 +0300

mastermind (2.24.28) precise; urgency=low

  * Some logging added

 -- Andrey Vasilenkov <indigo@yandex-team.ru>  Fri, 22 May 2015 20:43:44 +0300

mastermind (2.24.27) precise; urgency=low

  * Misprint fixed

 -- Andrey Vasilenkov <indigo@yandex-team.ru>  Fri, 22 May 2015 17:57:55 +0300

mastermind (2.24.26) precise; urgency=low

  * Misprint fixed

 -- Andrey Vasilenkov <indigo@yandex-team.ru>  Fri, 22 May 2015 17:29:05 +0300

mastermind (2.24.25) precise; urgency=low

  * Misprints fixed

 -- Andrey Vasilenkov <indigo@yandex-team.ru>  Fri, 22 May 2015 17:13:30 +0300

mastermind (2.24.24) precise; urgency=low

  * Cache cleaner implemented
  * Added static/non-static flag to log record for broken namespaces

 -- Andrey Vasilenkov <indigo@yandex-team.ru>  Fri, 22 May 2015 16:49:00 +0300

mastermind (2.24.23) precise; urgency=low

  * Fix for key updated in mongodb: couple is used as a part of primary key
  * Minor refactoring

 -- Andrey Vasilenkov <indigo@yandex-team.ru>  Thu, 21 May 2015 12:59:49 +0300

mastermind (2.24.22) precise; urgency=low

  * Fixed new keys processing

 -- Andrey Vasilenkov <indigo@yandex-team.ru>  Thu, 21 May 2015 00:00:29 +0300

mastermind (2.24.21) precise; urgency=low

  * Do not remove unpopular keys on distribution stage

 -- Andrey Vasilenkov <indigo@yandex-team.ru>  Wed, 20 May 2015 23:34:15 +0300

mastermind (2.24.20) precise; urgency=low

  * Misprint fixed

 -- Andrey Vasilenkov <indigo@yandex-team.ru>  Wed, 20 May 2015 23:07:51 +0300

mastermind (2.24.19) precise; urgency=low

  * Top stats aggregation fix: cache groups statistics are accounted properly

 -- Andrey Vasilenkov <indigo@yandex-team.ru>  Wed, 20 May 2015 16:10:22 +0300

mastermind (2.24.18) precise; urgency=low

  * Aggregate keys by (key_id, couple) pair

 -- Andrey Vasilenkov <indigo@yandex-team.ru>  Tue, 19 May 2015 16:42:11 +0300

mastermind (2.24.17) precise; urgency=low

  * Do not use cache module in the main worker

 -- Andrey Vasilenkov <indigo@yandex-team.ru>  Mon, 18 May 2015 18:52:56 +0300

mastermind (2.24.16) precise; urgency=low

  * Couple defragmentation should start only when want_defrag > 1
  * Move job tweaks: -114 processing when node backend is being disabled, STALLED status for node backend stop task is considered ok
  * Removed unnecessary locks on task retry and skip
  * Couple defrag: if dnet_client returns -114 on defrag command, consider task successfully completed

 -- Andrey Vasilenkov <indigo@yandex-team.ru>  Mon, 18 May 2015 18:32:07 +0300

mastermind (2.24.15) precise; urgency=low

  * Refactored infrastructure data usage and correspondent cache workflow

 -- Andrey Vasilenkov <indigo@yandex-team.ru>  Sun, 17 May 2015 18:18:41 +0300

mastermind (2.24.14) precise; urgency=low

  * Uncoupled group checker changed

 -- Andrey Vasilenkov <indigo@yandex-team.ru>  Fri, 15 May 2015 17:31:44 +0300

mastermind (2.24.13) precise; urgency=low

  * Good uncoupled groups selector moved to infrastructure

 -- Andrey Vasilenkov <indigo@yandex-team.ru>  Fri, 15 May 2015 16:45:05 +0300

mastermind (2.24.12) precise; urgency=low

  * Cache worker initialization fixed

 -- Andrey Vasilenkov <indigo@yandex-team.ru>  Fri, 15 May 2015 15:35:13 +0300

mastermind (2.24.11) precise; urgency=low

  * Mark group as migrating right away when job is created
  * Job mark group minor workflow updates
  * Service statuses for couples with active jobs

 -- Andrey Vasilenkov <indigo@yandex-team.ru>  Wed, 13 May 2015 18:19:10 +0300

mastermind (2.24.10) precise; urgency=low

  * Fix for increasing cache key copies number

 -- Andrey Vasilenkov <indigo@yandex-team.ru>  Mon, 27 Apr 2015 20:24:00 +0300

mastermind (2.24.9) lucid; urgency=low

  * Fallback to default cocaine logging service if mm_cache_logging service is not set up in cocaine

 -- Andrey Vasilenkov <indigo@yandex-team.ru>  Mon, 27 Apr 2015 19:49:32 +0300

mastermind (2.24.8) lucid; urgency=low

  * Do not use not marked uncoupled groups located at cache groups paths as data uncoupled groups

 -- Andrey Vasilenkov <indigo@yandex-team.ru>  Mon, 27 Apr 2015 16:23:24 +0300

mastermind (2.24.7) lucid; urgency=low

  * Removed obsolete tornado version dependency

 -- Andrey Vasilenkov <indigo@yandex-team.ru>  Wed, 22 Apr 2015 23:01:00 +0300

mastermind (2.24.6) lucid; urgency=low

  * Misprint fixed

 -- Andrey Vasilenkov <indigo@yandex-team.ru>  Wed, 22 Apr 2015 18:50:12 +0300

mastermind (2.24.5) lucid; urgency=low

  * Removed obsolete cache manager usage

 -- Andrey Vasilenkov <indigo@yandex-team.ru>  Wed, 22 Apr 2015 18:45:04 +0300

mastermind (2.24.4) lucid; urgency=low

  * Fix for make_tree script

 -- Andrey Vasilenkov <indigo@yandex-team.ru>  Wed, 22 Apr 2015 18:01:23 +0300

mastermind (2.24.3) lucid; urgency=low

  * Misprint in postinst fixed

 -- Andrey Vasilenkov <indigo@yandex-team.ru>  Wed, 22 Apr 2015 17:47:11 +0300

mastermind (2.24.2) lucid; urgency=low

  * Misprint in postinst fixed

 -- Andrey Vasilenkov <indigo@yandex-team.ru>  Wed, 22 Apr 2015 17:28:27 +0300

mastermind (2.24.1) lucid; urgency=low

  * Distributed cache manager (for gatlinggun)

 -- Andrey Vasilenkov <indigo@yandex-team.ru>  Wed, 22 Apr 2015 17:04:56 +0300

mastermind (2.23.15) lucid; urgency=low

  * Added explicit couple text status to couple status change message
  * Returned back the lost check for groups move planner

 -- Andrey Vasilenkov <indigo@yandex-team.ru>  Thu, 07 May 2015 19:13:51 +0300

mastermind (2.23.14) lucid; urgency=low

  * Misprint fixed

 -- Andrey Vasilenkov <indigo@yandex-team.ru>  Thu, 07 May 2015 17:49:04 +0300

mastermind (2.23.13) lucid; urgency=low

  * Misprint fixed

 -- Andrey Vasilenkov <indigo@yandex-team.ru>  Thu, 07 May 2015 17:12:36 +0300

mastermind (2.23.12) lucid; urgency=low

  * Misprint fixed

 -- Andrey Vasilenkov <indigo@yandex-team.ru>  Thu, 07 May 2015 15:56:33 +0300

mastermind (2.23.11) lucid; urgency=low

  * Uncoupled group should be considered broken if it has more than one backend and DHT check is enabled
  * In-service check for uncoupled group fetching

 -- Andrey Vasilenkov <indigo@yandex-team.ru>  Thu, 07 May 2015 13:07:37 +0300

mastermind (2.23.10) lucid; urgency=low

  * Fix for restore group job creation when history record is unavailable

 -- Andrey Vasilenkov <indigo@yandex-team.ru>  Wed, 06 May 2015 20:14:19 +0300

mastermind (2.23.9) lucid; urgency=low

  * If no backends are found in history, planner restores group according to namespace distribution (same as for move group)

 -- Andrey Vasilenkov <indigo@yandex-team.ru>  Wed, 06 May 2015 19:39:27 +0300

mastermind (2.23.8) lucid; urgency=low

  * Move planner should use default uncoupled groups select function

 -- Andrey Vasilenkov <indigo@yandex-team.ru>  Wed, 29 Apr 2015 15:22:16 +0300

mastermind (2.23.7) lucid; urgency=low

  * Comparing source and destination DCs when planning move jobs

 -- Andrey Vasilenkov <indigo@yandex-team.ru>  Wed, 29 Apr 2015 09:29:29 +0300

mastermind (2.23.6) lucid; urgency=low

  * Misprints fixed

 -- Andrey Vasilenkov <indigo@yandex-team.ru>  Tue, 28 Apr 2015 18:17:11 +0300

mastermind (2.23.5) lucid; urgency=low

  * Busy hosts accounting fixed

 -- Andrey Vasilenkov <indigo@yandex-team.ru>  Tue, 28 Apr 2015 17:49:02 +0300

mastermind (2.23.4) lucid; urgency=low

  * Using groups merging on move jobs planning

 -- Andrey Vasilenkov <indigo@yandex-team.ru>  Tue, 28 Apr 2015 17:35:20 +0300

mastermind (2.23.3) lucid; urgency=low

  * Misprint fixed

 -- Andrey Vasilenkov <indigo@yandex-team.ru>  Mon, 20 Apr 2015 23:41:56 +0300

mastermind (2.23.2) lucid; urgency=low

  * Properly job slots checking in planner for couple defrag jobs

 -- Andrey Vasilenkov <indigo@yandex-team.ru>  Mon, 20 Apr 2015 23:25:43 +0300

mastermind (2.23.1) lucid; urgency=low

  * Config option for autoapproving defrag jobs

 -- Andrey Vasilenkov <indigo@yandex-team.ru>  Fri, 17 Apr 2015 17:39:54 +0300

mastermind (2.21.24) lucid; urgency=low

  * Misprint fixed

 -- Andrey Vasilenkov <indigo@yandex-team.ru>  Tue, 07 Apr 2015 17:05:41 +0300

mastermind (2.21.23) lucid; urgency=low

  * Planner will try to create job if there is less than max_executing_jobs running

 -- Andrey Vasilenkov <indigo@yandex-team.ru>  Mon, 06 Apr 2015 15:32:26 +0300

mastermind (2.21.22) lucid; urgency=low

  * Force update fixed

 -- Andrey Vasilenkov <indigo@yandex-team.ru>  Mon, 06 Apr 2015 14:32:10 +0300

mastermind (2.21.21) lucid; urgency=low

  * Fix for restore group job when executed on old node backend

 -- Andrey Vasilenkov <indigo@yandex-team.ru>  Mon, 30 Mar 2015 19:36:51 +0300

mastermind (2.21.20) lucid; urgency=low

  * Minor fixed

 -- Andrey Vasilenkov <indigo@yandex-team.ru>  Mon, 30 Mar 2015 19:13:53 +0300

mastermind (2.21.19) lucid; urgency=low

  * Success codes for minion are encoded as a sequence

 -- Andrey Vasilenkov <indigo@yandex-team.ru>  Mon, 30 Mar 2015 18:43:09 +0300

mastermind (2.21.18) lucid; urgency=low

  * Update metadb synchronously on executing minion cmd

 -- Andrey Vasilenkov <indigo@yandex-team.ru>  Fri, 27 Mar 2015 21:06:55 +0300

mastermind (2.21.17) lucid; urgency=low

  * Several minor fixes

 -- Andrey Vasilenkov <indigo@yandex-team.ru>  Fri, 27 Mar 2015 20:20:06 +0300

mastermind (2.21.16-1) lucid; urgency=low

  * Configurable autoapprove for recovery jobs

 -- Andrey Vasilenkov <indigo@yandex-team.ru>  Sat, 04 Apr 2015 12:33:17 +0300

mastermind (2.21.16) lucid; urgency=low

  * Do not crash if failed to resolve some infrastructure host
  * Do not crash when any of elliptics hostnames from config cannot be resolved

 -- Andrey Vasilenkov <indigo@yandex-team.ru>  Fri, 27 Mar 2015 18:01:57 +0300

mastermind (2.21.15) lucid; urgency=low

  * Fix for detaching node backend from group: based on group_id, not object of type storage.Group

 -- Andrey Vasilenkov <indigo@yandex-team.ru>  Tue, 24 Mar 2015 19:27:46 +0300

mastermind (2.21.14) lucid; urgency=low

  * Fix for detaching node backend from group: based on group_id, not object of type storage.Group

 -- Andrey Vasilenkov <indigo@yandex-team.ru>  Tue, 24 Mar 2015 19:00:33 +0300

mastermind (2.21.13) lucid; urgency=low

  * Do not fail job when elliptics request request for command status update was unsuccessful

 -- Andrey Vasilenkov <indigo@yandex-team.ru>  Tue, 24 Mar 2015 15:39:18 +0300

mastermind (2.21.12) lucid; urgency=low

  * Fix for busy uncoupled list groups fetching

 -- Andrey Vasilenkov <indigo@yandex-team.ru>  Tue, 24 Mar 2015 13:13:21 +0300

mastermind (2.21.11) lucid; urgency=low

  * Version bump for release-2.20 hotfix

 -- Andrey Vasilenkov <indigo@yandex-team.ru>  Mon, 23 Mar 2015 14:39:59 +0300

mastermind (2.21.10) lucid; urgency=low

  * Do not stop job execution when mark/unmark groups failed

 -- Andrey Vasilenkov <indigo@yandex-team.ru>  Fri, 20 Mar 2015 19:17:47 +0300

mastermind (2.21.9) lucid; urgency=low

  * Jobs processor uses periodic timer
  * Periodic timer implementation for timed queue

 -- Andrey Vasilenkov <indigo@yandex-team.ru>  Fri, 20 Mar 2015 16:52:58 +0300

mastermind (2.21.8) lucid; urgency=low

  * If job fails exception is saved to error messages list of job
  * Jobs index cleaning script
  * Removed jobs data from metadb's secondary indexes
  * Renamed mastermind util 'couple list-namespaces' handle to 'ns list'
  * Configurable minion request timeout

 -- Andrey Vasilenkov <indigo@yandex-team.ru>  Thu, 19 Mar 2015 16:42:05 +0300

mastermind (2.21.7) lucid; urgency=low

  * Resetting attempts counter on task manual retry

 -- Andrey Vasilenkov <indigo@yandex-team.ru>  Tue, 17 Mar 2015 17:11:18 +0300

mastermind (2.21.6) lucid; urgency=low

  * Misprint

 -- Andrey Vasilenkov <indigo@yandex-team.ru>  Tue, 17 Mar 2015 16:54:52 +0300

mastermind (2.21.5) lucid; urgency=low

  * Misprint

 -- Andrey Vasilenkov <indigo@yandex-team.ru>  Tue, 17 Mar 2015 16:45:53 +0300

mastermind (2.21.4) lucid; urgency=low

  * Fix for planner recovery job creation (a batch of applicable couple is empty)

 -- Andrey Vasilenkov <indigo@yandex-team.ru>  Tue, 17 Mar 2015 15:51:18 +0300

mastermind (2.21.3) lucid; urgency=low

  * tornado < 4.1 does not support raise_error option, fallback to async request with error checking

 -- Andrey Vasilenkov <indigo@yandex-team.ru>  Tue, 17 Mar 2015 15:07:02 +0300

mastermind (2.21.2) lucid; urgency=low

  * Fix for jobs rendering

 -- Andrey Vasilenkov <indigo@yandex-team.ru>  Mon, 16 Mar 2015 19:43:50 +0300

mastermind (2.21.1) lucid; urgency=low

  * Minion requests retry on http errors

 -- Andrey Vasilenkov <indigo@yandex-team.ru>  Mon, 16 Mar 2015 19:33:46 +0300

mastermind (2.20.6) lucid; urgency=low

  * Move job: fix for unmarking group that is down at the moment

 -- Andrey Vasilenkov <indigo@yandex-team.ru>  Mon, 23 Mar 2015 13:24:25 +0300

mastermind (2.20.5) lucid; urgency=low

  * Node backend statistics time is extracted from elliptics async result
  * Couple defragmentation by partitions

 -- Andrey Vasilenkov <indigo@yandex-team.ru>  Tue, 17 Mar 2015 20:01:35 +0300

mastermind (2.20.4) lucid; urgency=low

  * Jobs handler: move all groups from host
  * Moved src backend status check to move job start phase instead of creation phase

 -- Andrey Vasilenkov <indigo@yandex-team.ru>  Fri, 13 Mar 2015 20:41:18 +0300

mastermind (2.20.3) lucid; urgency=low

  * Fix for search-by-path using ipv6 ip addrs

 -- Andrey Vasilenkov <indigo@yandex-team.ru>  Wed, 11 Mar 2015 20:11:59 +0300

mastermind (2.20.2) lucid; urgency=low

  * Group history unified

 -- Andrey Vasilenkov <indigo@yandex-team.ru>  Wed, 11 Mar 2015 19:39:12 +0300

mastermind (2.20.1) lucid; urgency=low

  * Restore job: make src backend readonly if possible to prevent blob truncation

 -- Andrey Vasilenkov <indigo@yandex-team.ru>  Wed, 11 Mar 2015 17:06:15 +0300

mastermind (2.19.6) lucid; urgency=low

  * Fix for removing node backend from group

 -- Andrey Vasilenkov <indigo@yandex-team.ru>  Fri, 13 Mar 2015 12:35:54 +0300

mastermind (2.19.5) lucid; urgency=low

  * Manual locker commited

 -- Andrey Vasilenkov <indigo@yandex-team.ru>  Thu, 12 Mar 2015 15:49:31 +0300

mastermind (2.19.4) lucid; urgency=low

  * Fix for node history backend unlink

 -- Andrey Vasilenkov <indigo@yandex-team.ru>  Thu, 12 Mar 2015 14:55:52 +0300

mastermind (2.19.3) lucid; urgency=low

  * Recovery planner accounts locked couples

 -- Andrey Vasilenkov <indigo@yandex-team.ru>  Wed, 11 Mar 2015 15:30:51 +0300

mastermind (2.19.2) lucid; urgency=low

  * Planner does not operate without mongo db setup

 -- Andrey Vasilenkov <indigo@yandex-team.ru>  Thu, 05 Mar 2015 20:14:26 +0300

mastermind (2.19.1) lucid; urgency=low

  * Recover dc queue is replaced by dynamic weighting of couples using last recovery timestamp and keys difference
  * Couples can be indexed by unicode str
  * Workaround for hosts that cannot be resolved
  * Do not compare couple groups' metadata version numbers
  * Added namespace settings custom expiration time feature

 -- Andrey Vasilenkov <indigo@yandex-team.ru>  Thu, 05 Mar 2015 19:15:45 +0300

mastermind (2.18.15) lucid; urgency=low

  * Logging for move group planner improved
  * Refactored job accounting: now it should properly account destination hdds of existing jobs
  * Fix for lock release on error during groups' marking

 -- Andrey Vasilenkov <indigo@yandex-team.ru>  Wed, 11 Mar 2015 14:45:53 +0300

mastermind (2.18.14) lucid; urgency=low

  * Logging requests and test handler for ns_current_state logging

 -- Andrey Vasilenkov <indigo@yandex-team.ru>  Tue, 10 Mar 2015 12:53:16 +0300

mastermind (2.18.13) lucid; urgency=low

  * Effective space statistics fix

 -- Andrey Vasilenkov <indigo@yandex-team.ru>  Wed, 04 Mar 2015 14:49:07 +0300

mastermind (2.18.12) lucid; urgency=low

  * Fix for total effective_free_space count

 -- Andrey Vasilenkov <indigo@yandex-team.ru>  Tue, 03 Mar 2015 20:51:44 +0300

mastermind (2.18.11) lucid; urgency=low

  * Ensure path before checking locked hosts
  * Planner job creation fixed

 -- Andrey Vasilenkov <indigo@yandex-team.ru>  Tue, 03 Mar 2015 20:05:17 +0300

mastermind (2.18.10) lucid; urgency=low

  * Fix for group move handler --force option

 -- Andrey Vasilenkov <indigo@yandex-team.ru>  Mon, 02 Mar 2015 12:40:49 +0300

mastermind (2.18.9) lucid; urgency=low

  * Misprint fixed

 -- Andrey Vasilenkov <indigo@yandex-team.ru>  Fri, 27 Feb 2015 20:43:37 +0300

mastermind (2.18.8) lucid; urgency=low

  * Fix for mongo queries

 -- Andrey Vasilenkov <indigo@yandex-team.ru>  Fri, 27 Feb 2015 20:29:15 +0300

mastermind (2.18.7) lucid; urgency=low

  * Downtimes for both src_host and dst_host during rsync task execution
  * Use hostname in net downtimes
  * Rsync node task is now used for move job instead of common MinionCmdTask

 -- Andrey Vasilenkov <indigo@yandex-team.ru>  Fri, 27 Feb 2015 19:39:16 +0300

mastermind (2.18.6) lucid; urgency=low

  * IPv6 for tornado clients turned on

 -- Andrey Vasilenkov <indigo@yandex-team.ru>  Fri, 27 Feb 2015 16:18:09 +0300

mastermind (2.18.5) lucid; urgency=low

  * Implementation of net monitoring usage during rsync tasks executing

 -- Andrey Vasilenkov <indigo@yandex-team.ru>  Fri, 27 Feb 2015 15:05:11 +0300

mastermind (2.18.4) lucid; urgency=low

  * Fake sync manager get_children_locks implemented

 -- Andrey Vasilenkov <indigo@yandex-team.ru>  Wed, 25 Feb 2015 17:40:38 +0300

mastermind (2.18.3) lucid; urgency=low

  * Minor job processing refactoring fixes

 -- Andrey Vasilenkov <indigo@yandex-team.ru>  Tue, 24 Feb 2015 16:47:07 +0300

mastermind (2.18.2) lucid; urgency=low

  * Effective free space statistics calculation fixed
  * Minor job processor refactoring

 -- Andrey Vasilenkov <indigo@yandex-team.ru>  Fri, 20 Feb 2015 18:23:06 +0300

mastermind (2.18.1) lucid; urgency=low

  * Host lock implemented, prevents active operations on selected host

 -- Andrey Vasilenkov <indigo@yandex-team.ru>  Wed, 18 Feb 2015 17:28:31 +0300

mastermind (2.17.13) lucid; urgency=low

  * Logging

 -- Andrey Vasilenkov <indigo@yandex-team.ru>  Mon, 16 Feb 2015 18:39:50 +0300

mastermind (2.17.12) lucid; urgency=low

  * Fix for check-for-update settings checking

 -- Andrey Vasilenkov <indigo@yandex-team.ru>  Mon, 16 Feb 2015 17:37:23 +0300

mastermind (2.17.11) lucid; urgency=low

  * Logging

 -- Andrey Vasilenkov <indigo@yandex-team.ru>  Mon, 16 Feb 2015 17:23:52 +0300

mastermind (2.17.10) lucid; urgency=low

  * Mongo db is made optional (job processor and planner are disabled)

 -- Andrey Vasilenkov <indigo@yandex-team.ru>  Fri, 13 Feb 2015 18:59:33 +0300

mastermind (2.17.9) lucid; urgency=low

  * Return error code 1 if failed to create couple
  * Mongo db is made optional (job processor and planner are disabled)

 -- Andrey Vasilenkov <indigo@yandex-team.ru>  Fri, 13 Feb 2015 16:00:56 +0300

mastermind (2.17.8) lucid; urgency=low

  * Update groups status befire applying jobs

 -- Andrey Vasilenkov <indigo@yandex-team.ru>  Thu, 12 Feb 2015 18:23:58 +0300

mastermind (2.17.7) lucid; urgency=low

  * Fix for determing group space requirements on restore

 -- Andrey Vasilenkov <indigo@yandex-team.ru>  Tue, 10 Feb 2015 22:02:10 +0300

mastermind (2.17.6) lucid; urgency=low

  * Fix for determing group space requirements on restore

 -- Andrey Vasilenkov <indigo@yandex-team.ru>  Tue, 10 Feb 2015 21:50:42 +0300

mastermind (2.17.5) lucid; urgency=low

  * Fix for determing group space requirements on restore

 -- Andrey Vasilenkov <indigo@yandex-team.ru>  Tue, 10 Feb 2015 21:37:28 +0300

mastermind (2.17.4) lucid; urgency=low

  * Fix for restore candidates selection

 -- Andrey Vasilenkov <indigo@yandex-team.ru>  Tue, 10 Feb 2015 21:22:19 +0300

mastermind (2.17.3) lucid; urgency=low

  * Fix for couple status update on unlinking node backend from group

 -- Andrey Vasilenkov <indigo@yandex-team.ru>  Tue, 10 Feb 2015 18:46:56 +0300

mastermind (2.17.2) lucid; urgency=low

  * Fix for zookeeper lock release
  * Fix for updating couple status when all the groups did not respond during checking

 -- Andrey Vasilenkov <indigo@yandex-team.ru>  Mon, 09 Feb 2015 12:46:04 +0300

mastermind (2.17.1) lucid; urgency=low

  * Check-for-update option for namespace setup
  * Storage total keys diff handler
  * Reconnect timeout for mastermind-util is decreased to 3 sec
  * cocaine-runtime dependency added

 -- Andrey Vasilenkov <indigo@yandex-team.ru>  Fri, 06 Feb 2015 18:00:27 +0300

mastermind (2.16.10) lucid; urgency=low

  * Fix for rsync group node backend checking

 -- Andrey Vasilenkov <indigo@yandex-team.ru>  Fri, 06 Feb 2015 17:41:47 +0300

mastermind (2.16.9) lucid; urgency=low

  * Removed constraints on node backend status during restore group job

 -- Andrey Vasilenkov <indigo@yandex-team.ru>  Thu, 05 Feb 2015 20:17:43 +0300

mastermind (2.16.8) lucid; urgency=low

  * Restore group job can now accept source group as a parameter

 -- Andrey Vasilenkov <indigo@yandex-team.ru>  Thu, 05 Feb 2015 19:10:06 +0300

mastermind (2.16.7) lucid; urgency=low

  * Removed obsolete checking if tasks where successfully fetched from minions

 -- Andrey Vasilenkov <indigo@yandex-team.ru>  Thu, 05 Feb 2015 15:07:56 +0300

mastermind (2.16.6) lucid; urgency=low

  * Fix for job accounting of groups with broken namespace settings

 -- Andrey Vasilenkov <indigo@yandex-team.ru>  Thu, 05 Feb 2015 12:35:26 +0300

mastermind (2.16.5) lucid; urgency=low

  * Couples taking part in new and executing jobs are taken in account when creating new move job
  * Group move --lucky option to automatically select uncoupled group to move source group to

 -- Andrey Vasilenkov <indigo@yandex-team.ru>  Wed, 04 Feb 2015 16:09:30 +0300

mastermind (2.16.4) lucid; urgency=low

  * Detecting stat file error from monitor stats

 -- Andrey Vasilenkov <indigo@yandex-team.ru>  Mon, 02 Feb 2015 12:41:27 +0300

mastermind (2.16.3) lucid; urgency=low

  * Group move has 'force' parameter, which will try to cancel unimportant jobs

 -- Andrey Vasilenkov <indigo@yandex-team.ru>  Thu, 29 Jan 2015 18:13:03 +0300

mastermind (2.16.2) lucid; urgency=low

  * More informative error message when trying to restore uncoupled group
  * Script for moving jobs from elliptics to mongodb
  * Removed obsolete syslog-ng restart command from postinst
  * Fix for logging elliptics request nano-seconds

 -- Andrey Vasilenkov <indigo@yandex-team.ru>  Tue, 27 Jan 2015 19:33:03 +0300

mastermind (2.16.1) lucid; urgency=low

  * Optional unimportant jobs cancellation on creating restore job

 -- Andrey Vasilenkov <indigo@yandex-team.ru>  Mon, 26 Jan 2015 18:48:18 +0300

mastermind (2.15.34) lucid; urgency=low

  * Read preferences for mongo forced to PRIMARY_PREFFERED

 -- Andrey Vasilenkov <indigo@yandex-team.ru>  Mon, 26 Jan 2015 14:38:02 +0300

mastermind (2.15.33) lucid; urgency=low

  * Read preferences for mongo forced to PRIMARY_PREFFERED

 -- Andrey Vasilenkov <indigo@yandex-team.ru>  Mon, 26 Jan 2015 14:16:57 +0300

mastermind (2.15.32) lucid; urgency=low

  * Misprint fixed

 -- Andrey Vasilenkov <indigo@yandex-team.ru>  Fri, 23 Jan 2015 16:49:10 +0300

mastermind (2.15.31) lucid; urgency=low

  * Fix for marking jobs fetched from db as non-dirty

 -- Andrey Vasilenkov <indigo@yandex-team.ru>  Fri, 23 Jan 2015 13:34:35 +0300

mastermind (2.15.30) lucid; urgency=low

  * Fixed bug with jobs creation

 -- Andrey Vasilenkov <indigo@yandex-team.ru>  Fri, 23 Jan 2015 13:11:49 +0300

mastermind (2.15.29) lucid; urgency=low

  * Misprint fixed

 -- Andrey Vasilenkov <indigo@yandex-team.ru>  Thu, 22 Jan 2015 22:23:46 +0300

mastermind (2.15.28) lucid; urgency=low

  * Forced jobs ts convertion to int

 -- Andrey Vasilenkov <indigo@yandex-team.ru>  Thu, 22 Jan 2015 21:33:56 +0300

mastermind (2.15.27) lucid; urgency=low

  * Dependencies updated

 -- Andrey Vasilenkov <indigo@yandex-team.ru>  Thu, 22 Jan 2015 19:56:03 +0300

mastermind (2.15.26) lucid; urgency=low

  * Misprint fixed

 -- Andrey Vasilenkov <indigo@yandex-team.ru>  Thu, 22 Jan 2015 19:39:47 +0300

mastermind (2.15.25) lucid; urgency=low

  * Mongo working draft for testing

 -- Andrey Vasilenkov <indigo@yandex-team.ru>  Thu, 22 Jan 2015 17:09:56 +0300

mastermind (2.15.24) lucid; urgency=low

  * Fix for minions command execution

 -- Andrey Vasilenkov <indigo@yandex-team.ru>  Wed, 21 Jan 2015 16:53:22 +0300

mastermind (2.15.23) lucid; urgency=low

  * Misprint fixed

 -- Andrey Vasilenkov <indigo@yandex-team.ru>  Wed, 21 Jan 2015 13:37:07 +0300

mastermind (2.15.22) lucid; urgency=low

  * Fix for minion cmd command execution

 -- Andrey Vasilenkov <indigo@yandex-team.ru>  Wed, 21 Jan 2015 13:10:30 +0300

mastermind (2.15.21) lucid; urgency=low

  * General concurrent handler implemented, wraps all API handlers
  * Misprint fixes

 -- Andrey Vasilenkov <indigo@yandex-team.ru>  Mon, 19 Jan 2015 15:01:06 +0300

mastermind (2.15.20) lucid; urgency=low

  * Changed dependencies (cocaine-tools << 0.12, cocaine-framework-python << 0.12)

 -- Andrey Vasilenkov <indigo@yandex-team.ru>  Fri, 16 Jan 2015 14:17:35 +0300

mastermind (2.15.19) lucid; urgency=low

  * Changed dependencies (python-tornado << 4)

 -- Andrey Vasilenkov <indigo@yandex-team.ru>  Fri, 16 Jan 2015 14:04:29 +0300

mastermind (2.15.18) lucid; urgency=low

  * Fix for manual handlers for defrag and recover-dc jobs creation
  * Fix for cocaine worker timeouts on job creation
  * Refactored minion states update process

 -- Andrey Vasilenkov <indigo@yandex-team.ru>  Wed, 14 Jan 2015 16:44:18 +0300

mastermind (2.15.17) lucid; urgency=low

  * Increased cocaine worker pool-limit to 7

 -- Andrey Vasilenkov <indigo@yandex-team.ru>  Tue, 13 Jan 2015 20:43:40 +0300

mastermind (2.15.16) lucid; urgency=low

  * Increased worker heartbeat timeout to 240s

 -- Andrey Vasilenkov <indigo@yandex-team.ru>  Tue, 13 Jan 2015 18:27:19 +0300

mastermind (2.15.15) lucid; urgency=low

  * Temporary decreased jobs prefetch time span

 -- Andrey Vasilenkov <indigo@yandex-team.ru>  Tue, 13 Jan 2015 14:55:54 +0300

mastermind (2.15.14) lucid; urgency=low

  * Minor logging cleaning

 -- Andrey Vasilenkov <indigo@yandex-team.ru>  Tue, 13 Jan 2015 12:53:16 +0300

mastermind (2.15.13) lucid; urgency=low

  * Decreased cocaine pool-limit to 3

 -- Andrey Vasilenkov <indigo@yandex-team.ru>  Mon, 12 Jan 2015 20:34:19 +0300

mastermind (2.15.12) lucid; urgency=low

  * Job processing can be started as soon as minions states has been fetched from all hosts with executing minion tasks according to job processor data
  * Fix for invalid checking of minions history records

 -- Andrey Vasilenkov <indigo@yandex-team.ru>  Mon, 12 Jan 2015 20:07:54 +0300

mastermind (2.15.11) lucid; urgency=low

  * Start task threads after cocaine worker has been initialized

 -- Andrey Vasilenkov <indigo@yandex-team.ru>  Fri, 09 Jan 2015 19:18:53 +0300

mastermind (2.15.10) lucid; urgency=low

  * Infrastructure procedures logging improved

 -- Andrey Vasilenkov <indigo@yandex-team.ru>  Fri, 09 Jan 2015 18:26:10 +0300

mastermind (2.15.9) lucid; urgency=low

  * Startup timeout temporarily increased
  * Excessive logging removed

 -- Andrey Vasilenkov <indigo@yandex-team.ru>  Fri, 02 Jan 2015 02:44:08 +0300

mastermind (2.15.8) lucid; urgency=low

  * Added handler execution time to logs

 -- Andrey Vasilenkov <indigo@yandex-team.ru>  Wed, 24 Dec 2014 15:48:54 +0300

mastermind (2.15.7) lucid; urgency=low

  * Fix for recovery jobs queue fill

 -- Andrey Vasilenkov <indigo@yandex-team.ru>  Tue, 23 Dec 2014 16:05:36 +0300

mastermind (2.15.6) lucid; urgency=low

  * Fix for indexes batch reader

 -- Andrey Vasilenkov <indigo@yandex-team.ru>  Tue, 23 Dec 2014 14:28:14 +0300

mastermind (2.15.5) lucid; urgency=low

  * Misprint fixed

 -- Andrey Vasilenkov <indigo@yandex-team.ru>  Mon, 22 Dec 2014 18:49:02 +0300

mastermind (2.15.4) lucid; urgency=low

  * Misprint fixed

 -- Andrey Vasilenkov <indigo@yandex-team.ru>  Mon, 22 Dec 2014 18:47:00 +0300

mastermind (2.15.3) lucid; urgency=low

  * Fix for recovery jobs refactoring

 -- Andrey Vasilenkov <indigo@yandex-team.ru>  Mon, 22 Dec 2014 18:39:23 +0300

mastermind (2.15.2) lucid; urgency=low

  * Recover dc planner refactored a little bit
  * Do not take jobs global lock on job cancelling

 -- Andrey Vasilenkov <indigo@yandex-team.ru>  Mon, 22 Dec 2014 17:47:55 +0300

mastermind (2.15.1) lucid; urgency=low

  * Added optional flag for considering namespace broken when its' groups has unequal total space

 -- Andrey Vasilenkov <indigo@yandex-team.ru>  Fri, 19 Dec 2014 14:31:33 +0300

mastermind (2.14.17) lucid; urgency=low

  * Logging for tagged records

 -- Andrey Vasilenkov <indigo@yandex-team.ru>  Thu, 18 Dec 2014 19:47:14 +0300

mastermind (2.14.16) lucid; urgency=low

  * Job handler for getting jobs by job ids

 -- Andrey Vasilenkov <indigo@yandex-team.ru>  Thu, 18 Dec 2014 15:22:30 +0300

mastermind (2.14.15) lucid; urgency=low

  * Use max executing recover dc jobs limit in planner

 -- Andrey Vasilenkov <indigo@yandex-team.ru>  Mon, 15 Dec 2014 19:57:10 +0300

mastermind (2.14.14) lucid; urgency=low

  * Recover dc: limited job creation

 -- Andrey Vasilenkov <indigo@yandex-team.ru>  Mon, 15 Dec 2014 19:44:06 +0300

mastermind (2.14.13) lucid; urgency=low

  * No approving for recovery jobs

 -- Andrey Vasilenkov <indigo@yandex-team.ru>  Mon, 15 Dec 2014 19:22:40 +0300

mastermind (2.14.12) lucid; urgency=low

  * Do not take global jobs lock on jobs' approving

 -- Andrey Vasilenkov <indigo@yandex-team.ru>  Mon, 15 Dec 2014 18:45:43 +0300

mastermind (2.14.11) lucid; urgency=low

  * Minor misprint

 -- Andrey Vasilenkov <indigo@yandex-team.ru>  Sat, 13 Dec 2014 20:20:52 +0300

mastermind (2.14.10) lucid; urgency=low

  * Minor misprint

 -- Andrey Vasilenkov <indigo@yandex-team.ru>  Fri, 12 Dec 2014 19:22:17 +0300

mastermind (2.14.9) lucid; urgency=low

  * Checking move jobs for dc sharing prevention before starting

 -- Andrey Vasilenkov <indigo@yandex-team.ru>  Fri, 12 Dec 2014 19:09:16 +0300

mastermind (2.14.8) lucid; urgency=low

  * Misprint fixed

 -- Andrey Vasilenkov <indigo@yandex-team.ru>  Thu, 11 Dec 2014 18:42:25 +0300

mastermind (2.14.7) lucid; urgency=low

  * Misprint fixed

 -- Andrey Vasilenkov <indigo@yandex-team.ru>  Thu, 11 Dec 2014 18:33:41 +0300

mastermind (2.14.6) lucid; urgency=low

  * Cluster lock and couple data updating before deleting namespace

 -- Andrey Vasilenkov <indigo@yandex-team.ru>  Thu, 11 Dec 2014 18:29:02 +0300

mastermind (2.14.5) lucid; urgency=low

  * Namespace settings service flags and options implemented

 -- Andrey Vasilenkov <indigo@yandex-team.ru>  Thu, 11 Dec 2014 17:36:02 +0300

mastermind (2.14.4) lucid; urgency=low

  * Read-only backends support and new move job workflow with making source group read-only instead of disabling

 -- Andrey Vasilenkov <indigo@yandex-team.ru>  Thu, 11 Dec 2014 15:08:43 +0300

mastermind (2.14.3) lucid; urgency=low

  * Checking busy uncoupled groups before selecting uncouple group for group restoring

 -- Andrey Vasilenkov <indigo@yandex-team.ru>  Mon, 08 Dec 2014 19:46:01 +0300

mastermind (2.14.2) lucid; urgency=low

  * Optional parameter for search-by-path for search only within the last history record

 -- Andrey Vasilenkov <indigo@yandex-team.ru>  Mon, 08 Dec 2014 18:03:20 +0300

mastermind (2.14.1) lucid; urgency=low

  * Support for search-by-path * syntax

 -- Andrey Vasilenkov <indigo@yandex-team.ru>  Mon, 08 Dec 2014 16:56:51 +0300

mastermind (2.13.5) lucid; urgency=low

  * Recover job: do not perform defrag tasks before actual recovery starts
  * Added -M and -L options to recover dc task

 -- Andrey Vasilenkov <indigo@yandex-team.ru>  Wed, 10 Dec 2014 14:56:25 +0300

mastermind (2.13.4) lucid; urgency=low

  * Fix for statistics updating

 -- Andrey Vasilenkov <indigo@yandex-team.ru>  Tue, 09 Dec 2014 17:06:09 +0300

mastermind (2.13.3) lucid; urgency=low

  * Restore group job can now select appropriate uncouple group and merge several into one if necessary

 -- Andrey Vasilenkov <indigo@yandex-team.ru>  Fri, 05 Dec 2014 16:55:10 +0300

mastermind (2.13.2) lucid; urgency=low

  * Updating namespace settings when building couples
  * Convert couple meta script updated

 -- Andrey Vasilenkov <indigo@yandex-team.ru>  Tue, 02 Dec 2014 16:14:20 +0300

mastermind (2.13.1) lucid; urgency=low

  * Moved 'frozen' setting from couple meta key to group meta key

 -- Andrey Vasilenkov <indigo@yandex-team.ru>  Mon, 01 Dec 2014 19:49:32 +0300

mastermind (2.12.2) lucid; urgency=low

  * Fix for couple build handler timeout

 -- Andrey Vasilenkov <indigo@yandex-team.ru>  Fri, 28 Nov 2014 19:11:13 +0300

mastermind (2.12.1) lucid; urgency=low

  * Group restore job implemented
  * Cmd restore deprecated
  * Optimized statistics updating

 -- Andrey Vasilenkov <indigo@yandex-team.ru>  Fri, 28 Nov 2014 16:11:45 +0300

mastermind (2.11.4) lucid; urgency=low

  * Temporary increased mastermind startup time to 120 sec

 -- Andrey Vasilenkov <indigo@yandex-team.ru>  Thu, 27 Nov 2014 16:25:53 +0300

mastermind (2.11.3) lucid; urgency=low

  * Fix for couple build mastermind utils

 -- Andrey Vasilenkov <indigo@yandex-team.ru>  Fri, 21 Nov 2014 19:09:02 +0300

mastermind (2.11.2) lucid; urgency=low

  * Fix for default locking sync manager

 -- Andrey Vasilenkov <indigo@yandex-team.ru>  Fri, 21 Nov 2014 18:47:46 +0300

mastermind (2.11.1) lucid; urgency=low

  * New couple builder

 -- Andrey Vasilenkov <indigo@yandex-team.ru>  Fri, 21 Nov 2014 16:55:14 +0300

mastermind (2.10.2) lucid; urgency=low

  * Do not use integer size for weights dictionary for json-compatibility

 -- Andrey Vasilenkov <indigo@yandex-team.ru>  Thu, 13 Nov 2014 19:08:42 +0300

mastermind (2.10.1) lucid; urgency=low

  * Ns setup: removed signature port option
  * Additional verbose couple status
  * Config option for forbidding namespaces without settings - couples of such namespaces will be considered BROKEN
  * get_namespaces_states handle that combines all namespace state as one dict
  * Ns setup: removed storage-location option
  * Fix for uniform auth-keys format

 -- Andrey Vasilenkov <indigo@yandex-team.ru>  Mon, 10 Nov 2014 19:08:16 +0300

mastermind (2.9.92) lucid; urgency=low

  * Temporary removed additional node stale checking in balancer itself

 -- Andrey Vasilenkov <indigo@yandex-team.ru>  Thu, 13 Nov 2014 00:28:04 +0300

mastermind (2.9.91) lucid; urgency=low

  * Statistics stale status is checked only when statistics is updated
  * get_namespaces_states handle that combines all namespace state as one dict
  * Ns setup: removed storage-location option
  * Fix for uniform auth-keys format
  * Ns setup: storage-location is a boolean flag now

 -- Andrey Vasilenkov <indigo@yandex-team.ru>  Wed, 12 Nov 2014 20:04:23 +0300

mastermind (2.9.90) lucid; urgency=low

  * Job status handle

 -- Andrey Vasilenkov <indigo@yandex-team.ru>  Fri, 07 Nov 2014 18:36:41 +0300

mastermind (2.9.89) lucid; urgency=low

  * Distinct BROKEN status for couples and groups that have forbidden configuration
  * Config flags for forbidding dht and dc sharing among groups
  * Dependencies updated

 -- Andrey Vasilenkov <indigo@yandex-team.ru>  Thu, 06 Nov 2014 18:04:45 +0300

mastermind (2.9.88) lucid; urgency=low

  * Cmd restore: reconfiguring elliptics before starting node backend

 -- Andrey Vasilenkov <indigo@yandex-team.ru>  Wed, 05 Nov 2014 17:05:35 +0300

mastermind (2.9.87) lucid; urgency=low

  * Cluster global lock and update before changing its state (couple build and couple break)

 -- Andrey Vasilenkov <indigo@yandex-team.ru>  Tue, 04 Nov 2014 20:15:41 +0300

mastermind (2.9.86) lucid; urgency=low

  * Namespace settings using tagged indexes

 -- Andrey Vasilenkov <indigo@yandex-team.ru>  Sat, 01 Nov 2014 15:28:56 +0300

mastermind (2.9.85) lucid; urgency=low

  * Fixed broken couples status update in case of coupled groups having different namespaces
  * Configurable node backend stat stale timeout

 -- Andrey Vasilenkov <indigo@yandex-team.ru>  Fri, 31 Oct 2014 16:15:48 +0300

mastermind (2.9.84) lucid; urgency=low

  * Fix for free effective space info handle

 -- Andrey Vasilenkov <indigo@yandex-team.ru>  Wed, 29 Oct 2014 19:28:39 +0300

mastermind (2.9.83) lucid; urgency=low

  * Fix for namespace-aware handlers that can fail because of the broken couples
  * Cocaine framework dependencies

 -- Andrey Vasilenkov <indigo@yandex-team.ru>  Wed, 29 Oct 2014 18:51:52 +0300

mastermind (2.9.82) lucid; urgency=low

  * Mastermind util reconnects automatically on DisconnectionError of cocaine Service
  * Minions status fetching configurable timeout
  * Workaround for minions state update
  * Indexes uses batched read latest requests insted of a bulk read

 -- Andrey Vasilenkov <indigo@yandex-team.ru>  Wed, 29 Oct 2014 17:41:05 +0300

mastermind (2.9.81) lucid; urgency=low

  * Reserved space option for namespaces

 -- Andrey Vasilenkov <indigo@yandex-team.ru>  Tue, 28 Oct 2014 17:28:45 +0300

mastermind (2.9.80) lucid; urgency=low

  * Added alive and removed records counters

 -- Andrey Vasilenkov <indigo@yandex-team.ru>  Mon, 27 Oct 2014 18:03:18 +0300

mastermind (2.9.79) lucid; urgency=low

  * Rearranged locks acquiring

 -- Andrey Vasilenkov <indigo@yandex-team.ru>  Fri, 24 Oct 2014 16:33:44 +0400

mastermind (2.9.78) lucid; urgency=low

  * Do not share locks among different threads, this can cause unwanted sideeffects
  * Recover dc task: decreased number of threads by one to leave one group in couple available for data reads and writes

 -- Andrey Vasilenkov <indigo@yandex-team.ru>  Fri, 24 Oct 2014 15:44:26 +0400

mastermind (2.9.77) lucid; urgency=low

  * One more zero-weight couple fix

 -- Andrey Vasilenkov <indigo@yandex-team.ru>  Wed, 22 Oct 2014 15:10:53 +0400

mastermind (2.9.76) lucid; urgency=low

  * Ultimate fix for zero-weight couples

 -- Andrey Vasilenkov <indigo@yandex-team.ru>  Wed, 22 Oct 2014 14:07:49 +0400

mastermind (2.9.75) lucid; urgency=low

  * Fix for minions ready state

 -- Andrey Vasilenkov <indigo@yandex-team.ru>  Tue, 21 Oct 2014 19:02:16 +0400

mastermind (2.9.74) lucid; urgency=low

  * Misprints

 -- Andrey Vasilenkov <indigo@yandex-team.ru>  Tue, 21 Oct 2014 18:16:11 +0400

mastermind (2.9.73) lucid; urgency=low

  * Fix for blob max size stats

 -- Andrey Vasilenkov <indigo@yandex-team.ru>  Tue, 21 Oct 2014 16:12:16 +0400

mastermind (2.9.72) lucid; urgency=low

  * Do not create defrag jobs if not enough free space on any node backend
  * Max blob size as node backend statistics parameter
  * Couple defrag check timeout increased to 2 days
  * Using dstat error from elliptics monitor stat

 -- Andrey Vasilenkov <indigo@yandex-team.ru>  Tue, 21 Oct 2014 14:56:02 +0400

mastermind (2.9.71) lucid; urgency=low

  * Redirect namespace options
  * Json output for group search-by-path handle

 -- Andrey Vasilenkov <indigo@yandex-team.ru>  Mon, 20 Oct 2014 18:08:18 +0400

mastermind (2.9.70) lucid; urgency=low

  * Minions gzip turned on

 -- Andrey Vasilenkov <indigo@yandex-team.ru>  Mon, 20 Oct 2014 16:16:41 +0400

mastermind (2.9.69) lucid; urgency=low

  * Couple defrag planner uses records removed size to select couples to defrag

 -- Andrey Vasilenkov <indigo@yandex-team.ru>  Fri, 17 Oct 2014 18:51:02 +0400

mastermind (2.9.68) lucid; urgency=low

  * Couple defragmentation planner

 -- Andrey Vasilenkov <indigo@yandex-team.ru>  Fri, 17 Oct 2014 15:17:52 +0400

mastermind (2.9.67) lucid; urgency=low

   * Couple defragmentation job

 -- Andrey Vasilenkov <indigo@yandex-team.ru>  Thu, 16 Oct 2014 16:24:57 +0400

mastermind (2.9.66) lucid; urgency=low

  * Misprints

 -- Andrey Vasilenkov <indigo@yandex-team.ru>  Wed, 15 Oct 2014 19:37:55 +0400

mastermind (2.9.65) lucid; urgency=low

  * Jobs locks are performed on job creation
  * Fix for tree map generation for flowmastermind

 -- Andrey Vasilenkov <indigo@yandex-team.ru>  Wed, 15 Oct 2014 16:35:09 +0400

mastermind (2.9.64) lucid; urgency=low

  * Move jobs: check src couple status before stopping node backend
  * Fix for move jobs tasks order
  * Check for last error to prevent lock acquire errors duplication
  * Defrag tasks for recover dc jobs added

 -- Andrey Vasilenkov <indigo@yandex-team.ru>  Tue, 14 Oct 2014 16:22:36 +0400

mastermind (2.9.63) lucid; urgency=low

  * Added features to namespace settings with two options: multipart-content-length-threshold and select-couple-to-upload
  * Fix for zookeeper lock release when failed to process job

 -- Andrey Vasilenkov <indigo@yandex-team.ru>  Mon, 13 Oct 2014 18:37:41 +0400

mastermind (2.9.62) lucid; urgency=low

  * Fix for couple repair

 -- Andrey Vasilenkov <indigo@yandex-team.ru>  Sun, 12 Oct 2014 23:06:15 +0400

mastermind (2.9.61) lucid; urgency=low

  * Minions status fetch fixed

 -- Andrey Vasilenkov <indigo@yandex-team.ru>  Sun, 12 Oct 2014 14:48:02 +0400

mastermind (2.9.60) lucid; urgency=low

  * Removed minions ready percentage, 100% minion response is required

 -- Andrey Vasilenkov <indigo@yandex-team.ru>  Fri, 10 Oct 2014 13:33:18 +0400

mastermind (2.9.59) lucid; urgency=low

  * Profile name fix in mastermind deployment script
  * Fix for max group number inconsistency

 -- Andrey Vasilenkov <indigo@yandex-team.ru>  Thu, 09 Oct 2014 17:46:00 +0400

mastermind (2.9.58) lucid; urgency=low

  * Detaching node backend from uncoupled group on move job completion

 -- Andrey Vasilenkov <indigo@yandex-team.ru>  Thu, 09 Oct 2014 16:30:33 +0400

mastermind (2.9.57) lucid; urgency=low

  * Separate max executing jobs counters per job type
  * Json output fix for mastermind util

 -- Andrey Vasilenkov <indigo@yandex-team.ru>  Thu, 09 Oct 2014 15:06:32 +0400

mastermind (2.9.56) lucid; urgency=low

  * Fix for flowmastermind statistics

 -- Andrey Vasilenkov <indigo@yandex-team.ru>  Wed, 08 Oct 2014 21:01:03 +0400

mastermind (2.9.55) lucid; urgency=low

  * Fix for flowmastermind statistics

 -- Andrey Vasilenkov <indigo@yandex-team.ru>  Wed, 08 Oct 2014 20:44:54 +0400

mastermind (2.9.54) lucid; urgency=low

  * Additional checking for busy hosts

 -- Andrey Vasilenkov <indigo@yandex-team.ru>  Wed, 08 Oct 2014 19:18:04 +0400

mastermind (2.9.53) lucid; urgency=low

  * Misprint fixed

 -- Andrey Vasilenkov <indigo@yandex-team.ru>  Wed, 08 Oct 2014 18:39:51 +0400

mastermind (2.9.52) lucid; urgency=low

  * Misprint fixed

 -- Andrey Vasilenkov <indigo@yandex-team.ru>  Wed, 08 Oct 2014 18:29:59 +0400

mastermind (2.9.51) lucid; urgency=low

  * Fix for job move planning

 -- Andrey Vasilenkov <indigo@yandex-team.ru>  Wed, 08 Oct 2014 18:08:14 +0400

mastermind (2.9.50) lucid; urgency=low

  * Jobs tagging optimized

 -- Andrey Vasilenkov <indigo@yandex-team.ru>  Wed, 08 Oct 2014 17:47:41 +0400

mastermind (2.9.49) lucid; urgency=low

  * Usage of tag secondary indexes

 -- Andrey Vasilenkov <indigo@yandex-team.ru>  Tue, 07 Oct 2014 20:01:43 +0400

mastermind (2.9.48) lucid; urgency=low

  * Fix for zk lock acquirings

 -- Andrey Vasilenkov <indigo@yandex-team.ru>  Mon, 06 Oct 2014 18:54:14 +0400

mastermind (2.9.47) lucid; urgency=low

  * Fix for zk lock acquirings

 -- Andrey Vasilenkov <indigo@yandex-team.ru>  Mon, 06 Oct 2014 18:43:01 +0400

mastermind (2.9.46) lucid; urgency=low

  * Fix for zk lock acquirings

 -- Andrey Vasilenkov <indigo@yandex-team.ru>  Mon, 06 Oct 2014 18:32:22 +0400

mastermind (2.9.45) lucid; urgency=low

  * Fix for zk lock acquirings

 -- Andrey Vasilenkov <indigo@yandex-team.ru>  Mon, 06 Oct 2014 17:58:13 +0400

mastermind (2.9.44) lucid; urgency=low

  * Fix for zk lock acquirings

 -- Andrey Vasilenkov <indigo@yandex-team.ru>  Mon, 06 Oct 2014 17:44:54 +0400

mastermind (2.9.43) lucid; urgency=low

  * Minor bugs fixed

 -- Andrey Vasilenkov <indigo@yandex-team.ru>  Thu, 02 Oct 2014 08:59:09 +0400

mastermind (2.9.42) lucid; urgency=low

  * Remove path and migrate dst dir for move jobs

 -- Andrey Vasilenkov <indigo@yandex-team.ru>  Wed, 01 Oct 2014 19:04:04 +0400

mastermind (2.9.41) lucid; urgency=low

  * Fix for namespace statistics fetching

 -- Andrey Vasilenkov <indigo@yandex-team.ru>  Wed, 01 Oct 2014 17:29:12 +0400

mastermind (2.9.40) lucid; urgency=low

  * Wait timeout for dnet_client minion commands

 -- Andrey Vasilenkov <indigo@yandex-team.ru>  Tue, 30 Sep 2014 19:57:17 +0400

mastermind (2.9.39) lucid; urgency=low

  * Use timeout for zookeeper locks

 -- Andrey Vasilenkov <indigo@yandex-team.ru>  Tue, 30 Sep 2014 14:26:28 +0400

mastermind (2.9.38) lucid; urgency=low

  * Move jobs planner: take lost space instead of moved data size into consideration

 -- Andrey Vasilenkov <indigo@yandex-team.ru>  Mon, 29 Sep 2014 15:14:44 +0400

mastermind (2.9.37) lucid; urgency=low

  * Create maximum one move job per host
  * Do not process jobs till minions status is fetched

 -- Andrey Vasilenkov <indigo@yandex-team.ru>  Fri, 26 Sep 2014 13:04:21 +0400

mastermind (2.9.36) lucid; urgency=low

  * Minor fixes

 -- Andrey Vasilenkov <indigo@yandex-team.ru>  Thu, 25 Sep 2014 14:46:47 +0400

mastermind (2.9.35) lucid; urgency=low

  * Fix for selecting src and dst datacenters for move jobs

 -- Andrey Vasilenkov <indigo@yandex-team.ru>  Thu, 25 Sep 2014 14:06:45 +0400

mastermind (2.9.34) lucid; urgency=low

  * More logging

 -- Andrey Vasilenkov <indigo@yandex-team.ru>  Thu, 25 Sep 2014 12:49:21 +0400

mastermind (2.9.33) lucid; urgency=low

  * temporary proxy fix to prevent bad response caching

 -- Andrey Vasilenkov <indigo@yandex-team.ru>  Wed, 24 Sep 2014 18:54:46 +0400

mastermind (2.9.32) lucid; urgency=low

  * New algorithm for move jobs generation
  * Minor bug fixes

 -- Andrey Vasilenkov <indigo@yandex-team.ru>  Wed, 24 Sep 2014 17:51:09 +0400

mastermind (2.9.31) lucid; urgency=low

  * create_group_ids uses new service name

 -- Andrey Vasilenkov <indigo@yandex-team.ru>  Wed, 24 Sep 2014 14:28:17 +0400

mastermind (2.9.30) lucid; urgency=low

  * cmd restore should now work with old history records

 -- Andrey Vasilenkov <indigo@yandex-team.ru>  Wed, 24 Sep 2014 12:11:26 +0400

mastermind (2.9.29) lucid; urgency=low

  * Fix for zookeeper lock ensuring path

 -- Andrey Vasilenkov <indigo@yandex-team.ru>  Tue, 23 Sep 2014 13:53:35 +0400

mastermind (2.9.28) lucid; urgency=low

  * Failover in case of bad monitor_stat for node and/or node_backend

 -- Andrey Vasilenkov <indigo@yandex-team.ru>  Mon, 22 Sep 2014 15:28:25 +0400

mastermind (2.9.27) lucid; urgency=low

  * Less logs

 -- Andrey Vasilenkov <indigo@yandex-team.ru>  Thu, 18 Sep 2014 17:56:02 +0400

mastermind (2.9.26) lucid; urgency=low

  * More logs

 -- Andrey Vasilenkov <indigo@yandex-team.ru>  Thu, 18 Sep 2014 17:30:44 +0400

mastermind (2.9.25) lucid; urgency=low

  * Log fix

 -- Andrey Vasilenkov <indigo@yandex-team.ru>  Thu, 18 Sep 2014 17:18:15 +0400

mastermind (2.9.24) lucid; urgency=low

  * Logging invalid backend statistics

 -- Andrey Vasilenkov <indigo@yandex-team.ru>  Thu, 18 Sep 2014 17:05:59 +0400

mastermind (2.9.23) lucid; urgency=low

  * Search group by hostname and path

 -- Andrey Vasilenkov <indigo@yandex-team.ru>  Wed, 17 Sep 2014 21:16:14 +0400

mastermind (2.9.22) lucid; urgency=low

  * Namespace couple weights are considered valid only if there is more than min_units of writeable couples
  * Namespace settings for min-units number

 -- Andrey Vasilenkov <indigo@yandex-team.ru>  Tue, 16 Sep 2014 19:30:54 +0400

mastermind (2.9.21) lucid; urgency=low

  * Storage location option for namespace setup
  * Required parameters for couple build command: namespace and initial state

 -- Andrey Vasilenkov <indigo@yandex-team.ru>  Mon, 15 Sep 2014 15:31:32 +0400

mastermind (2.9.20) lucid; urgency=low

  * Groups key count for recovery jobs

 -- Andrey Vasilenkov <indigo@yandex-team.ru>  Fri, 12 Sep 2014 15:30:24 +0400

mastermind (2.9.19) lucid; urgency=low

  * Minor fix

 -- Andrey Vasilenkov <indigo@yandex-team.ru>  Fri, 12 Sep 2014 13:48:22 +0400

mastermind (2.9.18) lucid; urgency=low

  * Additional option of processes number for recovery job

 -- Andrey Vasilenkov <indigo@yandex-team.ru>  Fri, 12 Sep 2014 13:17:16 +0400

mastermind (2.9.17) lucid; urgency=low

  * Minor fix

 -- Andrey Vasilenkov <indigo@yandex-team.ru>  Thu, 11 Sep 2014 16:58:42 +0400

mastermind (2.9.16) lucid; urgency=low

  * Additional parameters for recovery dc

 -- Andrey Vasilenkov <indigo@yandex-team.ru>  Thu, 11 Sep 2014 16:51:51 +0400

mastermind (2.9.15) lucid; urgency=low

  * Fix for setting task start time

 -- Andrey Vasilenkov <indigo@yandex-team.ru>  Mon, 08 Sep 2014 14:50:13 +0400

mastermind (2.9.14) lucid; urgency=low

  * Use all remotes when creating recovery dc jobs

 -- Andrey Vasilenkov <indigo@yandex-team.ru>  Fri, 05 Sep 2014 18:13:46 +0400

mastermind (2.9.13) lucid; urgency=low

  * Minor fix

 -- Andrey Vasilenkov <indigo@yandex-team.ru>  Fri, 05 Sep 2014 15:43:36 +0400

mastermind (2.9.12) lucid; urgency=low

  * Implemented recover dc jobs

 -- Andrey Vasilenkov <indigo@yandex-team.ru>  Fri, 05 Sep 2014 15:31:40 +0400

mastermind (2.9.11) lucid; urgency=low

  * Compatible fetching eblob path from config

 -- Andrey Vasilenkov <indigo@yandex-team.ru>  Thu, 04 Sep 2014 12:42:34 +0400

mastermind (2.9.10) lucid; urgency=low

  * Fix for fetching the list of all namespaces when there are broken couples
  * Support of new elliptics 26 monitor stat format

 -- Andrey Vasilenkov <indigo@yandex-team.ru>  Wed, 03 Sep 2014 17:32:57 +0400

mastermind (2.9.9) lucid; urgency=low

  * Tasks fixes

 -- Andrey Vasilenkov <indigo@yandex-team.ru>  Thu, 28 Aug 2014 13:55:09 +0400

mastermind (2.9.8) lucid; urgency=low

  * Jobs fixes

 -- Andrey Vasilenkov <indigo@yandex-team.ru>  Thu, 28 Aug 2014 11:53:23 +0400

mastermind (2.9.7) lucid; urgency=low

  * Fix for jobs processor logs messages

 -- Andrey Vasilenkov <indigo@yandex-team.ru>  Tue, 26 Aug 2014 19:40:37 +0400

mastermind (2.9.6) lucid; urgency=low

  * Manual move job creation: checking uncoupled group dc
  * Fix for application name parameter for console util

 -- Andrey Vasilenkov <indigo@yandex-team.ru>  Tue, 26 Aug 2014 16:39:27 +0400

mastermind (2.9.5) lucid; urgency=low

  * Tasks parameters for minions updated to using node backends

 -- Andrey Vasilenkov <indigo@yandex-team.ru>  Mon, 25 Aug 2014 16:28:27 +0400

mastermind (2.9.4) lucid; urgency=low

  * Cache handlers turned back on
  * Using only necessary monitor stat categories

 -- Andrey Vasilenkov <indigo@yandex-team.ru>  Mon, 25 Aug 2014 11:01:18 +0400

mastermind (2.9.3) lucid; urgency=low

  * Fix for mixing old and new history records

 -- Andrey Vasilenkov <indigo@yandex-team.ru>  Fri, 22 Aug 2014 17:11:34 +0400

mastermind (2.9.2) lucid; urgency=low

  * Fix for deployment script

 -- Andrey Vasilenkov <indigo@yandex-team.ru>  Fri, 22 Aug 2014 13:43:32 +0400

mastermind (2.9.1) lucid; urgency=low

  * Optional mastermind app name for mastermind util

 -- Andrey Vasilenkov <indigo@yandex-team.ru>  Fri, 22 Aug 2014 12:37:16 +0400

mastermind (2.9.0) lucid; urgency=low

  * Support for elliptics26

 -- Andrey Vasilenkov <indigo@yandex-team.ru>  Thu, 21 Aug 2014 18:57:53 +0400

mastermind (2.8.49) lucid; urgency=low

  * Storage location option for namespace setup
  * Required parameters for couple build command: namespace and initial state

 -- Andrey Vasilenkov <indigo@yandex-team.ru>  Mon, 15 Sep 2014 15:28:50 +0400

mastermind (2.8.48) lucid; urgency=low

  * Group weights handler accepts namespace as optional parameter

 -- Andrey Vasilenkov <indigo@yandex-team.ru>  Fri, 12 Sep 2014 17:32:30 +0400

mastermind (2.8.47) lucid; urgency=low

  * Fix for minion nc http fetcher

 -- Andrey Vasilenkov <indigo@yandex-team.ru>  Wed, 10 Sep 2014 18:08:33 +0400

mastermind (2.8.46) lucid; urgency=low

  * Fix for empty couples namespace

 -- Andrey Vasilenkov <indigo@yandex-team.ru>  Tue, 09 Sep 2014 16:52:50 +0400

mastermind (2.8.45) lucid; urgency=low

  * Added optional move task for move jobs
  * Fix for applying smoother plan simultaneously from several workers
  * Handler for elliptics remote nodes list

 -- Andrey Vasilenkov <indigo@yandex-team.ru>  Wed, 20 Aug 2014 17:38:25 +0400

mastermind (2.8.44) lucid; urgency=low

  * Additional checkings for move jobs: number of keys of uncoupled group

 -- Andrey Vasilenkov <indigo@yandex-team.ru>  Thu, 14 Aug 2014 12:47:09 +0400

mastermind (2.8.43) lucid; urgency=low

  * Fix for couple build with all n groups are mandatory

 -- Andrey Vasilenkov <indigo@yandex-team.ru>  Wed, 13 Aug 2014 16:27:13 +0400

mastermind (2.8.42) lucid; urgency=low

  * Fix for couple info namespace key

 -- Andrey Vasilenkov <indigo@yandex-team.ru>  Tue, 12 Aug 2014 17:19:45 +0400

mastermind (2.8.41) lucid; urgency=low

  * Explicit family for elliptics nodes

 -- Andrey Vasilenkov <indigo@yandex-team.ru>  Tue, 12 Aug 2014 16:34:29 +0400

mastermind (2.8.40) lucid; urgency=low

  * Fix for couple broken namespace checking
  * Implemented broken jobs and dedicated node stop tasks for enhanced checking

 -- Andrey Vasilenkov <indigo@yandex-team.ru>  Tue, 12 Aug 2014 15:53:54 +0400
mastermind (2.8.39) lucid; urgency=low

  * Jobs logging changed
  * Syncing infrastructure state before updating

 -- Andrey Vasilenkov <indigo@yandex-team.ru>  Mon, 11 Aug 2014 16:25:39 +0400

mastermind (2.8.38) lucid; urgency=low

  * Creation of +N nonoverlapping couples if dcs are available

 -- Andrey Vasilenkov <indigo@yandex-team.ru>  Fri, 08 Aug 2014 19:43:38 +0400

mastermind (2.8.37) lucid; urgency=low

  * Update namespaces settings by default, overwrite is optional
  * Prefer using group with the most alive keys number for restoration
  * Creation of +N nonoverlapping couples if dcs are available
  * Independent timeout for elliptics nodes and elliptics meta nodes

 -- Andrey Vasilenkov <indigo@yandex-team.ru>  Thu, 07 Aug 2014 16:10:57 +0400

mastermind (2.8.36) lucid; urgency=low

  * Filtering groups by total space for building couples
  * All space counters of namespaces statistics as integers (bytes)
  * Additional parameter for move jobs: group file path for removal

 -- Andrey Vasilenkov <indigo@yandex-team.ru>  Tue, 05 Aug 2014 17:58:56 +0400

mastermind (2.8.35) lucid; urgency=low

  * Fix for minions commands status processing

 -- Andrey Vasilenkov <indigo@yandex-team.ru>  Mon, 04 Aug 2014 15:18:24 +0400

mastermind (2.8.34) lucid; urgency=low

  * Namespaces statistics handle
  * Creating groups move tasks is disabled by default
  * Minor fixes

 -- Andrey Vasilenkov <indigo@yandex-team.ru>  Fri, 01 Aug 2014 14:40:33 +0400

mastermind (2.8.33) lucid; urgency=low

  * Fix for cocaine app deployment

 -- Andrey Vasilenkov <indigo@yandex-team.ru>  Thu, 31 Jul 2014 12:57:17 +0400

mastermind (2.8.32) lucid; urgency=low

  * Jobs processing turned on
  * Treemap filtering
  * Outages statistics

 -- Andrey Vasilenkov <indigo@yandex-team.ru>  Wed, 30 Jul 2014 19:02:53 +0400

mastermind (2.8.31) lucid; urgency=low

  * Fix for namespace balancer couple weights

 -- Andrey Vasilenkov <indigo@yandex-team.ru>  Fri, 18 Jul 2014 14:49:14 +0400

mastermind (2.8.30) lucid; urgency=low

  * Fix for cmd restore status fetching, added retries
  * Content length threshold namespace settings
  * Fix for statistics of groups with no nodes

 -- Andrey Vasilenkov <indigo@yandex-team.ru>  Wed, 16 Jul 2014 15:55:46 +0400

mastermind (2.8.29) lucid; urgency=low

  * Group restore updated: checking for DHT rings and starting node up after restoration

 -- Andrey Vasilenkov <indigo@yandex-team.ru>  Thu, 10 Jul 2014 17:23:03 +0400

mastermind (2.8.28) lucid; urgency=low

  * Temporary disabled new modules

 -- Andrey Vasilenkov <indigo@yandex-team.ru>  Wed, 09 Jul 2014 19:34:45 +0400

mastermind (2.8.27) lucid; urgency=low

  * Fix for elliptics id transforming

 -- Andrey Vasilenkov <indigo@yandex-team.ru>  Wed, 09 Jul 2014 19:29:19 +0400

mastermind (2.8.26) lucid; urgency=low

  * Fix for metakey parallel read

 -- Andrey Vasilenkov <indigo@yandex-team.ru>  Wed, 09 Jul 2014 19:22:11 +0400

mastermind (2.8.25) lucid; urgency=low

  * Fix for ns settings fetching from elliptics indexes

 -- Andrey Vasilenkov <indigo@yandex-team.ru>  Wed, 09 Jul 2014 12:26:24 +0400

mastermind (2.8.24) lucid; urgency=low

  * Settings for elliptics client pools in mastermind config

 -- Andrey Vasilenkov <indigo@yandex-team.ru>  Thu, 03 Jul 2014 17:34:51 +0400

mastermind (2.8.23) lucid; urgency=low

  * Fix for cocaine crashlog content

 -- Andrey Vasilenkov <indigo@yandex-team.ru>  Tue, 24 Jun 2014 16:55:28 +0400

mastermind (2.8.22) lucid; urgency=low

  * Multipurpose authkey namespace settings

 -- Andrey Vasilenkov <indigo@yandex-team.ru>  Fri, 20 Jun 2014 19:22:04 +0400

mastermind (2.8.21) lucid; urgency=low

  * Fix for couple namespace processing

 -- Andrey Vasilenkov <indigo@yandex-team.ru>  Fri, 25 Apr 2014 19:36:56 +0400

mastermind (2.8.20) lucid; urgency=low

  * Keys statistics and fragmentation tree map

 -- Andrey Vasilenkov <indigo@yandex-team.ru>  Wed, 23 Apr 2014 18:46:24 +0400

mastermind (2.8.19) lucid; urgency=low

  * Minor change in couple statistics format

 -- Andrey Vasilenkov <indigo@yandex-team.ru>  Mon, 14 Apr 2014 14:50:00 +0400

mastermind (2.8.18) lucid; urgency=low

  * Fix for python 2.6.5 logging handlers

 -- Andrey Vasilenkov <indigo@yandex-team.ru>  Thu, 10 Apr 2014 17:02:44 +0400

mastermind (2.8.17) lucid; urgency=low

  * By-state formatter for couples list
  * Fix for couple breaking (couple metadata is also being removed)
  * Logging refactored

 -- Andrey Vasilenkov <indigo@yandex-team.ru>  Thu, 10 Apr 2014 16:34:44 +0400

mastermind (2.8.16) lucid; urgency=low

  * Used space stats for couples

 -- Andrey Vasilenkov <indigo@yandex-team.ru>  Thu, 03 Apr 2014 17:44:41 +0400

mastermind (2.8.15) lucid; urgency=low

  * Do not start if elliptics nodes and/or metanodes are unavailable

 -- Andrey Vasilenkov <indigo@yandex-team.ru>  Thu, 03 Apr 2014 17:08:35 +0400

mastermind (2.8.14) lucid; urgency=low

  * Network map for namespaces

 -- Andrey Vasilenkov <indigo@yandex-team.ru>  Thu, 03 Apr 2014 15:09:28 +0400

mastermind (2.8.13) lucid; urgency=low

  * Couple statistics for flowmastermind
  * Namespace signature settings added

 -- Andrey Vasilenkov <indigo@yandex-team.ru>  Tue, 01 Apr 2014 16:39:16 +0400

mastermind (2.8.12) lucid; urgency=low

  * Json output for couples list command

 -- Andrey Vasilenkov <indigo@yandex-team.ru>  Thu, 27 Mar 2014 14:46:04 +0400

mastermind (2.8.11) lucid; urgency=low

  * Fix for fetching closed couples info
  * Mastermind-utils handle for fetching metadata and any arbitrary key from group
  * Used space returned along with free space for group info
  * Bash completion for command options
  * Universal couple list handle unifying all list-xxx handles
  * Fix for minions tasks status fetching
  * Admin actions log

 -- Andrey Vasilenkov <indigo@yandex-team.ru>  Thu, 27 Mar 2014 13:16:45 +0400

mastermind (2.8.10) lucid; urgency=low

  * Fix: fix for detaching inexistent nodes

 -- Andrey Vasilenkov <indigo@yandex-team.ru>  Tue, 18 Mar 2014 18:55:06 +0400

mastermind (2.8.9) lucid; urgency=low

  * Fix: closed couples added to treemap

 -- Andrey Vasilenkov <indigo@yandex-team.ru>  Fri, 14 Mar 2014 19:03:39 +0400

mastermind (2.8.8) lucid; urgency=low

  * Fix: closed couples added to treemap

 -- Andrey Vasilenkov <indigo@yandex-team.ru>  Fri, 14 Mar 2014 18:49:30 +0400

mastermind (2.8.7) lucid; urgency=low

  * Fix: flowmastermind statistics fix

 -- Andrey Vasilenkov <indigo@yandex-team.ru>  Thu, 13 Mar 2014 18:38:51 +0400

mastermind (2.8.6) lucid; urgency=low

  * Feature: treemap groups statistics for flowmastermind

 -- Andrey Vasilenkov <indigo@yandex-team.ru>  Thu, 13 Mar 2014 13:38:12 +0400

mastermind (2.8.5) lucid; urgency=low

  * Fix: removing manifest for safe deploy to cocaine v11 cloud

 -- Andrey Vasilenkov <indigo@yandex-team.ru>  Mon, 24 Feb 2014 17:40:12 +0400

mastermind (2.8.4) lucid; urgency=low

  * Feature: handle for forcing nodes stats update
  * Feature: handles for namespace setup

 -- Andrey Vasilenkov <indigo@yandex-team.ru>  Mon, 24 Feb 2014 12:26:51 +0400

mastermind (2.8.3) lucid; urgency=low

  * Feature: added couple free size to get_group_weights handle

 -- Andrey Vasilenkov <indigo@yandex-team.ru>  Wed, 19 Feb 2014 15:21:58 +0400

mastermind (2.8.2) lucid; urgency=low

  * Fix: configurable minion port

 -- Andrey Vasilenkov <indigo@yandex-team.ru>  Wed, 19 Feb 2014 12:48:38 +0400

mastermind (2.8.1) lucid; urgency=low

  * Feature: using minion for remote command execution
  * Feature: minion commands history for flowmastermind

 -- Andrey Vasilenkov <indigo@yandex-team.ru>  Tue, 18 Feb 2014 16:34:34 +0400

mastermind (2.7.18) lucid; urgency=low

  * Feature: configurable wait_timeout for elliptics sessions
  * Fix: sleep on startup to wait for elliptics nodes to collect data

 -- Andrey Vasilenkov <indigo@yandex-team.ru>  Tue, 28 Jan 2014 17:17:24 +0400

mastermind (2.7.17) lucid; urgency=low

  * Feature: closed and bad couples statistics for flowmastermind
  * Feature: couple info handler added
  * Feature: command for detaching node from group
  * Fix: synchronous node info update on worker start

 -- Andrey Vasilenkov <indigo@yandex-team.ru>  Mon, 27 Jan 2014 15:31:00 +0400

mastermind (2.7.16) lucid; urgency=low

  * Fix: couple break handler

 -- Andrey Vasilenkov <indigo@yandex-team.ru>  Wed, 25 Dec 2013 19:53:28 +0400

mastermind (2.7.15) lucid; urgency=low

  * Feature: data memory availability feature for flowmastermind

 -- Andrey Vasilenkov <indigo@yandex-team.ru>  Wed, 25 Dec 2013 18:47:50 +0400

mastermind (2.7.14) lucid; urgency=low

  * Feature: added per namespace statistics for flowmastermind
  * Feature: closed couple marker for group info request
  * Fix: inventory queries logging

 -- Andrey Vasilenkov <indigo@yandex-team.ru>  Tue, 24 Dec 2013 20:30:13 +0400

mastermind (2.7.13) lucid; urgency=low

  * Fix: flowmastermind total counters fix

 -- Andrey Vasilenkov <indigo@yandex-team.ru>  Fri, 20 Dec 2013 17:10:37 +0400

mastermind (2.7.12) lucid; urgency=low

  * Fix: dc data cache in metastorage for inventory failovers
  * Feature: flowmastermind statistics export handler
  * Feature: configurable cocaine worker disown timeout

 -- Andrey Vasilenkov <indigo@yandex-team.ru>  Fri, 20 Dec 2013 14:45:47 +0400

mastermind (2.7.11) lucid; urgency=low

  * node info updater delayed

 -- Andrey Vasilenkov <indigo@yandex-team.ru>  Wed, 11 Dec 2013 02:18:07 +0400

mastermind (2.7.10) lucid; urgency=low

  * Disabled inventory (temp)

 -- Andrey Vasilenkov <indigo@yandex-team.ru>  Wed, 11 Dec 2013 02:05:53 +0400

mastermind (2.7.9) lucid; urgency=low

  * Removed node info updating on start

 -- Andrey Vasilenkov <indigo@yandex-team.ru>  Wed, 11 Dec 2013 01:57:03 +0400

mastermind (2.7.8) lucid; urgency=low

  * Feature: elliptics statistics compatibility (2.24.14.30)
  * Feature: bash completion

 -- Andrey Vasilenkov <indigo@yandex-team.ru>  Tue, 03 Dec 2013 17:45:47 +0400

mastermind (2.7.7) lucid; urgency=low

  * Feature: elliptics async api compatibility (2.24.14.29)

 -- Andrey Vasilenkov <indigo@yandex-team.ru>  Thu, 28 Nov 2013 19:07:56 +0400

mastermind (2.7.6) lucid; urgency=low

  * Fix: removed lower threshold of 100 IOPS for maximum node performance

 -- Andrey Vasilenkov <indigo@yandex-team.ru>  Tue, 26 Nov 2013 13:15:22 +0400

mastermind (2.7.5) lucid; urgency=low

  * Feature: removed cached state usage
  * Fix: balancer load average counter
  * Fix: do not unlink nodes from group automatically

 -- Andrey Vasilenkov <indigo@yandex-team.ru>  Mon, 25 Nov 2013 16:55:21 +0400

mastermind (2.7.4) lucid; urgency=low

  * Feature: async node statistics requests
  * Fix: do not create couples from bad groups

 -- Andrey Vasilenkov <indigo@yandex-team.ru>  Fri, 22 Nov 2013 16:32:28 +0400

mastermind (2.7.3) lucid; urgency=low

  * Feature: degradational requests frequency for nodes with constant timeout experiences

 -- Andrey Vasilenkov <indigo@yandex-team.ru>  Tue, 19 Nov 2013 20:27:20 +0400

mastermind (2.7.2) lucid; urgency=low

  * Fix: couple creation using groups with empty nodes list
  * Fix: unnecessary infrastructure state update removed

 -- Andrey Vasilenkov <indigo@yandex-team.ru>  Mon, 18 Nov 2013 19:15:12 +0400

mastermind (2.7.1) lucid; urgency=low

  * Feature: history of group nodes
  * Feature: group restoration command generation and execution

 -- Andrey Vasilenkov <indigo@yandex-team.ru>  Wed, 13 Nov 2013 19:18:41 +0400

mastermind (2.6.5) lucid; urgency=low

  * Feature: list of couple namespaces

 -- Andrey Vasilenkov <indigo@yandex-team.ru>  Fri, 08 Nov 2013 16:01:26 +0400

mastermind (2.6.4+2elliptics2.20) lucid; urgency=low

  * Fix: inventory import

 -- Andrey Vasilenkov <indigo@yandex-team.ru>  Wed, 13 Nov 2013 14:03:47 +0400

mastermind (2.6.4+1elliptics2.20) lucid; urgency=low

  * Feature: compatibility with elliptics 2.20

 -- Andrey Vasilenkov <indigo@yandex-team.ru>  Wed, 30 Oct 2013 13:24:30 +0400

mastermind (2.6.4) lucid; urgency=low

  * Feature: storage cached state via cocaine cache storage

 -- Andrey Vasilenkov <indigo@yandex-team.ru>  Wed, 30 Oct 2013 13:23:20 +0400

mastermind (2.6.3) lucid; urgency=low

  * List of balancer closed groups feature

 -- Andrey Vasilenkov <indigo@yandex-team.ru>  Thu, 24 Oct 2013 18:39:54 +0400

mastermind (2.6.2) lucid; urgency=low

  * Fix for zero bandwidth bug

 -- Andrey Vasilenkov <indigo@yandex-team.ru>  Wed, 16 Oct 2013 16:33:44 +0400

mastermind (2.6.1) lucid; urgency=low

  * Fix for couple weights with different couple sizes

 -- Andrey Vasilenkov <indigo@yandex-team.ru>  Mon, 14 Oct 2013 18:55:46 +0400

mastermind (2.6.0) lucid; urgency=low

  * Cache using gatlinggun

 -- Andrey Vasilenkov <indigo@yandex-team.ru>  Fri, 11 Oct 2013 19:58:40 +0400

mastermind (2.5) lucid; urgency=low

  * New feature: frozen couples

 -- Andrey Vasilenkov <indigo@yandex-team.ru>  Tue, 08 Oct 2013 18:10:01 +0400

mastermind (2.4) lucid; urgency=low

  * Compatibility with cocaine 0.10.6 

 -- Andrey Vasilenkov <indigo@yandex-team.ru>  Mon, 07 Oct 2013 13:19:17 +0400

mastermind (2.3) lucid; urgency=low

  * Namespaces implemented
  * mastermind util updated

 -- Andrey Vasilenkov <indigo@yandex-team.ru>  Tue, 10 Sep 2013 15:26:33 +0400

mastermind (2.2) lucid; urgency=low

  * Updated create_group_ids to work with new mastermind
  * Updated deploy scripts

 -- Anton Kortunov <toshik@yandex-team.ru>  Thu, 15 Aug 2013 17:41:25 +0400

mastermind (2.1) lucid; urgency=low

  * mastermind_deploy.sh updated to work with cocaine v10
  * Added debian/*.install files

 -- Anton Kortunov <toshik@yandex-team.ru>  Mon, 05 Aug 2013 20:50:00 +0400

mastermind (2.0) lucid; urgency=low

  * New storage model
  * Cocaine v10 support

 -- Anton Kortunov <toshik@yandex-team.ru>  Mon, 05 Aug 2013 20:15:08 +0400

mastermind (1.9) lucid; urgency=low

  * Fixed get-group-weight

 -- Anton Kortunov <toshik@yandex-team.ru>  Mon, 27 May 2013 21:13:42 +0400

mastermind (1.8) lucid; urgency=low

  * Show couples in bad groups

 -- Anton Kortunov <toshik@yandex-team.ru>  Mon, 27 May 2013 20:52:31 +0400

mastermind (1.7) lucid; urgency=low

  * Fixed damon flag in collection thread
  * Set pool-limit to 10 in manifest

 -- Anton Kortunov <toshik@yandex-team.ru>  Thu, 23 May 2013 14:50:21 +0400

mastermind (1.6) lucid; urgency=low

  * Set collecting thread as daemon for normal shutdown

 -- Anton Kortunov <toshik@yandex-team.ru>  Wed, 22 May 2013 21:26:02 +0400

mastermind (1.5) lucid; urgency=low

  * Fixed statistics expiration time

 -- Anton Kortunov <toshik@yandex-team.ru>  Thu, 04 Apr 2013 15:00:39 +0400

mastermind (1.4) lucid; urgency=low

  * Improved statistics collection

 -- Anton Kortunov <toshik@yandex-team.ru>  Thu, 21 Mar 2013 14:51:25 +0400

mastermind (1.3) lucid; urgency=low

  * ver++ 

 -- Andrey Godin <agodin@yandex-team.ru>  Wed, 26 Dec 2012 16:23:11 +0400

mastermind (1.2) lucid; urgency=low

  * change path to config mastermind; 

 -- Andrey Godin <agodin@yandex-team.ru>  Wed, 26 Dec 2012 16:11:58 +0400

mastermind (1.1) lucid; urgency=low

  * Fixed signature mismatch

 -- Anton Kortunov <toshik@yandex-team.ru>  Mon, 24 Dec 2012 16:44:32 +0400

mastermind (1.0) lucid; urgency=low

  * Use balancelogic

 -- Anton Kortunov <toshik@yandex-team.ru>  Fri, 21 Dec 2012 13:58:12 +0400

mastermind (0.11) lucid; urgency=low

  * Fixed lookup_addr function call

 -- Anton Kortunov <toshik@yandex-team.ru>  Fri, 21 Dec 2012 13:35:58 +0400

mastermind (0.10) lucid; urgency=low

  * fixed reading metabalancer key

 -- Anton Kortunov <toshik@yandex-team.ru>  Mon, 17 Dec 2012 15:03:22 +0400

mastermind (0.9) lucid; urgency=low

  * chow logging dir 

 -- Andrey Godin <agodin@yandex-team.ru>  Fri, 14 Dec 2012 14:26:15 +0400

mastermind (0.8) lucid; urgency=low

  * Removed unnecessary return in couple_groups

 -- toshik <toshik@elisto22f.dev.yandex.net>  Mon, 10 Dec 2012 13:06:43 +0400

mastermind (0.7) unstable; urgency=low

  * Raise correct exception
    

 -- Andrey Godin <agodin@yandex-team.ru>  Fri, 07 Dec 2012 19:31:07 +0400

mastermind (0.6) unstable; urgency=low

  * add support inventory; 
  * add create group by suggest;	

 -- Andrey Godin <agodin@yandex-team.ru>  Fri, 07 Dec 2012 16:21:05 +0400

mastermind (0.5) unstable; urgency=low

  * fix remove bad-groups
  * add dev version invetory.py 

 -- Andrey Godin <agodin@yandex-team.ru>  Thu, 06 Dec 2012 17:35:58 +0400

mastermind (0.4) unstable; urgency=low

  * Call collect() from timer event, not from aggregate() 

 -- Andrey Godin <agodin@yandex-team.ru>  Thu, 06 Dec 2012 13:09:34 +0400

mastermind (0.1) unstable; urgency=low

  * Initial Release.

 -- Andrey Godin <agodin@yandex-team.ru>  Tue, 13 Nov 2012 10:58:14 +0400<|MERGE_RESOLUTION|>--- conflicted
+++ resolved
@@ -1,14 +1,10 @@
-<<<<<<< HEAD
+mastermind (2.28.132) trusty; urgency=medium
+
+  * Change task status when failed check if it's finished
+
+ -- Andrey Vasilenkov <indigo@yandex-team.ru>  Sun, 01 Jan 2017 11:40:00 +0300
+
 mastermind (2.28.131) trusty; urgency=medium
-=======
-mastermind-cocainev11 (2.28.132) trusty; urgency=medium
-
-  * Change task status when failed check if it's finished
-
- -- Andrey Vasilenkov <indigo@yandex-team.ru>  Sun, 01 Jan 2017 11:40:00 +0300
-
-mastermind-cocainev11 (2.28.131) trusty; urgency=medium
->>>>>>> 10f73583
 
   * Check alive keys when selecting lrc groups for converting
   * Add tskv_log name as a parameter of ttl_cleanup job
