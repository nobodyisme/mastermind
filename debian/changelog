--- conflicted
+++ resolved
@@ -1,14 +1,10 @@
-<<<<<<< HEAD
+mastermind (2.28.171) trusty; urgency=medium
+
+  * Fix restore uncoupled lrc job creation
+
+ -- Andrey Vasilenkov <indigo@yandex-team.ru>  Fri, 17 Feb 2017 13:06:53 +0300
+
 mastermind (2.28.170) trusty; urgency=medium
-=======
-mastermind-cocainev11 (2.28.171) trusty; urgency=medium
-
-  * Fix restore uncoupled lrc job creation
-
- -- Andrey Vasilenkov <indigo@yandex-team.ru>  Fri, 17 Feb 2017 13:06:53 +0300
-
-mastermind-cocainev11 (2.28.170) trusty; urgency=medium
->>>>>>> 0f040a68
 
   * Tolerate uncoupled lrc groups that are not found in storage
 
