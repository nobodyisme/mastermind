<<<<<<< HEAD
mastermind (2.15.16) lucid; urgency=low

  * Fix for manual handlers for defrag and recover-dc jobs creation
  * Fix for cocaine worker timeouts on job creation
  * Refactored minion states update process

 -- Andrey Vasilenkov <indigo@yandex-team.ru>  Wed, 14 Jan 2015 16:44:18 +0300
=======
mastermind (2.15.17) lucid; urgency=low

  * Increased cocaine worker pool-limit to 7

 -- Andrey Vasilenkov <indigo@yandex-team.ru>  Tue, 13 Jan 2015 20:43:40 +0300

mastermind (2.15.16) lucid; urgency=low

  * Increased worker heartbeat timeout to 240s

 -- Andrey Vasilenkov <indigo@yandex-team.ru>  Tue, 13 Jan 2015 18:27:19 +0300
>>>>>>> 026d1cf2

mastermind (2.15.15) lucid; urgency=low

  * Temporary decreased jobs prefetch time span

 -- Andrey Vasilenkov <indigo@yandex-team.ru>  Tue, 13 Jan 2015 14:55:54 +0300

mastermind (2.15.14) lucid; urgency=low

  * Minor logging cleaning

 -- Andrey Vasilenkov <indigo@yandex-team.ru>  Tue, 13 Jan 2015 12:53:16 +0300

mastermind (2.15.13) lucid; urgency=low

  * Decreased cocaine pool-limit to 3

 -- Andrey Vasilenkov <indigo@yandex-team.ru>  Mon, 12 Jan 2015 20:34:19 +0300

mastermind (2.15.12) lucid; urgency=low

  * Job processing can be started as soon as minions states has been fetched from all hosts with executing minion tasks according to job processor data
  * Fix for invalid checking of minions history records

 -- Andrey Vasilenkov <indigo@yandex-team.ru>  Mon, 12 Jan 2015 20:07:54 +0300

mastermind (2.15.11) lucid; urgency=low

  * Start task threads after cocaine worker has been initialized

 -- Andrey Vasilenkov <indigo@yandex-team.ru>  Fri, 09 Jan 2015 19:18:53 +0300

mastermind (2.15.10) lucid; urgency=low

  * Infrastructure procedures logging improved

 -- Andrey Vasilenkov <indigo@yandex-team.ru>  Fri, 09 Jan 2015 18:26:10 +0300

mastermind (2.15.9) lucid; urgency=low

  * Startup timeout temporarily increased
  * Excessive logging removed

 -- Andrey Vasilenkov <indigo@yandex-team.ru>  Fri, 02 Jan 2015 02:44:08 +0300

mastermind (2.15.8) lucid; urgency=low

  * Added handler execution time to logs

 -- Andrey Vasilenkov <indigo@yandex-team.ru>  Wed, 24 Dec 2014 15:48:54 +0300

mastermind (2.15.7) lucid; urgency=low

  * Fix for recovery jobs queue fill

 -- Andrey Vasilenkov <indigo@yandex-team.ru>  Tue, 23 Dec 2014 16:05:36 +0300

mastermind (2.15.6) lucid; urgency=low

  * Fix for indexes batch reader

 -- Andrey Vasilenkov <indigo@yandex-team.ru>  Tue, 23 Dec 2014 14:28:14 +0300

mastermind (2.15.5) lucid; urgency=low

  * Misprint fixed

 -- Andrey Vasilenkov <indigo@yandex-team.ru>  Mon, 22 Dec 2014 18:49:02 +0300

mastermind (2.15.4) lucid; urgency=low

  * Misprint fixed

 -- Andrey Vasilenkov <indigo@yandex-team.ru>  Mon, 22 Dec 2014 18:47:00 +0300

mastermind (2.15.3) lucid; urgency=low

  * Fix for recovery jobs refactoring

 -- Andrey Vasilenkov <indigo@yandex-team.ru>  Mon, 22 Dec 2014 18:39:23 +0300

mastermind (2.15.2) lucid; urgency=low

  * Recover dc planner refactored a little bit
  * Do not take jobs global lock on job cancelling

 -- Andrey Vasilenkov <indigo@yandex-team.ru>  Mon, 22 Dec 2014 17:47:55 +0300

mastermind (2.15.1) lucid; urgency=low

  * Added optional flag for considering namespace broken when its' groups has unequal total space

 -- Andrey Vasilenkov <indigo@yandex-team.ru>  Fri, 19 Dec 2014 14:31:33 +0300

mastermind (2.14.17) lucid; urgency=low

  * Logging for tagged records

 -- Andrey Vasilenkov <indigo@yandex-team.ru>  Thu, 18 Dec 2014 19:47:14 +0300

mastermind (2.14.16) lucid; urgency=low

  * Job handler for getting jobs by job ids

 -- Andrey Vasilenkov <indigo@yandex-team.ru>  Thu, 18 Dec 2014 15:22:30 +0300

mastermind (2.14.15) lucid; urgency=low

  * Use max executing recover dc jobs limit in planner

 -- Andrey Vasilenkov <indigo@yandex-team.ru>  Mon, 15 Dec 2014 19:57:10 +0300

mastermind (2.14.14) lucid; urgency=low

  * Recover dc: limited job creation

 -- Andrey Vasilenkov <indigo@yandex-team.ru>  Mon, 15 Dec 2014 19:44:06 +0300

mastermind (2.14.13) lucid; urgency=low

  * No approving for recovery jobs

 -- Andrey Vasilenkov <indigo@yandex-team.ru>  Mon, 15 Dec 2014 19:22:40 +0300

mastermind (2.14.12) lucid; urgency=low

  * Do not take global jobs lock on jobs' approving

 -- Andrey Vasilenkov <indigo@yandex-team.ru>  Mon, 15 Dec 2014 18:45:43 +0300

mastermind (2.14.11) lucid; urgency=low

  * Minor misprint

 -- Andrey Vasilenkov <indigo@yandex-team.ru>  Sat, 13 Dec 2014 20:20:52 +0300

mastermind (2.14.10) lucid; urgency=low

  * Minor misprint

 -- Andrey Vasilenkov <indigo@yandex-team.ru>  Fri, 12 Dec 2014 19:22:17 +0300

mastermind (2.14.9) lucid; urgency=low

  * Checking move jobs for dc sharing prevention before starting

 -- Andrey Vasilenkov <indigo@yandex-team.ru>  Fri, 12 Dec 2014 19:09:16 +0300

mastermind (2.14.8) lucid; urgency=low

  * Misprint fixed

 -- Andrey Vasilenkov <indigo@yandex-team.ru>  Thu, 11 Dec 2014 18:42:25 +0300

mastermind (2.14.7) lucid; urgency=low

  * Misprint fixed

 -- Andrey Vasilenkov <indigo@yandex-team.ru>  Thu, 11 Dec 2014 18:33:41 +0300

mastermind (2.14.6) lucid; urgency=low

  * Cluster lock and couple data updating before deleting namespace

 -- Andrey Vasilenkov <indigo@yandex-team.ru>  Thu, 11 Dec 2014 18:29:02 +0300

mastermind (2.14.5) lucid; urgency=low

  * Namespace settings service flags and options implemented

 -- Andrey Vasilenkov <indigo@yandex-team.ru>  Thu, 11 Dec 2014 17:36:02 +0300

mastermind (2.14.4) lucid; urgency=low

  * Read-only backends support and new move job workflow with making source group read-only instead of disabling

 -- Andrey Vasilenkov <indigo@yandex-team.ru>  Thu, 11 Dec 2014 15:08:43 +0300

mastermind (2.14.3) lucid; urgency=low

  * Checking busy uncoupled groups before selecting uncouple group for group restoring

 -- Andrey Vasilenkov <indigo@yandex-team.ru>  Mon, 08 Dec 2014 19:46:01 +0300

mastermind (2.14.2) lucid; urgency=low

  * Optional parameter for search-by-path for search only within the last history record

 -- Andrey Vasilenkov <indigo@yandex-team.ru>  Mon, 08 Dec 2014 18:03:20 +0300

mastermind (2.14.1) lucid; urgency=low

  * Support for search-by-path * syntax

 -- Andrey Vasilenkov <indigo@yandex-team.ru>  Mon, 08 Dec 2014 16:56:51 +0300

mastermind (2.13.5) lucid; urgency=low

  * Recover job: do not perform defrag tasks before actual recovery starts
  * Added -M and -L options to recover dc task

 -- Andrey Vasilenkov <indigo@yandex-team.ru>  Wed, 10 Dec 2014 14:56:25 +0300

mastermind (2.13.4) lucid; urgency=low

  * Fix for statistics updating

 -- Andrey Vasilenkov <indigo@yandex-team.ru>  Tue, 09 Dec 2014 17:06:09 +0300

mastermind (2.13.3) lucid; urgency=low

  * Restore group job can now select appropriate uncouple group and merge several into one if necessary

 -- Andrey Vasilenkov <indigo@yandex-team.ru>  Fri, 05 Dec 2014 16:55:10 +0300

mastermind (2.13.2) lucid; urgency=low

  * Updating namespace settings when building couples
  * Convert couple meta script updated

 -- Andrey Vasilenkov <indigo@yandex-team.ru>  Tue, 02 Dec 2014 16:14:20 +0300

mastermind (2.13.1) lucid; urgency=low

  * Moved 'frozen' setting from couple meta key to group meta key

 -- Andrey Vasilenkov <indigo@yandex-team.ru>  Mon, 01 Dec 2014 19:49:32 +0300

mastermind (2.12.2) lucid; urgency=low

  * Fix for couple build handler timeout

 -- Andrey Vasilenkov <indigo@yandex-team.ru>  Fri, 28 Nov 2014 19:11:13 +0300

mastermind (2.12.1) lucid; urgency=low

  * Group restore job implemented
  * Cmd restore deprecated
  * Optimized statistics updating

 -- Andrey Vasilenkov <indigo@yandex-team.ru>  Fri, 28 Nov 2014 16:11:45 +0300

mastermind (2.11.4) lucid; urgency=low

  * Temporary increased mastermind startup time to 120 sec

 -- Andrey Vasilenkov <indigo@yandex-team.ru>  Thu, 27 Nov 2014 16:25:53 +0300

mastermind (2.11.3) lucid; urgency=low

  * Fix for couple build mastermind utils

 -- Andrey Vasilenkov <indigo@yandex-team.ru>  Fri, 21 Nov 2014 19:09:02 +0300

mastermind (2.11.2) lucid; urgency=low

  * Fix for default locking sync manager

 -- Andrey Vasilenkov <indigo@yandex-team.ru>  Fri, 21 Nov 2014 18:47:46 +0300

mastermind (2.11.1) lucid; urgency=low

  * New couple builder

 -- Andrey Vasilenkov <indigo@yandex-team.ru>  Fri, 21 Nov 2014 16:55:14 +0300

mastermind (2.10.2) lucid; urgency=low

  * Do not use integer size for weights dictionary for json-compatibility

 -- Andrey Vasilenkov <indigo@yandex-team.ru>  Thu, 13 Nov 2014 19:08:42 +0300

mastermind (2.10.1) lucid; urgency=low

  * Ns setup: removed signature port option
  * Additional verbose couple status
  * Config option for forbidding namespaces without settings - couples of such namespaces will be considered BROKEN
  * get_namespaces_states handle that combines all namespace state as one dict
  * Ns setup: removed storage-location option
  * Fix for uniform auth-keys format

 -- Andrey Vasilenkov <indigo@yandex-team.ru>  Mon, 10 Nov 2014 19:08:16 +0300

mastermind (2.9.92) lucid; urgency=low

  * Temporary removed additional node stale checking in balancer itself

 -- Andrey Vasilenkov <indigo@yandex-team.ru>  Thu, 13 Nov 2014 00:28:04 +0300

mastermind (2.9.91) lucid; urgency=low

  * Statistics stale status is checked only when statistics is updated
  * get_namespaces_states handle that combines all namespace state as one dict
  * Ns setup: removed storage-location option
  * Fix for uniform auth-keys format
  * Ns setup: storage-location is a boolean flag now

 -- Andrey Vasilenkov <indigo@yandex-team.ru>  Wed, 12 Nov 2014 20:04:23 +0300

mastermind (2.9.90) lucid; urgency=low

  * Job status handle

 -- Andrey Vasilenkov <indigo@yandex-team.ru>  Fri, 07 Nov 2014 18:36:41 +0300

mastermind (2.9.89) lucid; urgency=low

  * Distinct BROKEN status for couples and groups that have forbidden configuration
  * Config flags for forbidding dht and dc sharing among groups
  * Dependencies updated

 -- Andrey Vasilenkov <indigo@yandex-team.ru>  Thu, 06 Nov 2014 18:04:45 +0300

mastermind (2.9.88) lucid; urgency=low

  * Cmd restore: reconfiguring elliptics before starting node backend

 -- Andrey Vasilenkov <indigo@yandex-team.ru>  Wed, 05 Nov 2014 17:05:35 +0300

mastermind (2.9.87) lucid; urgency=low

  * Cluster global lock and update before changing its state (couple build and couple break)

 -- Andrey Vasilenkov <indigo@yandex-team.ru>  Tue, 04 Nov 2014 20:15:41 +0300

mastermind (2.9.86) lucid; urgency=low

  * Namespace settings using tagged indexes

 -- Andrey Vasilenkov <indigo@yandex-team.ru>  Sat, 01 Nov 2014 15:28:56 +0300

mastermind (2.9.85) lucid; urgency=low

  * Fixed broken couples status update in case of coupled groups having different namespaces
  * Configurable node backend stat stale timeout

 -- Andrey Vasilenkov <indigo@yandex-team.ru>  Fri, 31 Oct 2014 16:15:48 +0300

mastermind (2.9.84) lucid; urgency=low

  * Fix for free effective space info handle

 -- Andrey Vasilenkov <indigo@yandex-team.ru>  Wed, 29 Oct 2014 19:28:39 +0300

mastermind (2.9.83) lucid; urgency=low

  * Fix for namespace-aware handlers that can fail because of the broken couples
  * Cocaine framework dependencies

 -- Andrey Vasilenkov <indigo@yandex-team.ru>  Wed, 29 Oct 2014 18:51:52 +0300

mastermind (2.9.82) lucid; urgency=low

  * Mastermind util reconnects automatically on DisconnectionError of cocaine Service
  * Minions status fetching configurable timeout
  * Workaround for minions state update
  * Indexes uses batched read latest requests insted of a bulk read

 -- Andrey Vasilenkov <indigo@yandex-team.ru>  Wed, 29 Oct 2014 17:41:05 +0300

mastermind (2.9.81) lucid; urgency=low

  * Reserved space option for namespaces

 -- Andrey Vasilenkov <indigo@yandex-team.ru>  Tue, 28 Oct 2014 17:28:45 +0300

mastermind (2.9.80) lucid; urgency=low

  * Added alive and removed records counters

 -- Andrey Vasilenkov <indigo@yandex-team.ru>  Mon, 27 Oct 2014 18:03:18 +0300

mastermind (2.9.79) lucid; urgency=low

  * Rearranged locks acquiring

 -- Andrey Vasilenkov <indigo@yandex-team.ru>  Fri, 24 Oct 2014 16:33:44 +0400

mastermind (2.9.78) lucid; urgency=low

  * Do not share locks among different threads, this can cause unwanted sideeffects
  * Recover dc task: decreased number of threads by one to leave one group in couple available for data reads and writes

 -- Andrey Vasilenkov <indigo@yandex-team.ru>  Fri, 24 Oct 2014 15:44:26 +0400

mastermind (2.9.77) lucid; urgency=low

  * One more zero-weight couple fix

 -- Andrey Vasilenkov <indigo@yandex-team.ru>  Wed, 22 Oct 2014 15:10:53 +0400

mastermind (2.9.76) lucid; urgency=low

  * Ultimate fix for zero-weight couples

 -- Andrey Vasilenkov <indigo@yandex-team.ru>  Wed, 22 Oct 2014 14:07:49 +0400

mastermind (2.9.75) lucid; urgency=low

  * Fix for minions ready state

 -- Andrey Vasilenkov <indigo@yandex-team.ru>  Tue, 21 Oct 2014 19:02:16 +0400

mastermind (2.9.74) lucid; urgency=low

  * Misprints

 -- Andrey Vasilenkov <indigo@yandex-team.ru>  Tue, 21 Oct 2014 18:16:11 +0400

mastermind (2.9.73) lucid; urgency=low

  * Fix for blob max size stats

 -- Andrey Vasilenkov <indigo@yandex-team.ru>  Tue, 21 Oct 2014 16:12:16 +0400

mastermind (2.9.72) lucid; urgency=low

  * Do not create defrag jobs if not enough free space on any node backend
  * Max blob size as node backend statistics parameter
  * Couple defrag check timeout increased to 2 days
  * Using dstat error from elliptics monitor stat

 -- Andrey Vasilenkov <indigo@yandex-team.ru>  Tue, 21 Oct 2014 14:56:02 +0400

mastermind (2.9.71) lucid; urgency=low

  * Redirect namespace options
  * Json output for group search-by-path handle

 -- Andrey Vasilenkov <indigo@yandex-team.ru>  Mon, 20 Oct 2014 18:08:18 +0400

mastermind (2.9.70) lucid; urgency=low

  * Minions gzip turned on

 -- Andrey Vasilenkov <indigo@yandex-team.ru>  Mon, 20 Oct 2014 16:16:41 +0400

mastermind (2.9.69) lucid; urgency=low

  * Couple defrag planner uses records removed size to select couples to defrag

 -- Andrey Vasilenkov <indigo@yandex-team.ru>  Fri, 17 Oct 2014 18:51:02 +0400

mastermind (2.9.68) lucid; urgency=low

  * Couple defragmentation planner

 -- Andrey Vasilenkov <indigo@yandex-team.ru>  Fri, 17 Oct 2014 15:17:52 +0400

mastermind (2.9.67) lucid; urgency=low

   * Couple defragmentation job

 -- Andrey Vasilenkov <indigo@yandex-team.ru>  Thu, 16 Oct 2014 16:24:57 +0400

mastermind (2.9.66) lucid; urgency=low

  * Misprints

 -- Andrey Vasilenkov <indigo@yandex-team.ru>  Wed, 15 Oct 2014 19:37:55 +0400

mastermind (2.9.65) lucid; urgency=low

  * Jobs locks are performed on job creation
  * Fix for tree map generation for flowmastermind

 -- Andrey Vasilenkov <indigo@yandex-team.ru>  Wed, 15 Oct 2014 16:35:09 +0400

mastermind (2.9.64) lucid; urgency=low

  * Move jobs: check src couple status before stopping node backend
  * Fix for move jobs tasks order
  * Check for last error to prevent lock acquire errors duplication
  * Defrag tasks for recover dc jobs added

 -- Andrey Vasilenkov <indigo@yandex-team.ru>  Tue, 14 Oct 2014 16:22:36 +0400

mastermind (2.9.63) lucid; urgency=low

  * Added features to namespace settings with two options: multipart-content-length-threshold and select-couple-to-upload
  * Fix for zookeeper lock release when failed to process job

 -- Andrey Vasilenkov <indigo@yandex-team.ru>  Mon, 13 Oct 2014 18:37:41 +0400

mastermind (2.9.62) lucid; urgency=low

  * Fix for couple repair

 -- Andrey Vasilenkov <indigo@yandex-team.ru>  Sun, 12 Oct 2014 23:06:15 +0400

mastermind (2.9.61) lucid; urgency=low

  * Minions status fetch fixed

 -- Andrey Vasilenkov <indigo@yandex-team.ru>  Sun, 12 Oct 2014 14:48:02 +0400

mastermind (2.9.60) lucid; urgency=low

  * Removed minions ready percentage, 100% minion response is required

 -- Andrey Vasilenkov <indigo@yandex-team.ru>  Fri, 10 Oct 2014 13:33:18 +0400

mastermind (2.9.59) lucid; urgency=low

  * Profile name fix in mastermind deployment script
  * Fix for max group number inconsistency

 -- Andrey Vasilenkov <indigo@yandex-team.ru>  Thu, 09 Oct 2014 17:46:00 +0400

mastermind (2.9.58) lucid; urgency=low

  * Detaching node backend from uncoupled group on move job completion

 -- Andrey Vasilenkov <indigo@yandex-team.ru>  Thu, 09 Oct 2014 16:30:33 +0400

mastermind (2.9.57) lucid; urgency=low

  * Separate max executing jobs counters per job type
  * Json output fix for mastermind util

 -- Andrey Vasilenkov <indigo@yandex-team.ru>  Thu, 09 Oct 2014 15:06:32 +0400

mastermind (2.9.56) lucid; urgency=low

  * Fix for flowmastermind statistics

 -- Andrey Vasilenkov <indigo@yandex-team.ru>  Wed, 08 Oct 2014 21:01:03 +0400

mastermind (2.9.55) lucid; urgency=low

  * Fix for flowmastermind statistics

 -- Andrey Vasilenkov <indigo@yandex-team.ru>  Wed, 08 Oct 2014 20:44:54 +0400

mastermind (2.9.54) lucid; urgency=low

  * Additional checking for busy hosts

 -- Andrey Vasilenkov <indigo@yandex-team.ru>  Wed, 08 Oct 2014 19:18:04 +0400

mastermind (2.9.53) lucid; urgency=low

  * Misprint fixed

 -- Andrey Vasilenkov <indigo@yandex-team.ru>  Wed, 08 Oct 2014 18:39:51 +0400

mastermind (2.9.52) lucid; urgency=low

  * Misprint fixed

 -- Andrey Vasilenkov <indigo@yandex-team.ru>  Wed, 08 Oct 2014 18:29:59 +0400

mastermind (2.9.51) lucid; urgency=low

  * Fix for job move planning

 -- Andrey Vasilenkov <indigo@yandex-team.ru>  Wed, 08 Oct 2014 18:08:14 +0400

mastermind (2.9.50) lucid; urgency=low

  * Jobs tagging optimized

 -- Andrey Vasilenkov <indigo@yandex-team.ru>  Wed, 08 Oct 2014 17:47:41 +0400

mastermind (2.9.49) lucid; urgency=low

  * Usage of tag secondary indexes

 -- Andrey Vasilenkov <indigo@yandex-team.ru>  Tue, 07 Oct 2014 20:01:43 +0400

mastermind (2.9.48) lucid; urgency=low

  * Fix for zk lock acquirings

 -- Andrey Vasilenkov <indigo@yandex-team.ru>  Mon, 06 Oct 2014 18:54:14 +0400

mastermind (2.9.47) lucid; urgency=low

  * Fix for zk lock acquirings

 -- Andrey Vasilenkov <indigo@yandex-team.ru>  Mon, 06 Oct 2014 18:43:01 +0400

mastermind (2.9.46) lucid; urgency=low

  * Fix for zk lock acquirings

 -- Andrey Vasilenkov <indigo@yandex-team.ru>  Mon, 06 Oct 2014 18:32:22 +0400

mastermind (2.9.45) lucid; urgency=low

  * Fix for zk lock acquirings

 -- Andrey Vasilenkov <indigo@yandex-team.ru>  Mon, 06 Oct 2014 17:58:13 +0400

mastermind (2.9.44) lucid; urgency=low

  * Fix for zk lock acquirings

 -- Andrey Vasilenkov <indigo@yandex-team.ru>  Mon, 06 Oct 2014 17:44:54 +0400

mastermind (2.9.43) lucid; urgency=low

  * Minor bugs fixed

 -- Andrey Vasilenkov <indigo@yandex-team.ru>  Thu, 02 Oct 2014 08:59:09 +0400

mastermind (2.9.42) lucid; urgency=low

  * Remove path and migrate dst dir for move jobs

 -- Andrey Vasilenkov <indigo@yandex-team.ru>  Wed, 01 Oct 2014 19:04:04 +0400

mastermind (2.9.41) lucid; urgency=low

  * Fix for namespace statistics fetching

 -- Andrey Vasilenkov <indigo@yandex-team.ru>  Wed, 01 Oct 2014 17:29:12 +0400

mastermind (2.9.40) lucid; urgency=low

  * Wait timeout for dnet_client minion commands

 -- Andrey Vasilenkov <indigo@yandex-team.ru>  Tue, 30 Sep 2014 19:57:17 +0400

mastermind (2.9.39) lucid; urgency=low

  * Use timeout for zookeeper locks

 -- Andrey Vasilenkov <indigo@yandex-team.ru>  Tue, 30 Sep 2014 14:26:28 +0400

mastermind (2.9.38) lucid; urgency=low

  * Move jobs planner: take lost space instead of moved data size into consideration

 -- Andrey Vasilenkov <indigo@yandex-team.ru>  Mon, 29 Sep 2014 15:14:44 +0400

mastermind (2.9.37) lucid; urgency=low

  * Create maximum one move job per host
  * Do not process jobs till minions status is fetched

 -- Andrey Vasilenkov <indigo@yandex-team.ru>  Fri, 26 Sep 2014 13:04:21 +0400

mastermind (2.9.36) lucid; urgency=low

  * Minor fixes

 -- Andrey Vasilenkov <indigo@yandex-team.ru>  Thu, 25 Sep 2014 14:46:47 +0400

mastermind (2.9.35) lucid; urgency=low

  * Fix for selecting src and dst datacenters for move jobs

 -- Andrey Vasilenkov <indigo@yandex-team.ru>  Thu, 25 Sep 2014 14:06:45 +0400

mastermind (2.9.34) lucid; urgency=low

  * More logging

 -- Andrey Vasilenkov <indigo@yandex-team.ru>  Thu, 25 Sep 2014 12:49:21 +0400

mastermind (2.9.33) lucid; urgency=low

  * temporary proxy fix to prevent bad response caching

 -- Andrey Vasilenkov <indigo@yandex-team.ru>  Wed, 24 Sep 2014 18:54:46 +0400

mastermind (2.9.32) lucid; urgency=low

  * New algorithm for move jobs generation
  * Minor bug fixes

 -- Andrey Vasilenkov <indigo@yandex-team.ru>  Wed, 24 Sep 2014 17:51:09 +0400

mastermind (2.9.31) lucid; urgency=low

  * create_group_ids uses new service name

 -- Andrey Vasilenkov <indigo@yandex-team.ru>  Wed, 24 Sep 2014 14:28:17 +0400

mastermind (2.9.30) lucid; urgency=low

  * cmd restore should now work with old history records

 -- Andrey Vasilenkov <indigo@yandex-team.ru>  Wed, 24 Sep 2014 12:11:26 +0400

mastermind (2.9.29) lucid; urgency=low

  * Fix for zookeeper lock ensuring path

 -- Andrey Vasilenkov <indigo@yandex-team.ru>  Tue, 23 Sep 2014 13:53:35 +0400

mastermind (2.9.28) lucid; urgency=low

  * Failover in case of bad monitor_stat for node and/or node_backend

 -- Andrey Vasilenkov <indigo@yandex-team.ru>  Mon, 22 Sep 2014 15:28:25 +0400

mastermind (2.9.27) lucid; urgency=low

  * Less logs

 -- Andrey Vasilenkov <indigo@yandex-team.ru>  Thu, 18 Sep 2014 17:56:02 +0400

mastermind (2.9.26) lucid; urgency=low

  * More logs

 -- Andrey Vasilenkov <indigo@yandex-team.ru>  Thu, 18 Sep 2014 17:30:44 +0400

mastermind (2.9.25) lucid; urgency=low

  * Log fix

 -- Andrey Vasilenkov <indigo@yandex-team.ru>  Thu, 18 Sep 2014 17:18:15 +0400

mastermind (2.9.24) lucid; urgency=low

  * Logging invalid backend statistics

 -- Andrey Vasilenkov <indigo@yandex-team.ru>  Thu, 18 Sep 2014 17:05:59 +0400

mastermind (2.9.23) lucid; urgency=low

  * Search group by hostname and path

 -- Andrey Vasilenkov <indigo@yandex-team.ru>  Wed, 17 Sep 2014 21:16:14 +0400

mastermind (2.9.22) lucid; urgency=low

  * Namespace couple weights are considered valid only if there is more than min_units of writeable couples
  * Namespace settings for min-units number

 -- Andrey Vasilenkov <indigo@yandex-team.ru>  Tue, 16 Sep 2014 19:30:54 +0400

mastermind (2.9.21) lucid; urgency=low

  * Storage location option for namespace setup
  * Required parameters for couple build command: namespace and initial state

 -- Andrey Vasilenkov <indigo@yandex-team.ru>  Mon, 15 Sep 2014 15:31:32 +0400

mastermind (2.9.20) lucid; urgency=low

  * Groups key count for recovery jobs

 -- Andrey Vasilenkov <indigo@yandex-team.ru>  Fri, 12 Sep 2014 15:30:24 +0400

mastermind (2.9.19) lucid; urgency=low

  * Minor fix

 -- Andrey Vasilenkov <indigo@yandex-team.ru>  Fri, 12 Sep 2014 13:48:22 +0400

mastermind (2.9.18) lucid; urgency=low

  * Additional option of processes number for recovery job

 -- Andrey Vasilenkov <indigo@yandex-team.ru>  Fri, 12 Sep 2014 13:17:16 +0400

mastermind (2.9.17) lucid; urgency=low

  * Minor fix

 -- Andrey Vasilenkov <indigo@yandex-team.ru>  Thu, 11 Sep 2014 16:58:42 +0400

mastermind (2.9.16) lucid; urgency=low

  * Additional parameters for recovery dc

 -- Andrey Vasilenkov <indigo@yandex-team.ru>  Thu, 11 Sep 2014 16:51:51 +0400

mastermind (2.9.15) lucid; urgency=low

  * Fix for setting task start time

 -- Andrey Vasilenkov <indigo@yandex-team.ru>  Mon, 08 Sep 2014 14:50:13 +0400

mastermind (2.9.14) lucid; urgency=low

  * Use all remotes when creating recovery dc jobs

 -- Andrey Vasilenkov <indigo@yandex-team.ru>  Fri, 05 Sep 2014 18:13:46 +0400

mastermind (2.9.13) lucid; urgency=low

  * Minor fix

 -- Andrey Vasilenkov <indigo@yandex-team.ru>  Fri, 05 Sep 2014 15:43:36 +0400

mastermind (2.9.12) lucid; urgency=low

  * Implemented recover dc jobs

 -- Andrey Vasilenkov <indigo@yandex-team.ru>  Fri, 05 Sep 2014 15:31:40 +0400

mastermind (2.9.11) lucid; urgency=low

  * Compatible fetching eblob path from config

 -- Andrey Vasilenkov <indigo@yandex-team.ru>  Thu, 04 Sep 2014 12:42:34 +0400

mastermind (2.9.10) lucid; urgency=low

  * Fix for fetching the list of all namespaces when there are broken couples
  * Support of new elliptics 26 monitor stat format

 -- Andrey Vasilenkov <indigo@yandex-team.ru>  Wed, 03 Sep 2014 17:32:57 +0400

mastermind (2.9.9) lucid; urgency=low

  * Tasks fixes

 -- Andrey Vasilenkov <indigo@yandex-team.ru>  Thu, 28 Aug 2014 13:55:09 +0400

mastermind (2.9.8) lucid; urgency=low

  * Jobs fixes

 -- Andrey Vasilenkov <indigo@yandex-team.ru>  Thu, 28 Aug 2014 11:53:23 +0400

mastermind (2.9.7) lucid; urgency=low

  * Fix for jobs processor logs messages

 -- Andrey Vasilenkov <indigo@yandex-team.ru>  Tue, 26 Aug 2014 19:40:37 +0400

mastermind (2.9.6) lucid; urgency=low

  * Manual move job creation: checking uncoupled group dc
  * Fix for application name parameter for console util

 -- Andrey Vasilenkov <indigo@yandex-team.ru>  Tue, 26 Aug 2014 16:39:27 +0400

mastermind (2.9.5) lucid; urgency=low

  * Tasks parameters for minions updated to using node backends

 -- Andrey Vasilenkov <indigo@yandex-team.ru>  Mon, 25 Aug 2014 16:28:27 +0400

mastermind (2.9.4) lucid; urgency=low

  * Cache handlers turned back on
  * Using only necessary monitor stat categories

 -- Andrey Vasilenkov <indigo@yandex-team.ru>  Mon, 25 Aug 2014 11:01:18 +0400

mastermind (2.9.3) lucid; urgency=low

  * Fix for mixing old and new history records

 -- Andrey Vasilenkov <indigo@yandex-team.ru>  Fri, 22 Aug 2014 17:11:34 +0400

mastermind (2.9.2) lucid; urgency=low

  * Fix for deployment script

 -- Andrey Vasilenkov <indigo@yandex-team.ru>  Fri, 22 Aug 2014 13:43:32 +0400

mastermind (2.9.1) lucid; urgency=low

  * Optional mastermind app name for mastermind util

 -- Andrey Vasilenkov <indigo@yandex-team.ru>  Fri, 22 Aug 2014 12:37:16 +0400

mastermind (2.9.0) lucid; urgency=low

  * Support for elliptics26

 -- Andrey Vasilenkov <indigo@yandex-team.ru>  Thu, 21 Aug 2014 18:57:53 +0400

mastermind (2.8.49) lucid; urgency=low

  * Storage location option for namespace setup
  * Required parameters for couple build command: namespace and initial state

 -- Andrey Vasilenkov <indigo@yandex-team.ru>  Mon, 15 Sep 2014 15:28:50 +0400

mastermind (2.8.48) lucid; urgency=low

  * Group weights handler accepts namespace as optional parameter

 -- Andrey Vasilenkov <indigo@yandex-team.ru>  Fri, 12 Sep 2014 17:32:30 +0400

mastermind (2.8.47) lucid; urgency=low

  * Fix for minion nc http fetcher

 -- Andrey Vasilenkov <indigo@yandex-team.ru>  Wed, 10 Sep 2014 18:08:33 +0400

mastermind (2.8.46) lucid; urgency=low

  * Fix for empty couples namespace

 -- Andrey Vasilenkov <indigo@yandex-team.ru>  Tue, 09 Sep 2014 16:52:50 +0400

mastermind (2.8.45) lucid; urgency=low

  * Added optional move task for move jobs
  * Fix for applying smoother plan simultaneously from several workers
  * Handler for elliptics remote nodes list

 -- Andrey Vasilenkov <indigo@yandex-team.ru>  Wed, 20 Aug 2014 17:38:25 +0400

mastermind (2.8.44) lucid; urgency=low

  * Additional checkings for move jobs: number of keys of uncoupled group

 -- Andrey Vasilenkov <indigo@yandex-team.ru>  Thu, 14 Aug 2014 12:47:09 +0400

mastermind (2.8.43) lucid; urgency=low

  * Fix for couple build with all n groups are mandatory

 -- Andrey Vasilenkov <indigo@yandex-team.ru>  Wed, 13 Aug 2014 16:27:13 +0400

mastermind (2.8.42) lucid; urgency=low

  * Fix for couple info namespace key

 -- Andrey Vasilenkov <indigo@yandex-team.ru>  Tue, 12 Aug 2014 17:19:45 +0400

mastermind (2.8.41) lucid; urgency=low

  * Explicit family for elliptics nodes

 -- Andrey Vasilenkov <indigo@yandex-team.ru>  Tue, 12 Aug 2014 16:34:29 +0400

mastermind (2.8.40) lucid; urgency=low

  * Fix for couple broken namespace checking
  * Implemented broken jobs and dedicated node stop tasks for enhanced checking

 -- Andrey Vasilenkov <indigo@yandex-team.ru>  Tue, 12 Aug 2014 15:53:54 +0400
mastermind (2.8.39) lucid; urgency=low

  * Jobs logging changed
  * Syncing infrastructure state before updating

 -- Andrey Vasilenkov <indigo@yandex-team.ru>  Mon, 11 Aug 2014 16:25:39 +0400

mastermind (2.8.38) lucid; urgency=low

  * Creation of +N nonoverlapping couples if dcs are available

 -- Andrey Vasilenkov <indigo@yandex-team.ru>  Fri, 08 Aug 2014 19:43:38 +0400

mastermind (2.8.37) lucid; urgency=low

  * Update namespaces settings by default, overwrite is optional
  * Prefer using group with the most alive keys number for restoration
  * Creation of +N nonoverlapping couples if dcs are available
  * Independent timeout for elliptics nodes and elliptics meta nodes

 -- Andrey Vasilenkov <indigo@yandex-team.ru>  Thu, 07 Aug 2014 16:10:57 +0400

mastermind (2.8.36) lucid; urgency=low

  * Filtering groups by total space for building couples
  * All space counters of namespaces statistics as integers (bytes)
  * Additional parameter for move jobs: group file path for removal

 -- Andrey Vasilenkov <indigo@yandex-team.ru>  Tue, 05 Aug 2014 17:58:56 +0400

mastermind (2.8.35) lucid; urgency=low

  * Fix for minions commands status processing

 -- Andrey Vasilenkov <indigo@yandex-team.ru>  Mon, 04 Aug 2014 15:18:24 +0400

mastermind (2.8.34) lucid; urgency=low

  * Namespaces statistics handle
  * Creating groups move tasks is disabled by default
  * Minor fixes

 -- Andrey Vasilenkov <indigo@yandex-team.ru>  Fri, 01 Aug 2014 14:40:33 +0400

mastermind (2.8.33) lucid; urgency=low

  * Fix for cocaine app deployment

 -- Andrey Vasilenkov <indigo@yandex-team.ru>  Thu, 31 Jul 2014 12:57:17 +0400

mastermind (2.8.32) lucid; urgency=low

  * Jobs processing turned on
  * Treemap filtering
  * Outages statistics

 -- Andrey Vasilenkov <indigo@yandex-team.ru>  Wed, 30 Jul 2014 19:02:53 +0400

mastermind (2.8.31) lucid; urgency=low

  * Fix for namespace balancer couple weights

 -- Andrey Vasilenkov <indigo@yandex-team.ru>  Fri, 18 Jul 2014 14:49:14 +0400

mastermind (2.8.30) lucid; urgency=low

  * Fix for cmd restore status fetching, added retries
  * Content length threshold namespace settings
  * Fix for statistics of groups with no nodes

 -- Andrey Vasilenkov <indigo@yandex-team.ru>  Wed, 16 Jul 2014 15:55:46 +0400

mastermind (2.8.29) lucid; urgency=low

  * Group restore updated: checking for DHT rings and starting node up after restoration

 -- Andrey Vasilenkov <indigo@yandex-team.ru>  Thu, 10 Jul 2014 17:23:03 +0400

mastermind (2.8.28) lucid; urgency=low

  * Temporary disabled new modules

 -- Andrey Vasilenkov <indigo@yandex-team.ru>  Wed, 09 Jul 2014 19:34:45 +0400

mastermind (2.8.27) lucid; urgency=low

  * Fix for elliptics id transforming

 -- Andrey Vasilenkov <indigo@yandex-team.ru>  Wed, 09 Jul 2014 19:29:19 +0400

mastermind (2.8.26) lucid; urgency=low

  * Fix for metakey parallel read

 -- Andrey Vasilenkov <indigo@yandex-team.ru>  Wed, 09 Jul 2014 19:22:11 +0400

mastermind (2.8.25) lucid; urgency=low

  * Fix for ns settings fetching from elliptics indexes

 -- Andrey Vasilenkov <indigo@yandex-team.ru>  Wed, 09 Jul 2014 12:26:24 +0400

mastermind (2.8.24) lucid; urgency=low

  * Settings for elliptics client pools in mastermind config

 -- Andrey Vasilenkov <indigo@yandex-team.ru>  Thu, 03 Jul 2014 17:34:51 +0400

mastermind (2.8.23) lucid; urgency=low

  * Fix for cocaine crashlog content

 -- Andrey Vasilenkov <indigo@yandex-team.ru>  Tue, 24 Jun 2014 16:55:28 +0400

mastermind (2.8.22) lucid; urgency=low

  * Multipurpose authkey namespace settings

 -- Andrey Vasilenkov <indigo@yandex-team.ru>  Fri, 20 Jun 2014 19:22:04 +0400

mastermind (2.8.21) lucid; urgency=low

  * Fix for couple namespace processing

 -- Andrey Vasilenkov <indigo@yandex-team.ru>  Fri, 25 Apr 2014 19:36:56 +0400

mastermind (2.8.20) lucid; urgency=low

  * Keys statistics and fragmentation tree map

 -- Andrey Vasilenkov <indigo@yandex-team.ru>  Wed, 23 Apr 2014 18:46:24 +0400

mastermind (2.8.19) lucid; urgency=low

  * Minor change in couple statistics format

 -- Andrey Vasilenkov <indigo@yandex-team.ru>  Mon, 14 Apr 2014 14:50:00 +0400

mastermind (2.8.18) lucid; urgency=low

  * Fix for python 2.6.5 logging handlers

 -- Andrey Vasilenkov <indigo@yandex-team.ru>  Thu, 10 Apr 2014 17:02:44 +0400

mastermind (2.8.17) lucid; urgency=low

  * By-state formatter for couples list
  * Fix for couple breaking (couple metadata is also being removed)
  * Logging refactored

 -- Andrey Vasilenkov <indigo@yandex-team.ru>  Thu, 10 Apr 2014 16:34:44 +0400

mastermind (2.8.16) lucid; urgency=low

  * Used space stats for couples

 -- Andrey Vasilenkov <indigo@yandex-team.ru>  Thu, 03 Apr 2014 17:44:41 +0400

mastermind (2.8.15) lucid; urgency=low

  * Do not start if elliptics nodes and/or metanodes are unavailable

 -- Andrey Vasilenkov <indigo@yandex-team.ru>  Thu, 03 Apr 2014 17:08:35 +0400

mastermind (2.8.14) lucid; urgency=low

  * Network map for namespaces

 -- Andrey Vasilenkov <indigo@yandex-team.ru>  Thu, 03 Apr 2014 15:09:28 +0400

mastermind (2.8.13) lucid; urgency=low

  * Couple statistics for flowmastermind
  * Namespace signature settings added

 -- Andrey Vasilenkov <indigo@yandex-team.ru>  Tue, 01 Apr 2014 16:39:16 +0400

mastermind (2.8.12) lucid; urgency=low

  * Json output for couples list command

 -- Andrey Vasilenkov <indigo@yandex-team.ru>  Thu, 27 Mar 2014 14:46:04 +0400

mastermind (2.8.11) lucid; urgency=low

  * Fix for fetching closed couples info
  * Mastermind-utils handle for fetching metadata and any arbitrary key from group
  * Used space returned along with free space for group info
  * Bash completion for command options
  * Universal couple list handle unifying all list-xxx handles
  * Fix for minions tasks status fetching
  * Admin actions log

 -- Andrey Vasilenkov <indigo@yandex-team.ru>  Thu, 27 Mar 2014 13:16:45 +0400

mastermind (2.8.10) lucid; urgency=low

  * Fix: fix for detaching inexistent nodes

 -- Andrey Vasilenkov <indigo@yandex-team.ru>  Tue, 18 Mar 2014 18:55:06 +0400

mastermind (2.8.9) lucid; urgency=low

  * Fix: closed couples added to treemap

 -- Andrey Vasilenkov <indigo@yandex-team.ru>  Fri, 14 Mar 2014 19:03:39 +0400

mastermind (2.8.8) lucid; urgency=low

  * Fix: closed couples added to treemap

 -- Andrey Vasilenkov <indigo@yandex-team.ru>  Fri, 14 Mar 2014 18:49:30 +0400

mastermind (2.8.7) lucid; urgency=low

  * Fix: flowmastermind statistics fix

 -- Andrey Vasilenkov <indigo@yandex-team.ru>  Thu, 13 Mar 2014 18:38:51 +0400

mastermind (2.8.6) lucid; urgency=low

  * Feature: treemap groups statistics for flowmastermind

 -- Andrey Vasilenkov <indigo@yandex-team.ru>  Thu, 13 Mar 2014 13:38:12 +0400

mastermind (2.8.5) lucid; urgency=low

  * Fix: removing manifest for safe deploy to cocaine v11 cloud

 -- Andrey Vasilenkov <indigo@yandex-team.ru>  Mon, 24 Feb 2014 17:40:12 +0400

mastermind (2.8.4) lucid; urgency=low

  * Feature: handle for forcing nodes stats update
  * Feature: handles for namespace setup

 -- Andrey Vasilenkov <indigo@yandex-team.ru>  Mon, 24 Feb 2014 12:26:51 +0400

mastermind (2.8.3) lucid; urgency=low

  * Feature: added couple free size to get_group_weights handle

 -- Andrey Vasilenkov <indigo@yandex-team.ru>  Wed, 19 Feb 2014 15:21:58 +0400

mastermind (2.8.2) lucid; urgency=low

  * Fix: configurable minion port

 -- Andrey Vasilenkov <indigo@yandex-team.ru>  Wed, 19 Feb 2014 12:48:38 +0400

mastermind (2.8.1) lucid; urgency=low

  * Feature: using minion for remote command execution
  * Feature: minion commands history for flowmastermind

 -- Andrey Vasilenkov <indigo@yandex-team.ru>  Tue, 18 Feb 2014 16:34:34 +0400

mastermind (2.7.18) lucid; urgency=low

  * Feature: configurable wait_timeout for elliptics sessions
  * Fix: sleep on startup to wait for elliptics nodes to collect data

 -- Andrey Vasilenkov <indigo@yandex-team.ru>  Tue, 28 Jan 2014 17:17:24 +0400

mastermind (2.7.17) lucid; urgency=low

  * Feature: closed and bad couples statistics for flowmastermind
  * Feature: couple info handler added
  * Feature: command for detaching node from group
  * Fix: synchronous node info update on worker start

 -- Andrey Vasilenkov <indigo@yandex-team.ru>  Mon, 27 Jan 2014 15:31:00 +0400

mastermind (2.7.16) lucid; urgency=low

  * Fix: couple break handler

 -- Andrey Vasilenkov <indigo@yandex-team.ru>  Wed, 25 Dec 2013 19:53:28 +0400

mastermind (2.7.15) lucid; urgency=low

  * Feature: data memory availability feature for flowmastermind

 -- Andrey Vasilenkov <indigo@yandex-team.ru>  Wed, 25 Dec 2013 18:47:50 +0400

mastermind (2.7.14) lucid; urgency=low

  * Feature: added per namespace statistics for flowmastermind
  * Feature: closed couple marker for group info request
  * Fix: inventory queries logging

 -- Andrey Vasilenkov <indigo@yandex-team.ru>  Tue, 24 Dec 2013 20:30:13 +0400

mastermind (2.7.13) lucid; urgency=low

  * Fix: flowmastermind total counters fix

 -- Andrey Vasilenkov <indigo@yandex-team.ru>  Fri, 20 Dec 2013 17:10:37 +0400

mastermind (2.7.12) lucid; urgency=low

  * Fix: dc data cache in metastorage for inventory failovers
  * Feature: flowmastermind statistics export handler
  * Feature: configurable cocaine worker disown timeout

 -- Andrey Vasilenkov <indigo@yandex-team.ru>  Fri, 20 Dec 2013 14:45:47 +0400

mastermind (2.7.11) lucid; urgency=low

  * node info updater delayed

 -- Andrey Vasilenkov <indigo@yandex-team.ru>  Wed, 11 Dec 2013 02:18:07 +0400

mastermind (2.7.10) lucid; urgency=low

  * Disabled inventory (temp)

 -- Andrey Vasilenkov <indigo@yandex-team.ru>  Wed, 11 Dec 2013 02:05:53 +0400

mastermind (2.7.9) lucid; urgency=low

  * Removed node info updating on start

 -- Andrey Vasilenkov <indigo@yandex-team.ru>  Wed, 11 Dec 2013 01:57:03 +0400

mastermind (2.7.8) lucid; urgency=low

  * Feature: elliptics statistics compatibility (2.24.14.30)
  * Feature: bash completion

 -- Andrey Vasilenkov <indigo@yandex-team.ru>  Tue, 03 Dec 2013 17:45:47 +0400

mastermind (2.7.7) lucid; urgency=low

  * Feature: elliptics async api compatibility (2.24.14.29)

 -- Andrey Vasilenkov <indigo@yandex-team.ru>  Thu, 28 Nov 2013 19:07:56 +0400

mastermind (2.7.6) lucid; urgency=low

  * Fix: removed lower threshold of 100 IOPS for maximum node performance

 -- Andrey Vasilenkov <indigo@yandex-team.ru>  Tue, 26 Nov 2013 13:15:22 +0400

mastermind (2.7.5) lucid; urgency=low

  * Feature: removed cached state usage
  * Fix: balancer load average counter
  * Fix: do not unlink nodes from group automatically

 -- Andrey Vasilenkov <indigo@yandex-team.ru>  Mon, 25 Nov 2013 16:55:21 +0400

mastermind (2.7.4) lucid; urgency=low

  * Feature: async node statistics requests
  * Fix: do not create couples from bad groups

 -- Andrey Vasilenkov <indigo@yandex-team.ru>  Fri, 22 Nov 2013 16:32:28 +0400

mastermind (2.7.3) lucid; urgency=low

  * Feature: degradational requests frequency for nodes with constant timeout experiences

 -- Andrey Vasilenkov <indigo@yandex-team.ru>  Tue, 19 Nov 2013 20:27:20 +0400

mastermind (2.7.2) lucid; urgency=low

  * Fix: couple creation using groups with empty nodes list
  * Fix: unnecessary infrastructure state update removed

 -- Andrey Vasilenkov <indigo@yandex-team.ru>  Mon, 18 Nov 2013 19:15:12 +0400

mastermind (2.7.1) lucid; urgency=low

  * Feature: history of group nodes
  * Feature: group restoration command generation and execution

 -- Andrey Vasilenkov <indigo@yandex-team.ru>  Wed, 13 Nov 2013 19:18:41 +0400

mastermind (2.6.5) lucid; urgency=low

  * Feature: list of couple namespaces

 -- Andrey Vasilenkov <indigo@yandex-team.ru>  Fri, 08 Nov 2013 16:01:26 +0400

mastermind (2.6.4+2elliptics2.20) lucid; urgency=low

  * Fix: inventory import

 -- Andrey Vasilenkov <indigo@yandex-team.ru>  Wed, 13 Nov 2013 14:03:47 +0400

mastermind (2.6.4+1elliptics2.20) lucid; urgency=low

  * Feature: compatibility with elliptics 2.20

 -- Andrey Vasilenkov <indigo@yandex-team.ru>  Wed, 30 Oct 2013 13:24:30 +0400

mastermind (2.6.4) lucid; urgency=low

  * Feature: storage cached state via cocaine cache storage

 -- Andrey Vasilenkov <indigo@yandex-team.ru>  Wed, 30 Oct 2013 13:23:20 +0400

mastermind (2.6.3) lucid; urgency=low

  * List of balancer closed groups feature

 -- Andrey Vasilenkov <indigo@yandex-team.ru>  Thu, 24 Oct 2013 18:39:54 +0400

mastermind (2.6.2) lucid; urgency=low

  * Fix for zero bandwidth bug

 -- Andrey Vasilenkov <indigo@yandex-team.ru>  Wed, 16 Oct 2013 16:33:44 +0400

mastermind (2.6.1) lucid; urgency=low

  * Fix for couple weights with different couple sizes

 -- Andrey Vasilenkov <indigo@yandex-team.ru>  Mon, 14 Oct 2013 18:55:46 +0400

mastermind (2.6.0) lucid; urgency=low

  * Cache using gatlinggun

 -- Andrey Vasilenkov <indigo@yandex-team.ru>  Fri, 11 Oct 2013 19:58:40 +0400

mastermind (2.5) lucid; urgency=low

  * New feature: frozen couples

 -- Andrey Vasilenkov <indigo@yandex-team.ru>  Tue, 08 Oct 2013 18:10:01 +0400

mastermind (2.4) lucid; urgency=low

  * Compatibility with cocaine 0.10.6 

 -- Andrey Vasilenkov <indigo@yandex-team.ru>  Mon, 07 Oct 2013 13:19:17 +0400

mastermind (2.3) lucid; urgency=low

  * Namespaces implemented
  * mastermind util updated

 -- Andrey Vasilenkov <indigo@yandex-team.ru>  Tue, 10 Sep 2013 15:26:33 +0400

mastermind (2.2) lucid; urgency=low

  * Updated create_group_ids to work with new mastermind
  * Updated deploy scripts

 -- Anton Kortunov <toshik@yandex-team.ru>  Thu, 15 Aug 2013 17:41:25 +0400

mastermind (2.1) lucid; urgency=low

  * mastermind_deploy.sh updated to work with cocaine v10
  * Added debian/*.install files

 -- Anton Kortunov <toshik@yandex-team.ru>  Mon, 05 Aug 2013 20:50:00 +0400

mastermind (2.0) lucid; urgency=low

  * New storage model
  * Cocaine v10 support

 -- Anton Kortunov <toshik@yandex-team.ru>  Mon, 05 Aug 2013 20:15:08 +0400

mastermind (1.9) lucid; urgency=low

  * Fixed get-group-weight

 -- Anton Kortunov <toshik@yandex-team.ru>  Mon, 27 May 2013 21:13:42 +0400

mastermind (1.8) lucid; urgency=low

  * Show couples in bad groups

 -- Anton Kortunov <toshik@yandex-team.ru>  Mon, 27 May 2013 20:52:31 +0400

mastermind (1.7) lucid; urgency=low

  * Fixed damon flag in collection thread
  * Set pool-limit to 10 in manifest

 -- Anton Kortunov <toshik@yandex-team.ru>  Thu, 23 May 2013 14:50:21 +0400

mastermind (1.6) lucid; urgency=low

  * Set collecting thread as daemon for normal shutdown

 -- Anton Kortunov <toshik@yandex-team.ru>  Wed, 22 May 2013 21:26:02 +0400

mastermind (1.5) lucid; urgency=low

  * Fixed statistics expiration time

 -- Anton Kortunov <toshik@yandex-team.ru>  Thu, 04 Apr 2013 15:00:39 +0400

mastermind (1.4) lucid; urgency=low

  * Improved statistics collection

 -- Anton Kortunov <toshik@yandex-team.ru>  Thu, 21 Mar 2013 14:51:25 +0400

mastermind (1.3) lucid; urgency=low

  * ver++ 

 -- Andrey Godin <agodin@yandex-team.ru>  Wed, 26 Dec 2012 16:23:11 +0400

mastermind (1.2) lucid; urgency=low

  * change path to config mastermind; 

 -- Andrey Godin <agodin@yandex-team.ru>  Wed, 26 Dec 2012 16:11:58 +0400

mastermind (1.1) lucid; urgency=low

  * Fixed signature mismatch

 -- Anton Kortunov <toshik@yandex-team.ru>  Mon, 24 Dec 2012 16:44:32 +0400

mastermind (1.0) lucid; urgency=low

  * Use balancelogic

 -- Anton Kortunov <toshik@yandex-team.ru>  Fri, 21 Dec 2012 13:58:12 +0400

mastermind (0.11) lucid; urgency=low

  * Fixed lookup_addr function call

 -- Anton Kortunov <toshik@yandex-team.ru>  Fri, 21 Dec 2012 13:35:58 +0400

mastermind (0.10) lucid; urgency=low

  * fixed reading metabalancer key

 -- Anton Kortunov <toshik@yandex-team.ru>  Mon, 17 Dec 2012 15:03:22 +0400

mastermind (0.9) lucid; urgency=low

  * chow logging dir 

 -- Andrey Godin <agodin@yandex-team.ru>  Fri, 14 Dec 2012 14:26:15 +0400

mastermind (0.8) lucid; urgency=low

  * Removed unnecessary return in couple_groups

 -- toshik <toshik@elisto22f.dev.yandex.net>  Mon, 10 Dec 2012 13:06:43 +0400

mastermind (0.7) unstable; urgency=low

  * Raise correct exception
    

 -- Andrey Godin <agodin@yandex-team.ru>  Fri, 07 Dec 2012 19:31:07 +0400

mastermind (0.6) unstable; urgency=low

  * add support inventory; 
  * add create group by suggest;	

 -- Andrey Godin <agodin@yandex-team.ru>  Fri, 07 Dec 2012 16:21:05 +0400

mastermind (0.5) unstable; urgency=low

  * fix remove bad-groups
  * add dev version invetory.py 

 -- Andrey Godin <agodin@yandex-team.ru>  Thu, 06 Dec 2012 17:35:58 +0400

mastermind (0.4) unstable; urgency=low

  * Call collect() from timer event, not from aggregate() 

 -- Andrey Godin <agodin@yandex-team.ru>  Thu, 06 Dec 2012 13:09:34 +0400

mastermind (0.1) unstable; urgency=low

  * Initial Release.

 -- Andrey Godin <agodin@yandex-team.ru>  Tue, 13 Nov 2012 10:58:14 +0400<|MERGE_RESOLUTION|>--- conflicted
+++ resolved
@@ -1,12 +1,11 @@
-<<<<<<< HEAD
-mastermind (2.15.16) lucid; urgency=low
+mastermind (2.15.18) lucid; urgency=low
 
   * Fix for manual handlers for defrag and recover-dc jobs creation
   * Fix for cocaine worker timeouts on job creation
   * Refactored minion states update process
 
  -- Andrey Vasilenkov <indigo@yandex-team.ru>  Wed, 14 Jan 2015 16:44:18 +0300
-=======
+
 mastermind (2.15.17) lucid; urgency=low
 
   * Increased cocaine worker pool-limit to 7
@@ -18,7 +17,6 @@
   * Increased worker heartbeat timeout to 240s
 
  -- Andrey Vasilenkov <indigo@yandex-team.ru>  Tue, 13 Jan 2015 18:27:19 +0300
->>>>>>> 026d1cf2
 
 mastermind (2.15.15) lucid; urgency=low
 
