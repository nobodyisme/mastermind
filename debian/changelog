--- conflicted
+++ resolved
@@ -1,7 +1,4 @@
-<<<<<<< HEAD
-mastermind (2.28.156) trusty; urgency=medium
-=======
-mastermind-cocainev11 (2.28.157) trusty; urgency=medium
+mastermind (2.28.157) trusty; urgency=medium
 
   * Remove check for group existence when executing create group task
   * Add NodeBackend helper method to create NodeBackend object from backend history record
@@ -16,8 +13,7 @@
 
  -- Andrey Vasilenkov <indigo@yandex-team.ru>  Mon, 06 Feb 2017 18:27:54 +0300
 
-mastermind-cocainev11 (2.28.156) trusty; urgency=medium
->>>>>>> c454917c
+mastermind (2.28.156) trusty; urgency=medium
 
   * Use minion task
 
