--- conflicted
+++ resolved
@@ -1,14 +1,10 @@
-<<<<<<< HEAD
+mastermind (2.28.143) trusty; urgency=medium
+
+  * Fix possible old mongo sorting limit problem
+
+ -- Andrey Vasilenkov <indigo@yandex-team.ru>  Fri, 20 Jan 2017 14:17:52 +0300
+
 mastermind (2.28.142) trusty; urgency=medium
-=======
-mastermind-cocainev11 (2.28.143) trusty; urgency=medium
-
-  * Fix possible old mongo sorting limit problem
-
- -- Andrey Vasilenkov <indigo@yandex-team.ru>  Fri, 20 Jan 2017 14:17:52 +0300
-
-mastermind-cocainev11 (2.28.142) trusty; urgency=medium
->>>>>>> a13d7054
 
   * Add temporary debug log
 
