<<<<<<< HEAD
mastermind (2.9.15) lucid; urgency=low

  * Fix for setting task start time

 -- Andrey Vasilenkov <indigo@yandex-team.ru>  Mon, 08 Sep 2014 14:50:13 +0400

mastermind (2.9.14) lucid; urgency=low

  * Use all remotes when creating recovery dc jobs

 -- Andrey Vasilenkov <indigo@yandex-team.ru>  Fri, 05 Sep 2014 18:13:46 +0400

mastermind (2.9.13) lucid; urgency=low

  * Minor fix

 -- Andrey Vasilenkov <indigo@yandex-team.ru>  Fri, 05 Sep 2014 15:43:36 +0400

mastermind (2.9.12) lucid; urgency=low

  * Implemented recover dc jobs

 -- Andrey Vasilenkov <indigo@yandex-team.ru>  Fri, 05 Sep 2014 15:31:40 +0400

mastermind (2.9.11) lucid; urgency=low

  * Compatible fetching eblob path from config

 -- Andrey Vasilenkov <indigo@yandex-team.ru>  Thu, 04 Sep 2014 12:42:34 +0400

mastermind (2.9.10) lucid; urgency=low

  * Fix for fetching the list of all namespaces when there are broken couples
  * Support of new elliptics 26 monitor stat format

 -- Andrey Vasilenkov <indigo@yandex-team.ru>  Wed, 03 Sep 2014 17:32:57 +0400

mastermind (2.9.9) lucid; urgency=low

  * Tasks fixes

 -- Andrey Vasilenkov <indigo@yandex-team.ru>  Thu, 28 Aug 2014 13:55:09 +0400

mastermind (2.9.8) lucid; urgency=low

  * Jobs fixes

 -- Andrey Vasilenkov <indigo@yandex-team.ru>  Thu, 28 Aug 2014 11:53:23 +0400

mastermind (2.9.7) lucid; urgency=low

  * Fix for jobs processor logs messages

 -- Andrey Vasilenkov <indigo@yandex-team.ru>  Tue, 26 Aug 2014 19:40:37 +0400

mastermind (2.9.6) lucid; urgency=low

  * Manual move job creation: checking uncoupled group dc
  * Fix for application name parameter for console util

 -- Andrey Vasilenkov <indigo@yandex-team.ru>  Tue, 26 Aug 2014 16:39:27 +0400

mastermind (2.9.5) lucid; urgency=low

  * Tasks parameters for minions updated to using node backends

 -- Andrey Vasilenkov <indigo@yandex-team.ru>  Mon, 25 Aug 2014 16:28:27 +0400

mastermind (2.9.4) lucid; urgency=low

  * Cache handlers turned back on
  * Using only necessary monitor stat categories

 -- Andrey Vasilenkov <indigo@yandex-team.ru>  Mon, 25 Aug 2014 11:01:18 +0400

mastermind (2.9.3) lucid; urgency=low

  * Fix for mixing old and new history records

 -- Andrey Vasilenkov <indigo@yandex-team.ru>  Fri, 22 Aug 2014 17:11:34 +0400

mastermind (2.9.2) lucid; urgency=low

  * Fix for deployment script

 -- Andrey Vasilenkov <indigo@yandex-team.ru>  Fri, 22 Aug 2014 13:43:32 +0400

mastermind (2.9.1) lucid; urgency=low

  * Optional mastermind app name for mastermind util

 -- Andrey Vasilenkov <indigo@yandex-team.ru>  Fri, 22 Aug 2014 12:37:16 +0400

mastermind (2.9.0) lucid; urgency=low

  * Support for elliptics26

 -- Andrey Vasilenkov <indigo@yandex-team.ru>  Thu, 21 Aug 2014 18:57:53 +0400
=======
mastermind (2.8.47) lucid; urgency=low

  * Fix for minion async http fetcher

 -- Andrey Vasilenkov <indigo@yandex-team.ru>  Wed, 10 Sep 2014 18:08:33 +0400
>>>>>>> d213e39d

mastermind (2.8.46) lucid; urgency=low

  * Fix for empty couples namespace

 -- Andrey Vasilenkov <indigo@yandex-team.ru>  Tue, 09 Sep 2014 16:52:50 +0400

mastermind (2.8.45) lucid; urgency=low

  * Added optional move task for move jobs
  * Fix for applying smoother plan simultaneously from several workers
  * Handler for elliptics remote nodes list

 -- Andrey Vasilenkov <indigo@yandex-team.ru>  Wed, 20 Aug 2014 17:38:25 +0400

mastermind (2.8.44) lucid; urgency=low

  * Additional checkings for move jobs: number of keys of uncoupled group

 -- Andrey Vasilenkov <indigo@yandex-team.ru>  Thu, 14 Aug 2014 12:47:09 +0400

mastermind (2.8.43) lucid; urgency=low

  * Fix for couple build with all n groups are mandatory

 -- Andrey Vasilenkov <indigo@yandex-team.ru>  Wed, 13 Aug 2014 16:27:13 +0400

mastermind (2.8.42) lucid; urgency=low

  * Fix for couple info namespace key

 -- Andrey Vasilenkov <indigo@yandex-team.ru>  Tue, 12 Aug 2014 17:19:45 +0400

mastermind (2.8.41) lucid; urgency=low

  * Explicit family for elliptics nodes

 -- Andrey Vasilenkov <indigo@yandex-team.ru>  Tue, 12 Aug 2014 16:34:29 +0400

mastermind (2.8.40) lucid; urgency=low

  * Fix for couple broken namespace checking
  * Implemented broken jobs and dedicated node stop tasks for enhanced checking

 -- Andrey Vasilenkov <indigo@yandex-team.ru>  Tue, 12 Aug 2014 15:53:54 +0400
mastermind (2.8.39) lucid; urgency=low

  * Jobs logging changed
  * Syncing infrastructure state before updating

 -- Andrey Vasilenkov <indigo@yandex-team.ru>  Mon, 11 Aug 2014 16:25:39 +0400

mastermind (2.8.38) lucid; urgency=low

  * Creation of +N nonoverlapping couples if dcs are available

 -- Andrey Vasilenkov <indigo@yandex-team.ru>  Fri, 08 Aug 2014 19:43:38 +0400

mastermind (2.8.37) lucid; urgency=low

  * Update namespaces settings by default, overwrite is optional
  * Prefer using group with the most alive keys number for restoration
  * Creation of +N nonoverlapping couples if dcs are available
  * Independent timeout for elliptics nodes and elliptics meta nodes

 -- Andrey Vasilenkov <indigo@yandex-team.ru>  Thu, 07 Aug 2014 16:10:57 +0400

mastermind (2.8.36) lucid; urgency=low

  * Filtering groups by total space for building couples
  * All space counters of namespaces statistics as integers (bytes)
  * Additional parameter for move jobs: group file path for removal

 -- Andrey Vasilenkov <indigo@yandex-team.ru>  Tue, 05 Aug 2014 17:58:56 +0400

mastermind (2.8.35) lucid; urgency=low

  * Fix for minions commands status processing

 -- Andrey Vasilenkov <indigo@yandex-team.ru>  Mon, 04 Aug 2014 15:18:24 +0400

mastermind (2.8.34) lucid; urgency=low

  * Namespaces statistics handle
  * Creating groups move tasks is disabled by default
  * Minor fixes

 -- Andrey Vasilenkov <indigo@yandex-team.ru>  Fri, 01 Aug 2014 14:40:33 +0400

mastermind (2.8.33) lucid; urgency=low

  * Fix for cocaine app deployment

 -- Andrey Vasilenkov <indigo@yandex-team.ru>  Thu, 31 Jul 2014 12:57:17 +0400

mastermind (2.8.32) lucid; urgency=low

  * Jobs processing turned on
  * Treemap filtering
  * Outages statistics

 -- Andrey Vasilenkov <indigo@yandex-team.ru>  Wed, 30 Jul 2014 19:02:53 +0400

mastermind (2.8.31) lucid; urgency=low

  * Fix for namespace balancer couple weights

 -- Andrey Vasilenkov <indigo@yandex-team.ru>  Fri, 18 Jul 2014 14:49:14 +0400

mastermind (2.8.30) lucid; urgency=low

  * Fix for cmd restore status fetching, added retries
  * Content length threshold namespace settings
  * Fix for statistics of groups with no nodes

 -- Andrey Vasilenkov <indigo@yandex-team.ru>  Wed, 16 Jul 2014 15:55:46 +0400

mastermind (2.8.29) lucid; urgency=low

  * Group restore updated: checking for DHT rings and starting node up after restoration

 -- Andrey Vasilenkov <indigo@yandex-team.ru>  Thu, 10 Jul 2014 17:23:03 +0400

mastermind (2.8.28) lucid; urgency=low

  * Temporary disabled new modules

 -- Andrey Vasilenkov <indigo@yandex-team.ru>  Wed, 09 Jul 2014 19:34:45 +0400

mastermind (2.8.27) lucid; urgency=low

  * Fix for elliptics id transforming

 -- Andrey Vasilenkov <indigo@yandex-team.ru>  Wed, 09 Jul 2014 19:29:19 +0400

mastermind (2.8.26) lucid; urgency=low

  * Fix for metakey parallel read

 -- Andrey Vasilenkov <indigo@yandex-team.ru>  Wed, 09 Jul 2014 19:22:11 +0400

mastermind (2.8.25) lucid; urgency=low

  * Fix for ns settings fetching from elliptics indexes

 -- Andrey Vasilenkov <indigo@yandex-team.ru>  Wed, 09 Jul 2014 12:26:24 +0400

mastermind (2.8.24) lucid; urgency=low

  * Settings for elliptics client pools in mastermind config

 -- Andrey Vasilenkov <indigo@yandex-team.ru>  Thu, 03 Jul 2014 17:34:51 +0400

mastermind (2.8.23) lucid; urgency=low

  * Fix for cocaine crashlog content

 -- Andrey Vasilenkov <indigo@yandex-team.ru>  Tue, 24 Jun 2014 16:55:28 +0400

mastermind (2.8.22) lucid; urgency=low

  * Multipurpose authkey namespace settings

 -- Andrey Vasilenkov <indigo@yandex-team.ru>  Fri, 20 Jun 2014 19:22:04 +0400

mastermind (2.8.21) lucid; urgency=low

  * Fix for couple namespace processing

 -- Andrey Vasilenkov <indigo@yandex-team.ru>  Fri, 25 Apr 2014 19:36:56 +0400

mastermind (2.8.20) lucid; urgency=low

  * Keys statistics and fragmentation tree map

 -- Andrey Vasilenkov <indigo@yandex-team.ru>  Wed, 23 Apr 2014 18:46:24 +0400

mastermind (2.8.19) lucid; urgency=low

  * Minor change in couple statistics format

 -- Andrey Vasilenkov <indigo@yandex-team.ru>  Mon, 14 Apr 2014 14:50:00 +0400

mastermind (2.8.18) lucid; urgency=low

  * Fix for python 2.6.5 logging handlers

 -- Andrey Vasilenkov <indigo@yandex-team.ru>  Thu, 10 Apr 2014 17:02:44 +0400

mastermind (2.8.17) lucid; urgency=low

  * By-state formatter for couples list
  * Fix for couple breaking (couple metadata is also being removed)
  * Logging refactored

 -- Andrey Vasilenkov <indigo@yandex-team.ru>  Thu, 10 Apr 2014 16:34:44 +0400

mastermind (2.8.16) lucid; urgency=low

  * Used space stats for couples

 -- Andrey Vasilenkov <indigo@yandex-team.ru>  Thu, 03 Apr 2014 17:44:41 +0400

mastermind (2.8.15) lucid; urgency=low

  * Do not start if elliptics nodes and/or metanodes are unavailable

 -- Andrey Vasilenkov <indigo@yandex-team.ru>  Thu, 03 Apr 2014 17:08:35 +0400

mastermind (2.8.14) lucid; urgency=low

  * Network map for namespaces

 -- Andrey Vasilenkov <indigo@yandex-team.ru>  Thu, 03 Apr 2014 15:09:28 +0400

mastermind (2.8.13) lucid; urgency=low

  * Couple statistics for flowmastermind
  * Namespace signature settings added

 -- Andrey Vasilenkov <indigo@yandex-team.ru>  Tue, 01 Apr 2014 16:39:16 +0400

mastermind (2.8.12) lucid; urgency=low

  * Json output for couples list command

 -- Andrey Vasilenkov <indigo@yandex-team.ru>  Thu, 27 Mar 2014 14:46:04 +0400

mastermind (2.8.11) lucid; urgency=low

  * Fix for fetching closed couples info
  * Mastermind-utils handle for fetching metadata and any arbitrary key from group
  * Used space returned along with free space for group info
  * Bash completion for command options
  * Universal couple list handle unifying all list-xxx handles
  * Fix for minions tasks status fetching
  * Admin actions log

 -- Andrey Vasilenkov <indigo@yandex-team.ru>  Thu, 27 Mar 2014 13:16:45 +0400

mastermind (2.8.10) lucid; urgency=low

  * Fix: fix for detaching inexistent nodes

 -- Andrey Vasilenkov <indigo@yandex-team.ru>  Tue, 18 Mar 2014 18:55:06 +0400

mastermind (2.8.9) lucid; urgency=low

  * Fix: closed couples added to treemap

 -- Andrey Vasilenkov <indigo@yandex-team.ru>  Fri, 14 Mar 2014 19:03:39 +0400

mastermind (2.8.8) lucid; urgency=low

  * Fix: closed couples added to treemap

 -- Andrey Vasilenkov <indigo@yandex-team.ru>  Fri, 14 Mar 2014 18:49:30 +0400

mastermind (2.8.7) lucid; urgency=low

  * Fix: flowmastermind statistics fix

 -- Andrey Vasilenkov <indigo@yandex-team.ru>  Thu, 13 Mar 2014 18:38:51 +0400

mastermind (2.8.6) lucid; urgency=low

  * Feature: treemap groups statistics for flowmastermind

 -- Andrey Vasilenkov <indigo@yandex-team.ru>  Thu, 13 Mar 2014 13:38:12 +0400

mastermind (2.8.5) lucid; urgency=low

  * Fix: removing manifest for safe deploy to cocaine v11 cloud

 -- Andrey Vasilenkov <indigo@yandex-team.ru>  Mon, 24 Feb 2014 17:40:12 +0400

mastermind (2.8.4) lucid; urgency=low

  * Feature: handle for forcing nodes stats update
  * Feature: handles for namespace setup

 -- Andrey Vasilenkov <indigo@yandex-team.ru>  Mon, 24 Feb 2014 12:26:51 +0400

mastermind (2.8.3) lucid; urgency=low

  * Feature: added couple free size to get_group_weights handle

 -- Andrey Vasilenkov <indigo@yandex-team.ru>  Wed, 19 Feb 2014 15:21:58 +0400

mastermind (2.8.2) lucid; urgency=low

  * Fix: configurable minion port

 -- Andrey Vasilenkov <indigo@yandex-team.ru>  Wed, 19 Feb 2014 12:48:38 +0400

mastermind (2.8.1) lucid; urgency=low

  * Feature: using minion for remote command execution
  * Feature: minion commands history for flowmastermind

 -- Andrey Vasilenkov <indigo@yandex-team.ru>  Tue, 18 Feb 2014 16:34:34 +0400

mastermind (2.7.18) lucid; urgency=low

  * Feature: configurable wait_timeout for elliptics sessions
  * Fix: sleep on startup to wait for elliptics nodes to collect data

 -- Andrey Vasilenkov <indigo@yandex-team.ru>  Tue, 28 Jan 2014 17:17:24 +0400

mastermind (2.7.17) lucid; urgency=low

  * Feature: closed and bad couples statistics for flowmastermind
  * Feature: couple info handler added
  * Feature: command for detaching node from group
  * Fix: synchronous node info update on worker start

 -- Andrey Vasilenkov <indigo@yandex-team.ru>  Mon, 27 Jan 2014 15:31:00 +0400

mastermind (2.7.16) lucid; urgency=low

  * Fix: couple break handler

 -- Andrey Vasilenkov <indigo@yandex-team.ru>  Wed, 25 Dec 2013 19:53:28 +0400

mastermind (2.7.15) lucid; urgency=low

  * Feature: data memory availability feature for flowmastermind

 -- Andrey Vasilenkov <indigo@yandex-team.ru>  Wed, 25 Dec 2013 18:47:50 +0400

mastermind (2.7.14) lucid; urgency=low

  * Feature: added per namespace statistics for flowmastermind
  * Feature: closed couple marker for group info request
  * Fix: inventory queries logging

 -- Andrey Vasilenkov <indigo@yandex-team.ru>  Tue, 24 Dec 2013 20:30:13 +0400

mastermind (2.7.13) lucid; urgency=low

  * Fix: flowmastermind total counters fix

 -- Andrey Vasilenkov <indigo@yandex-team.ru>  Fri, 20 Dec 2013 17:10:37 +0400

mastermind (2.7.12) lucid; urgency=low

  * Fix: dc data cache in metastorage for inventory failovers
  * Feature: flowmastermind statistics export handler
  * Feature: configurable cocaine worker disown timeout

 -- Andrey Vasilenkov <indigo@yandex-team.ru>  Fri, 20 Dec 2013 14:45:47 +0400

mastermind (2.7.11) lucid; urgency=low

  * node info updater delayed

 -- Andrey Vasilenkov <indigo@yandex-team.ru>  Wed, 11 Dec 2013 02:18:07 +0400

mastermind (2.7.10) lucid; urgency=low

  * Disabled inventory (temp)

 -- Andrey Vasilenkov <indigo@yandex-team.ru>  Wed, 11 Dec 2013 02:05:53 +0400

mastermind (2.7.9) lucid; urgency=low

  * Removed node info updating on start

 -- Andrey Vasilenkov <indigo@yandex-team.ru>  Wed, 11 Dec 2013 01:57:03 +0400

mastermind (2.7.8) lucid; urgency=low

  * Feature: elliptics statistics compatibility (2.24.14.30)
  * Feature: bash completion

 -- Andrey Vasilenkov <indigo@yandex-team.ru>  Tue, 03 Dec 2013 17:45:47 +0400

mastermind (2.7.7) lucid; urgency=low

  * Feature: elliptics async api compatibility (2.24.14.29)

 -- Andrey Vasilenkov <indigo@yandex-team.ru>  Thu, 28 Nov 2013 19:07:56 +0400

mastermind (2.7.6) lucid; urgency=low

  * Fix: removed lower threshold of 100 IOPS for maximum node performance

 -- Andrey Vasilenkov <indigo@yandex-team.ru>  Tue, 26 Nov 2013 13:15:22 +0400

mastermind (2.7.5) lucid; urgency=low

  * Feature: removed cached state usage
  * Fix: balancer load average counter
  * Fix: do not unlink nodes from group automatically

 -- Andrey Vasilenkov <indigo@yandex-team.ru>  Mon, 25 Nov 2013 16:55:21 +0400

mastermind (2.7.4) lucid; urgency=low

  * Feature: async node statistics requests
  * Fix: do not create couples from bad groups

 -- Andrey Vasilenkov <indigo@yandex-team.ru>  Fri, 22 Nov 2013 16:32:28 +0400

mastermind (2.7.3) lucid; urgency=low

  * Feature: degradational requests frequency for nodes with constant timeout experiences

 -- Andrey Vasilenkov <indigo@yandex-team.ru>  Tue, 19 Nov 2013 20:27:20 +0400

mastermind (2.7.2) lucid; urgency=low

  * Fix: couple creation using groups with empty nodes list
  * Fix: unnecessary infrastructure state update removed

 -- Andrey Vasilenkov <indigo@yandex-team.ru>  Mon, 18 Nov 2013 19:15:12 +0400

mastermind (2.7.1) lucid; urgency=low

  * Feature: history of group nodes
  * Feature: group restoration command generation and execution

 -- Andrey Vasilenkov <indigo@yandex-team.ru>  Wed, 13 Nov 2013 19:18:41 +0400

mastermind (2.6.5) lucid; urgency=low

  * Feature: list of couple namespaces

 -- Andrey Vasilenkov <indigo@yandex-team.ru>  Fri, 08 Nov 2013 16:01:26 +0400

mastermind (2.6.4+2elliptics2.20) lucid; urgency=low

  * Fix: inventory import

 -- Andrey Vasilenkov <indigo@yandex-team.ru>  Wed, 13 Nov 2013 14:03:47 +0400

mastermind (2.6.4+1elliptics2.20) lucid; urgency=low

  * Feature: compatibility with elliptics 2.20

 -- Andrey Vasilenkov <indigo@yandex-team.ru>  Wed, 30 Oct 2013 13:24:30 +0400

mastermind (2.6.4) lucid; urgency=low

  * Feature: storage cached state via cocaine cache storage

 -- Andrey Vasilenkov <indigo@yandex-team.ru>  Wed, 30 Oct 2013 13:23:20 +0400

mastermind (2.6.3) lucid; urgency=low

  * List of balancer closed groups feature

 -- Andrey Vasilenkov <indigo@yandex-team.ru>  Thu, 24 Oct 2013 18:39:54 +0400

mastermind (2.6.2) lucid; urgency=low

  * Fix for zero bandwidth bug

 -- Andrey Vasilenkov <indigo@yandex-team.ru>  Wed, 16 Oct 2013 16:33:44 +0400

mastermind (2.6.1) lucid; urgency=low

  * Fix for couple weights with different couple sizes

 -- Andrey Vasilenkov <indigo@yandex-team.ru>  Mon, 14 Oct 2013 18:55:46 +0400

mastermind (2.6.0) lucid; urgency=low

  * Cache using gatlinggun

 -- Andrey Vasilenkov <indigo@yandex-team.ru>  Fri, 11 Oct 2013 19:58:40 +0400

mastermind (2.5) lucid; urgency=low

  * New feature: frozen couples

 -- Andrey Vasilenkov <indigo@yandex-team.ru>  Tue, 08 Oct 2013 18:10:01 +0400

mastermind (2.4) lucid; urgency=low

  * Compatibility with cocaine 0.10.6 

 -- Andrey Vasilenkov <indigo@yandex-team.ru>  Mon, 07 Oct 2013 13:19:17 +0400

mastermind (2.3) lucid; urgency=low

  * Namespaces implemented
  * mastermind util updated

 -- Andrey Vasilenkov <indigo@yandex-team.ru>  Tue, 10 Sep 2013 15:26:33 +0400

mastermind (2.2) lucid; urgency=low

  * Updated create_group_ids to work with new mastermind
  * Updated deploy scripts

 -- Anton Kortunov <toshik@yandex-team.ru>  Thu, 15 Aug 2013 17:41:25 +0400

mastermind (2.1) lucid; urgency=low

  * mastermind_deploy.sh updated to work with cocaine v10
  * Added debian/*.install files

 -- Anton Kortunov <toshik@yandex-team.ru>  Mon, 05 Aug 2013 20:50:00 +0400

mastermind (2.0) lucid; urgency=low

  * New storage model
  * Cocaine v10 support

 -- Anton Kortunov <toshik@yandex-team.ru>  Mon, 05 Aug 2013 20:15:08 +0400

mastermind (1.9) lucid; urgency=low

  * Fixed get-group-weight

 -- Anton Kortunov <toshik@yandex-team.ru>  Mon, 27 May 2013 21:13:42 +0400

mastermind (1.8) lucid; urgency=low

  * Show couples in bad groups

 -- Anton Kortunov <toshik@yandex-team.ru>  Mon, 27 May 2013 20:52:31 +0400

mastermind (1.7) lucid; urgency=low

  * Fixed damon flag in collection thread
  * Set pool-limit to 10 in manifest

 -- Anton Kortunov <toshik@yandex-team.ru>  Thu, 23 May 2013 14:50:21 +0400

mastermind (1.6) lucid; urgency=low

  * Set collecting thread as daemon for normal shutdown

 -- Anton Kortunov <toshik@yandex-team.ru>  Wed, 22 May 2013 21:26:02 +0400

mastermind (1.5) lucid; urgency=low

  * Fixed statistics expiration time

 -- Anton Kortunov <toshik@yandex-team.ru>  Thu, 04 Apr 2013 15:00:39 +0400

mastermind (1.4) lucid; urgency=low

  * Improved statistics collection

 -- Anton Kortunov <toshik@yandex-team.ru>  Thu, 21 Mar 2013 14:51:25 +0400

mastermind (1.3) lucid; urgency=low

  * ver++ 

 -- Andrey Godin <agodin@yandex-team.ru>  Wed, 26 Dec 2012 16:23:11 +0400

mastermind (1.2) lucid; urgency=low

  * change path to config mastermind; 

 -- Andrey Godin <agodin@yandex-team.ru>  Wed, 26 Dec 2012 16:11:58 +0400

mastermind (1.1) lucid; urgency=low

  * Fixed signature mismatch

 -- Anton Kortunov <toshik@yandex-team.ru>  Mon, 24 Dec 2012 16:44:32 +0400

mastermind (1.0) lucid; urgency=low

  * Use balancelogic

 -- Anton Kortunov <toshik@yandex-team.ru>  Fri, 21 Dec 2012 13:58:12 +0400

mastermind (0.11) lucid; urgency=low

  * Fixed lookup_addr function call

 -- Anton Kortunov <toshik@yandex-team.ru>  Fri, 21 Dec 2012 13:35:58 +0400

mastermind (0.10) lucid; urgency=low

  * fixed reading metabalancer key

 -- Anton Kortunov <toshik@yandex-team.ru>  Mon, 17 Dec 2012 15:03:22 +0400

mastermind (0.9) lucid; urgency=low

  * chow logging dir 

 -- Andrey Godin <agodin@yandex-team.ru>  Fri, 14 Dec 2012 14:26:15 +0400

mastermind (0.8) lucid; urgency=low

  * Removed unnecessary return in couple_groups

 -- toshik <toshik@elisto22f.dev.yandex.net>  Mon, 10 Dec 2012 13:06:43 +0400

mastermind (0.7) unstable; urgency=low

  * Raise correct exception
    

 -- Andrey Godin <agodin@yandex-team.ru>  Fri, 07 Dec 2012 19:31:07 +0400

mastermind (0.6) unstable; urgency=low

  * add support inventory; 
  * add create group by suggest;	

 -- Andrey Godin <agodin@yandex-team.ru>  Fri, 07 Dec 2012 16:21:05 +0400

mastermind (0.5) unstable; urgency=low

  * fix remove bad-groups
  * add dev version invetory.py 

 -- Andrey Godin <agodin@yandex-team.ru>  Thu, 06 Dec 2012 17:35:58 +0400

mastermind (0.4) unstable; urgency=low

  * Call collect() from timer event, not from aggregate() 

 -- Andrey Godin <agodin@yandex-team.ru>  Thu, 06 Dec 2012 13:09:34 +0400

mastermind (0.1) unstable; urgency=low

  * Initial Release.

 -- Andrey Godin <agodin@yandex-team.ru>  Tue, 13 Nov 2012 10:58:14 +0400<|MERGE_RESOLUTION|>--- conflicted
+++ resolved
@@ -1,4 +1,3 @@
-<<<<<<< HEAD
 mastermind (2.9.15) lucid; urgency=low
 
   * Fix for setting task start time
@@ -97,13 +96,12 @@
   * Support for elliptics26
 
  -- Andrey Vasilenkov <indigo@yandex-team.ru>  Thu, 21 Aug 2014 18:57:53 +0400
-=======
+
 mastermind (2.8.47) lucid; urgency=low
 
-  * Fix for minion async http fetcher
+  * Fix for minion nc http fetcher
 
  -- Andrey Vasilenkov <indigo@yandex-team.ru>  Wed, 10 Sep 2014 18:08:33 +0400
->>>>>>> d213e39d
 
 mastermind (2.8.46) lucid; urgency=low
 
