--- conflicted
+++ resolved
@@ -1,14 +1,10 @@
-<<<<<<< HEAD
+mastermind (2.28.169) trusty; urgency=medium
+
+  * Skip hdds where restored group is located
+
+ -- Andrey Vasilenkov <indigo@yandex-team.ru>  Thu, 16 Feb 2017 17:20:09 +0300
+
 mastermind (2.28.168) trusty; urgency=medium
-=======
-mastermind-cocainev11 (2.28.169) trusty; urgency=medium
-
-  * Skip hdds where restored group is located
-
- -- Andrey Vasilenkov <indigo@yandex-team.ru>  Thu, 16 Feb 2017 17:20:09 +0300
-
-mastermind-cocainev11 (2.28.168) trusty; urgency=medium
->>>>>>> da9a5b37
 
   * Add uncoupled lrc group restore cli handle
   * Add restore uncoupled lrc group job
