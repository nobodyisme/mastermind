<<<<<<< HEAD
mastermind (2.28.119) trusty; urgency=medium
=======
mastermind-cocainev11 (2.28.120) trusty; urgency=medium

  * Fix job start_ts setting

 -- Andrey Vasilenkov <indigo@yandex-team.ru>  Tue, 20 Dec 2016 14:06:04 +0300

mastermind-cocainev11 (2.28.119) trusty; urgency=medium
>>>>>>> 3e44dca1

  * Set dc to 'unknown' value when strict detection is not required

 -- Andrey Vasilenkov <indigo@yandex-team.ru>  Tue, 20 Dec 2016 12:08:07 +0300

mastermind (2.28.118) trusty; urgency=medium

  * Fix groups' state update

 -- Andrey Vasilenkov <indigo@yandex-team.ru>  Sun, 18 Dec 2016 21:53:54 +0300

mastermind (2.28.117) trusty; urgency=medium

  * Update eblob want_defrag value interpretation

 -- Andrey Vasilenkov <indigo@yandex-team.ru>  Sat, 17 Dec 2016 22:40:17 +0300

mastermind (2.28.116) trusty; urgency=medium

  * Restore job: make RO group.backend
  * Refactor job processing

 -- Andrey Vasilenkov <indigo@yandex-team.ru>  Fri, 16 Dec 2016 15:39:32 +0300

mastermind (2.28.115) trusty; urgency=medium

  * Add mimetype namespace settings

 -- Andrey Vasilenkov <indigo@yandex-team.ru>  Tue, 13 Dec 2016 14:38:59 +0300

mastermind (2.28.114) trusty; urgency=medium

  * Restore: remove backend

 -- Andrey Vasilenkov <indigo@yandex-team.ru>  Mon, 12 Dec 2016 17:05:09 +0300

mastermind (2.28.113) trusty; urgency=medium

  * Restore-path: fix

 -- Andrey Vasilenkov <indigo@yandex-team.ru>  Fri, 09 Dec 2016 17:52:44 +0300

mastermind (2.28.112) trusty; urgency=medium

  * Fix wait backend state

 -- Andrey Vasilenkov <indigo@yandex-team.ru>  Fri, 09 Dec 2016 14:17:31 +0300

mastermind (2.28.111) trusty; urgency=medium

  * Add task for wait backends's detection and acquiring statu

 -- Andrey Vasilenkov <indigo@yandex-team.ru>  Thu, 08 Dec 2016 22:42:48 +0300

mastermind (2.28.110) trusty; urgency=medium

  * Add sleep period for lrc convert jobs

 -- Andrey Vasilenkov <indigo@yandex-team.ru>  Thu, 08 Dec 2016 19:15:00 +0300

mastermind (2.28.109) trusty; urgency=medium

  * Restore job: RO task

 -- Andrey Vasilenkov <indigo@yandex-team.ru>  Thu, 08 Dec 2016 13:42:09 +0300

mastermind (2.28.108) trusty; urgency=medium

  * Do not exhaust host list while searching for appropriate converting
    storages
  * Fix uncoupling groups without history record

 -- Andrey Vasilenkov <indigo@yandex-team.ru>  Thu, 08 Dec 2016 02:03:44 +0300

mastermind (2.28.107) trusty; urgency=medium

  * Minor fix

 -- Andrey Vasilenkov <indigo@yandex-team.ru>  Wed, 07 Dec 2016 14:36:02 +0300

mastermind (2.28.106) trusty; urgency=medium

  * Allow setting required groups' total space for new couples

 -- Andrey Vasilenkov <indigo@yandex-team.ru>  Wed, 07 Dec 2016 01:41:05 +0300

mastermind (2.28.105) trusty; urgency=medium

  * Add workaround for creating jobs with empty involved groups list

 -- Andrey Vasilenkov <indigo@yandex-team.ru>  Tue, 06 Dec 2016 18:35:51 +0300

mastermind (2.28.104) trusty; urgency=medium

  * Extend is_external_storage_ready function

 -- Andrey Vasilenkov <indigo@yandex-team.ru>  Tue, 06 Dec 2016 01:04:16 +0300

mastermind (2.28.103) trusty; urgency=medium

  * Fix unknown couple settings update
  * Add configurable profiles for mastermind cocaine applications

 -- Andrey Vasilenkov <indigo@yandex-team.ru>  Mon, 05 Dec 2016 17:13:45 +0300

mastermind (2.28.102) trusty; urgency=medium

  * Minor fix

 -- Andrey Vasilenkov <indigo@yandex-team.ru>  Fri, 02 Dec 2016 23:12:19 +0300

mastermind (2.28.101) trusty; urgency=medium

  * Change mongo find request construction to provide complete logging

 -- Andrey Vasilenkov <indigo@yandex-team.ru>  Fri, 02 Dec 2016 18:05:27 +0300

mastermind (2.28.100) trusty; urgency=medium

  * Improve `couple break`: update group histories
  * Remove READ* commands accounting for weight calculation
  * Restore-path: fail lrc groups

 -- Andrey Vasilenkov <indigo@yandex-team.ru>  Fri, 02 Dec 2016 00:13:53 +0300

mastermind (2.28.99) trusty; urgency=medium

  * Fix lrc converting for external storage with empty data
  * Restore-path: create backend lock file

 -- Andrey Vasilenkov <indigo@yandex-team.ru>  Thu, 24 Nov 2016 18:29:27 +0300

mastermind (2.28.98) trusty; urgency=medium

  * Fix inventory function usage

 -- Andrey Vasilenkov <indigo@yandex-team.ru>  Thu, 24 Nov 2016 14:57:37 +0300

mastermind (2.28.97) trusty; urgency=medium

  * Add optional inventory function to check if external storage is ready to
    be converted
  * Use convert items priority when constructing convert jobs

 -- Andrey Vasilenkov <indigo@yandex-team.ru>  Wed, 23 Nov 2016 19:29:53 +0300

mastermind (2.28.96) trusty; urgency=medium

  * Version bump

 -- Andrey Vasilenkov <indigo@yandex-team.ru>  Mon, 21 Nov 2016 17:46:21 +0300

mastermind (2.28.95) trusty; urgency=medium

  * Update workers to run on cocaine v12

 -- Andrey Vasilenkov <indigo@yandex-team.ru>  Mon, 21 Nov 2016 16:33:29 +0300

mastermind (2.28.91) trusty; urgency=medium

  * Add support of determine_data_size convert queue parameter

 -- Andrey Vasilenkov <indigo@yandex-team.ru>  Sun, 20 Nov 2016 17:25:56 +0300

mastermind (2.28.90) trusty; urgency=medium

  * Implement external storage converting planner
  * Remove unsupported symlink parameter value description

 -- Andrey Vasilenkov <indigo@yandex-team.ru>  Thu, 17 Nov 2016 19:03:49 +0300

mastermind (2.28.89) trusty; urgency=medium

  * Add symlink namespace setting

 -- Andrey Vasilenkov <indigo@yandex-team.ru>  Mon, 14 Nov 2016 11:47:32 +0300

mastermind (2.28.88) trusty; urgency=medium

  * Update group type properly if metakey was removed

 -- Andrey Vasilenkov <indigo@yandex-team.ru>  Fri, 11 Nov 2016 20:55:32 +0300

mastermind (2.28.87) trusty; urgency=medium

  * Minor fix

 -- Andrey Vasilenkov <indigo@yandex-team.ru>  Wed, 09 Nov 2016 18:42:30 +0300

mastermind (2.28.86) trusty; urgency=medium

  * Add job processor enable config flag

 -- Andrey Vasilenkov <indigo@yandex-team.ru>  Wed, 09 Nov 2016 14:57:13 +0300

mastermind (2.28.85) trusty; urgency=medium

  * Claim net resources on weight calcaltion for a namespace

 -- Andrey Vasilenkov <indigo@yandex-team.ru>  Tue, 08 Nov 2016 18:41:28 +0300

mastermind (2.28.84) trusty; urgency=medium

  * Claim net resources during single namespace weights calculation

 -- Andrey Vasilenkov <indigo@yandex-team.ru>  Tue, 08 Nov 2016 16:49:34 +0300

mastermind (2.28.83) trusty; urgency=medium

  * Tweak resource accounting for running move jobs

 -- Andrey Vasilenkov <indigo@yandex-team.ru>  Thu, 03 Nov 2016 00:44:15 +0300

mastermind (2.28.82) trusty; urgency=medium

  * Fix for total space accounting in move planner

 -- Andrey Vasilenkov <indigo@yandex-team.ru>  Wed, 02 Nov 2016 14:17:21 +0300

mastermind (2.28.81) trusty; urgency=medium

  * Fix uncoupled space min limit accounting in move planner

 -- Andrey Vasilenkov <indigo@yandex-team.ru>  Tue, 01 Nov 2016 22:40:28 +0300

mastermind (2.28.80) trusty; urgency=medium

  * Fix resource accounting in move planner

 -- Andrey Vasilenkov <indigo@yandex-team.ru>  Tue, 01 Nov 2016 20:16:06 +0300

mastermind (2.28.79) trusty; urgency=medium

  * Refactor move planner
  * Allow cooperative running of low priority jobs

 -- Andrey Vasilenkov <indigo@yandex-team.ru>  Tue, 01 Nov 2016 15:54:27 +0300

mastermind (2.28.78) trusty; urgency=medium

  * Add separate minion API request to fetch command output

 -- Andrey Vasilenkov <indigo@yandex-team.ru>  Mon, 24 Oct 2016 17:22:59 +0300

mastermind (2.28.77) trusty; urgency=medium

  * * Add separate minion API request to fetch command output

 -- Andrey Vasilenkov <indigo@yandex-team.ru>  Mon, 24 Oct 2016 16:53:11 +0300

mastermind (2.28.76) trusty; urgency=medium

  * Skip static couple validation when skip_validation option is applied

 -- Andrey Vasilenkov <indigo@yandex-team.ru>  Mon, 24 Oct 2016 13:03:13 +0300

mastermind (2.28.75) trusty; urgency=medium

  * Skip claiming net resources when calculating couple weights

 -- Andrey Vasilenkov <indigo@yandex-team.ru>  Mon, 24 Oct 2016 12:23:45 +0300

mastermind (2.28.74) trusty; urgency=medium

  * Minor fixes

 -- Andrey Vasilenkov <indigo@yandex-team.ru>  Fri, 21 Oct 2016 14:51:42 +0300

mastermind (2.28.73) trusty; urgency=medium

  * Misprint fix

 -- Andrey Vasilenkov <indigo@yandex-team.ru>  Thu, 20 Oct 2016 19:04:20 +0300

mastermind (2.28.72) trusty; urgency=medium

  * Fix return of storage_keys_diff

 -- Andrey Vasilenkov <indigo@yandex-team.ru>  Thu, 20 Oct 2016 18:48:26 +0300

mastermind (2.28.71) trusty; urgency=medium

  * Fix minions monitor's request execution

 -- Andrey Vasilenkov <indigo@yandex-team.ru>  Thu, 20 Oct 2016 18:39:12 +0300

mastermind (2.28.70) trusty; urgency=medium

  * Get rid of elliptics meta database
  * Implement max group manager to store storage max group id in mongo

 -- Andrey Vasilenkov <indigo@yandex-team.ru>  Thu, 20 Oct 2016 15:37:30 +0300

mastermind (2.28.69) trusty; urgency=medium

  * Remove obsolete elliptics indexes wrappers
  * Store inventory cache on a file system instead of metaelliptics

 -- Andrey Vasilenkov <indigo@yandex-team.ru>  Fri, 14 Oct 2016 18:32:28 +0300

mastermind (2.28.68) trusty; urgency=medium

  * Force updating minion command when command is completed

 -- Andrey Vasilenkov <indigo@yandex-team.ru>  Fri, 14 Oct 2016 16:55:26 +0300

mastermind (2.28.67) trusty; urgency=medium

  * Fix cache worker namespaces usage

 -- Andrey Vasilenkov <indigo@yandex-team.ru>  Fri, 14 Oct 2016 13:59:41 +0300

mastermind (2.28.66) trusty; urgency=medium

  * Fix for job list options passing

 -- Andrey Vasilenkov <indigo@yandex-team.ru>  Thu, 13 Oct 2016 23:39:27 +0300

mastermind (2.28.65) trusty; urgency=medium

  * Initialize http client after making thread ioloop

 -- Andrey Vasilenkov <indigo@yandex-team.ru>  Thu, 13 Oct 2016 18:32:10 +0300

mastermind (2.28.64) trusty; urgency=medium

  * Remove run_sync timeout from ioloop
  * Added jobs list in cli

 -- Andrey Vasilenkov <indigo@yandex-team.ru>  Thu, 13 Oct 2016 17:37:50 +0300

mastermind (2.28.63) trusty; urgency=medium

  * Store and use minion commands from mongo

 -- Andrey Vasilenkov <indigo@yandex-team.ru>  Wed, 12 Oct 2016 13:57:55 +0300

mastermind (2.28.62) trusty; urgency=medium

  * Fix move group planner misprint

 -- Andrey Vasilenkov <indigo@yandex-team.ru>  Tue, 11 Oct 2016 17:57:57 +0300

mastermind (2.28.61) trusty; urgency=medium

  * Fix namespace setup parameter types

 -- Andrey Vasilenkov <indigo@yandex-team.ru>  Tue, 11 Oct 2016 12:23:40 +0300

mastermind (2.28.60) trusty; urgency=medium

  * Fix cache worker

 -- Andrey Vasilenkov <indigo@yandex-team.ru>  Thu, 06 Oct 2016 17:56:24 +0300

mastermind (2.28.59) trusty; urgency=medium

  * Fix cache worker

 -- Andrey Vasilenkov <indigo@yandex-team.ru>  Thu, 06 Oct 2016 17:02:27 +0300

mastermind (2.28.58) trusty; urgency=medium

  * Skip hosts without known dc for dc host view
  * Restore-path: ask for help if restore pending

 -- Andrey Vasilenkov <indigo@yandex-team.ru>  Thu, 06 Oct 2016 16:47:37 +0300

mastermind (2.28.57) trusty; urgency=medium

  * Change min finish time when fetching states from minions

 -- Andrey Vasilenkov <indigo@yandex-team.ru>  Thu, 06 Oct 2016 15:17:47 +0300

mastermind (2.28.56) trusty; urgency=medium

  * Fix delete service key name

 -- Andrey Vasilenkov <indigo@yandex-team.ru>  Wed, 05 Oct 2016 13:50:49 +0300

mastermind (2.28.55) trusty; urgency=medium

  * Implement uncoupled group selector for group selection problems
    investigating

 -- Andrey Vasilenkov <indigo@yandex-team.ru>  Wed, 05 Oct 2016 11:50:57 +0300

mastermind (2.28.54) trusty; urgency=medium

  * Fix reserved space percentage setting

 -- Andrey Vasilenkov <indigo@yandex-team.ru>  Tue, 04 Oct 2016 18:04:27 +0300

mastermind (2.28.53) trusty; urgency=medium

  * Change priority for BACKEND_MANAGER_JOB

 -- Andrey Vasilenkov <indigo@yandex-team.ru>  Tue, 04 Oct 2016 14:28:45 +0300

mastermind (2.28.52) trusty; urgency=medium

  * Support internal storage_cache namespace

 -- Andrey Vasilenkov <indigo@yandex-team.ru>  Tue, 04 Oct 2016 12:07:17 +0300

mastermind (2.28.51) trusty; urgency=medium

  * Move to using namespaces settings from mongo

 -- Andrey Vasilenkov <indigo@yandex-team.ru>  Mon, 03 Oct 2016 12:32:16 +0300

mastermind (2.28.50) trusty; urgency=medium

  * Tolerate unknown command errors when failed to fetch from metadb

 -- Andrey Vasilenkov <indigo@yandex-team.ru>  Wed, 28 Sep 2016 13:38:01 +0300

mastermind (2.28.49) trusty; urgency=medium

  * Tolerate unknown command errors when failed to fetch from metadb

 -- Andrey Vasilenkov <indigo@yandex-team.ru>  Wed, 28 Sep 2016 11:56:42 +0300

mastermind (2.28.48) trusty; urgency=medium

  * Improve finding jobs for path restoring

 -- Andrey Vasilenkov <indigo@yandex-team.ru>  Tue, 27 Sep 2016 16:38:42 +0300

mastermind (2.28.47) trusty; urgency=medium

  * Sample move source groups by neighbouring dcs along with total space
  * Skip -2 and -77 statuses when parsing recover dc command results

 -- Andrey Vasilenkov <indigo@yandex-team.ru>  Tue, 27 Sep 2016 15:21:40 +0300

mastermind (2.28.46) trusty; urgency=medium

  * Replace 'group_ids' with empty list when replicas groupset is not
    available

 -- Andrey Vasilenkov <indigo@yandex-team.ru>  Wed, 21 Sep 2016 18:26:14 +0300

mastermind (2.28.45) trusty; urgency=medium

  * Add couple settings viewer command
  * Do not provide a list of fake groups if replicas groupset is not used

 -- Andrey Vasilenkov <indigo@yandex-team.ru>  Wed, 21 Sep 2016 15:13:09 +0300

mastermind (2.28.44) trusty; urgency=medium

  * Ignore checks for uncoupled groups in node stop task

 -- Andrey Vasilenkov <indigo@yandex-team.ru>  Tue, 20 Sep 2016 18:18:18 +0300

mastermind (2.28.43) trusty; urgency=medium

  * Fix backend cleanup tasks creating

 -- Andrey Vasilenkov <indigo@yandex-team.ru>  Mon, 19 Sep 2016 20:29:37 +0300

mastermind (2.28.42) trusty; urgency=medium

  * Fix jobs status filtering on jobs scheduling

 -- Andrey Vasilenkov <indigo@yandex-team.ru>  Mon, 19 Sep 2016 20:18:07 +0300

mastermind (2.28.41) trusty; urgency=medium

  * Use backend cleanup and backend manager jobs when restoring path

 -- Andrey Vasilenkov <indigo@yandex-team.ru>  Mon, 19 Sep 2016 18:17:13 +0300

mastermind (2.28.40) trusty; urgency=medium

  * Add tskv option support for mds_cleanup
  * Skip uncoupled groups with alive keys
  * Add couple and namespace to ttl cleanup job attributes

 -- Andrey Vasilenkov <indigo@yandex-team.ru>  Fri, 16 Sep 2016 18:14:42 +0300

mastermind (2.28.39) trusty; urgency=medium

  * Separate replicas and lrc groupset primary/secondary hosts

 -- Andrey Vasilenkov <indigo@yandex-team.ru>  Thu, 15 Sep 2016 14:10:45 +0300

mastermind (2.28.38) trusty; urgency=medium

  * Set primary and secondary hosts when lrc groupset is used

 -- Andrey Vasilenkov <indigo@yandex-team.ru>  Wed, 14 Sep 2016 17:52:59 +0300

mastermind (2.28.37) trusty; urgency=medium

  * Add new job to remove records with expired ttl

 -- Andrey Vasilenkov <indigo@yandex-team.ru>  Mon, 12 Sep 2016 19:17:54 +0300

mastermind (2.28.36) trusty; urgency=medium

  * Fix mastermind2.26-cache worker start

 -- Andrey Vasilenkov <indigo@yandex-team.ru>  Thu, 08 Sep 2016 13:49:20 +0300

mastermind (2.28.35) trusty; urgency=medium

  * Restore-path: fix cancel_job

 -- Andrey Vasilenkov <indigo@yandex-team.ru>  Mon, 05 Sep 2016 14:07:27 +0300

mastermind (2.28.34) trusty; urgency=medium

  * Restore-path: cancel jobs

 -- Andrey Vasilenkov <indigo@yandex-team.ru>  Fri, 02 Sep 2016 17:59:25 +0300

mastermind (2.28.33) trusty; urgency=medium

  * Optimize history record search mongo queries

 -- Andrey Vasilenkov <indigo@yandex-team.ru>  Thu, 01 Sep 2016 23:04:06 +0300

mastermind (2.28.32) trusty; urgency=medium

  * Limit couple defrag jobs number per host

 -- Andrey Vasilenkov <indigo@yandex-team.ru>  Thu, 01 Sep 2016 20:56:39 +0300

mastermind (2.28.31) trusty; urgency=medium

  * Convert to lrc groupset minor fix

 -- Andrey Vasilenkov <indigo@yandex-team.ru>  Wed, 31 Aug 2016 14:06:12 +0300

mastermind (2.28.30) trusty; urgency=medium

  * Restore path: option to automatically approve jobs

 -- Andrey Vasilenkov <indigo@yandex-team.ru>  Wed, 31 Aug 2016 12:17:57 +0300

mastermind (2.28.29) trusty; urgency=medium

  * Fix group restore by path handle

 -- Andrey Vasilenkov <indigo@yandex-team.ru>  Thu, 25 Aug 2016 18:51:43 +0300

mastermind (2.28.28) trusty; urgency=medium

  * Fix restore group src_group parameter

 -- Andrey Vasilenkov <indigo@yandex-team.ru>  Thu, 25 Aug 2016 13:58:34 +0300

mastermind (2.28.27) trusty; urgency=medium

  * Add job for restore groups from path

 -- Andrey Vasilenkov <indigo@yandex-team.ru>  Wed, 24 Aug 2016 18:38:33 +0300

mastermind (2.28.26) trusty; urgency=medium

  * Add group base path to recover dc command

 -- Andrey Vasilenkov <indigo@yandex-team.ru>  Wed, 24 Aug 2016 15:09:04 +0300

mastermind (2.28.25) trusty; urgency=medium

  * Consider want_defrag worth when > 3

 -- Andrey Vasilenkov <indigo@yandex-team.ru>  Tue, 23 Aug 2016 14:18:50 +0300

mastermind (2.28.24) trusty; urgency=medium

  * Implement external storage mapping for external storage convertion
  * Use task to determine external storage total size and alter convert job accordingly
  * Add ExternalStorageDataSizeTask for fetching data size of external storage
  * Add multi groupsets to mastermind-cli groupset convert command
  * Add make_external_storage_data_size_command inventory command

 -- Andrey Vasilenkov <indigo@yandex-team.ru>  Thu, 11 Aug 2016 17:02:57 +0300

mastermind (2.28.23) trusty; urgency=medium

  * Consider WRITE_NEW commands as write operations

 -- Andrey Vasilenkov <indigo@yandex-team.ru>  Mon, 08 Aug 2016 14:25:37 +0300

mastermind (2.28.22) trusty; urgency=medium

  * Forbid moving cache groups via move jobs

 -- Andrey Vasilenkov <indigo@yandex-team.ru>  Fri, 29 Jul 2016 00:57:11 +0300

mastermind (2.28.21) trusty; urgency=medium

  * Refactor move planner candidates generating
  * Filter destination groups in unsuitable dcs when moving groups via move planner

 -- Andrey Vasilenkov <indigo@yandex-team.ru>  Wed, 27 Jul 2016 15:16:18 +0300

mastermind (2.28.20) trusty; urgency=medium

  * Optimize group move planner algorithm

 -- Andrey Vasilenkov <indigo@yandex-team.ru>  Tue, 26 Jul 2016 18:21:02 +0300

mastermind (2.28.19) trusty; urgency=medium

  * Read metakey with nolock flag

 -- Andrey Vasilenkov <indigo@yandex-team.ru>  Tue, 12 Jul 2016 13:21:40 +0300

mastermind (2.28.18) trusty; urgency=medium

  * Change convert job priority

 -- Andrey Vasilenkov <indigo@yandex-team.ru>  Thu, 30 Jun 2016 01:13:03 +0300

mastermind (2.28.17) trusty; urgency=medium

  * Add convert to lrc groupset from external source job

 -- Andrey Vasilenkov <indigo@yandex-team.ru>  Wed, 29 Jun 2016 23:44:03 +0300

mastermind (2.28.16) trusty; urgency=medium

  * Fix group's effective_free_space calculation

 -- Andrey Vasilenkov <indigo@yandex-team.ru>  Mon, 20 Jun 2016 17:29:52 +0300

mastermind (2.28.15) trusty; urgency=medium

  * Add data_flow_rate and wait_timeout parameters for lrc-* commands

 -- Andrey Vasilenkov <indigo@yandex-team.ru>  Fri, 17 Jun 2016 13:20:46 +0300

mastermind (2.28.14) trusty; urgency=medium

  * Fix couple status text for non-coupled couples

 -- Andrey Vasilenkov <indigo@yandex-team.ru>  Tue, 14 Jun 2016 15:05:13 +0300

mastermind (2.28.13) trusty; urgency=medium

  * Fix StorageState excessive dcs list construction

 -- Andrey Vasilenkov <indigo@yandex-team.ru>  Sat, 11 Jun 2016 19:32:30 +0300

mastermind (2.28.12) trusty; urgency=medium

  * Run lrc_* commands with all nodes as remotes

 -- Andrey Vasilenkov <indigo@yandex-team.ru>  Fri, 10 Jun 2016 20:18:55 +0300

mastermind (2.28.11) trusty; urgency=medium

  * Fix StorageState excessive dcs list construction

 -- Andrey Vasilenkov <indigo@yandex-team.ru>  Fri, 10 Jun 2016 15:45:04 +0300

mastermind (2.28.10) trusty; urgency=medium

  * Add lrc groupset statuses for couple list handle

 -- Andrey Vasilenkov <indigo@yandex-team.ru>  Thu, 09 Jun 2016 19:07:47 +0300

mastermind (2.28.9) trusty; urgency=medium

  * Add histories query object for fetching group histories

 -- Andrey Vasilenkov <indigo@yandex-team.ru>  Wed, 08 Jun 2016 18:51:52 +0300

mastermind (2.28.8) trusty; urgency=medium

  * Add remove backend task to prepare lrc groups job

 -- Andrey Vasilenkov <indigo@yandex-team.ru>  Mon, 06 Jun 2016 12:02:49 +0300

mastermind (2.28.7) trusty; urgency=medium

  * Increase lrc groupset job priority

 -- Andrey Vasilenkov <indigo@yandex-team.ru>  Tue, 31 May 2016 15:45:40 +0300

mastermind (2.28.6) trusty; urgency=medium

  * Check task status after its execution is started

 -- Andrey Vasilenkov <indigo@yandex-team.ru>  Tue, 31 May 2016 01:14:51 +0300

mastermind (2.28.5) trusty; urgency=medium

  * Skip checking if all replicas groups are read-only
  * Fix logging of couple status change

 -- Andrey Vasilenkov <indigo@yandex-team.ru>  Tue, 31 May 2016 00:33:45 +0300

mastermind (2.28.4) trusty; urgency=medium

  * Add ttl attribute namespace settings

 -- Andrey Vasilenkov <indigo@yandex-team.ru>  Tue, 24 May 2016 18:16:09 +0300

mastermind (2.28.3) trusty; urgency=medium

  * Disable dnet_recovery safe mode

 -- Andrey Vasilenkov <indigo@yandex-team.ru>  Thu, 19 May 2016 17:34:15 +0300

mastermind (2.28.2) trusty; urgency=medium

  * Add prepare-new-groups cmd handle

 -- Andrey Vasilenkov <indigo@yandex-team.ru>  Thu, 19 May 2016 17:21:33 +0300

mastermind (2.28.1) trusty; urgency=medium

  * Add mastermind-util add-groupset command
  * Add 'add_groupset_to_couple' API handle
  * Add job that creates new groupset for a couple

 -- Andrey Vasilenkov <indigo@yandex-team.ru>  Thu, 19 May 2016 12:51:03 +0300

mastermind (2.27.18) trusty; urgency=medium

  * Fix constructing jobs' involved groups list

 -- Andrey Vasilenkov <indigo@yandex-team.ru>  Wed, 04 May 2016 14:47:17 +0300

mastermind (2.27.17) trusty; urgency=medium

  * Add weight coefficient for outgoing traffic
  * Not perform rollback on couple repair

 -- Andrey Vasilenkov <indigo@yandex-team.ru>  Fri, 29 Apr 2016 03:59:48 +0300

mastermind (2.27.16) trusty; urgency=medium

  * Use family when detaching node backend from group

 -- Andrey Vasilenkov <indigo@yandex-team.ru>  Mon, 11 Apr 2016 16:25:30 +0300

mastermind (2.27.15) trusty; urgency=medium

  * Add defrag startup timeout

 -- Andrey Vasilenkov <indigo@yandex-team.ru>  Mon, 11 Apr 2016 13:09:36 +0300

mastermind (2.27.14) trusty; urgency=medium

  * Add backward compatibility of NodeBackend binding object

 -- Andrey Vasilenkov <indigo@yandex-team.ru>  Sun, 10 Apr 2016 14:25:51 +0300

mastermind (2.27.13) trusty; urgency=medium

  * Add NodeBackend binding object

 -- Andrey Vasilenkov <indigo@yandex-team.ru>  Sun, 10 Apr 2016 14:15:13 +0300

mastermind (2.27.12) trusty; urgency=medium

  * Add new BAD_* statuses for LRC Groupset

 -- Andrey Vasilenkov <indigo@yandex-team.ru>  Fri, 08 Apr 2016 16:54:16 +0300

mastermind (2.27.11) trusty; urgency=medium

  * Fix couple freeze meta compose

 -- Andrey Vasilenkov <indigo@yandex-team.ru>  Tue, 05 Apr 2016 19:20:08 +0300

mastermind (2.27.10) trusty; urgency=medium

  * Fix 'couple settings' in for mastermind-cli
  * Format log messages

 -- Andrey Vasilenkov <indigo@yandex-team.ru>  Thu, 31 Mar 2016 18:04:19 +0300

mastermind (2.27.9) trusty; urgency=medium

  * Fix couple groupset attachment

 -- Andrey Vasilenkov <indigo@yandex-team.ru>  Thu, 31 Mar 2016 14:12:23 +0300

mastermind (2.27.8) trusty; urgency=medium

  * Add 'attach_groupset_to_couple' handle
  * Make groupsets responsible for generating its metakey
  * Skip uncoupled lrc groups meta processing

 -- Andrey Vasilenkov <indigo@yandex-team.ru>  Wed, 30 Mar 2016 16:35:07 +0300

mastermind (2.27.7) trusty; urgency=medium

  * Add couple settings

 -- Andrey Vasilenkov <indigo@yandex-team.ru>  Tue, 29 Mar 2016 15:39:09 +0300

mastermind (2.27.6) trusty; urgency=medium

  * Fix couple build parameters

 -- Andrey Vasilenkov <indigo@yandex-team.ru>  Mon, 28 Mar 2016 18:38:14 +0300

mastermind (2.27.5) trusty; urgency=medium

  * Add 'couple' attribute to binding Groupset object
  * Account new cache key distribute tasks
  * Add various binding features

 -- Andrey Vasilenkov <indigo@yandex-team.ru>  Sun, 27 Mar 2016 21:11:22 +0300

mastermind (2.27.4) trusty; urgency=medium

  * Add support of groupsets in couple build method of mastermind client
  * Add 'groupsets' property to couple object

 -- Andrey Vasilenkov <indigo@yandex-team.ru>  Fri, 25 Mar 2016 22:20:34 +0300

mastermind (2.27.3) trusty; urgency=medium

  * Skip internatl namespaces in client APIs

 -- Andrey Vasilenkov <indigo@yandex-team.ru>  Fri, 25 Mar 2016 13:00:34 +0300

mastermind (2.27.2) trusty; urgency=medium

  * Add python-requests dependency

 -- Andrey Vasilenkov <indigo@yandex-team.ru>  Thu, 24 Mar 2016 20:19:40 +0300

mastermind (2.27.1) trusty; urgency=medium

  * Add lrc commands to mastermind-cli
  * Add group filtering by 'type'
  * Add LRC builder to select groups for future LRC groupsets
  * Add lrc groupsets representation object
  * Add make lrc group job type
  * Divide groupsets by different types

 -- Andrey Vasilenkov <indigo@yandex-team.ru>  Thu, 24 Mar 2016 15:11:28 +0300

mastermind (2.26.6) trusty; urgency=medium

  * Increase defrag check timeout to 14 days

 -- Andrey Vasilenkov <indigo@yandex-team.ru>  Mon, 21 Mar 2016 14:20:39 +0300

mastermind (2.26.5) trusty; urgency=medium

  * Make recover planner coefficients configurable

 -- Andrey Vasilenkov <indigo@yandex-team.ru>  Thu, 10 Mar 2016 14:51:27 +0300

mastermind (2.26.4) trusty; urgency=medium

  * Fix group type detection

 -- Andrey Vasilenkov <indigo@yandex-team.ru>  Sat, 05 Mar 2016 05:26:33 +0300

mastermind (2.26.3) trusty; urgency=medium

  * Remove attributes capacity namespace setting
  * Add support for completion of unambiguous prefix commands

 -- Andrey Vasilenkov <indigo@yandex-team.ru>  Thu, 03 Mar 2016 18:01:54 +0300

mastermind (2.26.2) trusty; urgency=medium

  * Add namespace attribute setitngs

 -- Andrey Vasilenkov <indigo@yandex-team.ru>  Wed, 02 Mar 2016 17:34:12 +0300

mastermind (2.26.1) trusty; urgency=medium

  * Fix max net write setting for weight manager
  * Add explicit runtime error for cases when failed to release locks

 -- Andrey Vasilenkov <indigo@yandex-team.ru>  Wed, 02 Mar 2016 12:36:24 +0300

mastermind (2.25.120) trusty; urgency=medium

  * Enable dnet_recovery safe mode

 -- Andrey Vasilenkov <indigo@yandex-team.ru>  Sun, 28 Feb 2016 00:08:51 +0300

mastermind (2.25.119) trusty; urgency=medium

  * Fix bug for dc hosts view
  * Add logging for monitor stats update
  * Fix error fs and dstat update

 -- Andrey Vasilenkov <indigo@yandex-team.ru>  Tue, 23 Feb 2016 13:04:56 +0300

mastermind (2.25.118) trusty; urgency=medium

  * Increase startup timeouts

 -- Andrey Vasilenkov <indigo@yandex-team.ru>  Wed, 17 Feb 2016 23:31:26 +0300

mastermind (2.25.117) trusty; urgency=medium

  * Increase cache worker startup timeout

 -- Andrey Vasilenkov <indigo@yandex-team.ru>  Wed, 17 Feb 2016 14:37:28 +0300

mastermind (2.25.116) trusty; urgency=medium

  * Fix for cache lock acquiring

 -- Andrey Vasilenkov <indigo@yandex-team.ru>  Wed, 17 Feb 2016 12:25:22 +0300

mastermind (2.25.115) trusty; urgency=medium

  * Add 'update_cache_key_status' handle
  * Implement cached key upload queue
  * Fix cache couples list with no 'state' option
  * Fix couple list filtering
  * Add trace id to dnet_recovery command
  * Use blob_size_limit as total space unconditionally

 -- Andrey Vasilenkov <indigo@yandex-team.ru>  Tue, 16 Feb 2016 23:46:35 +0300

mastermind (2.25.114) trusty; urgency=medium

  * Change effective data size accounting
  * Add 'cache couples-list' handle

 -- Andrey Vasilenkov <indigo@yandex-team.ru>  Wed, 06 Jan 2016 22:10:41 +0300

mastermind (2.25.113) trusty; urgency=medium

  * Fix misprint

 -- Andrey Vasilenkov <indigo@yandex-team.ru>  Mon, 28 Dec 2015 16:48:00 +0300

mastermind (2.25.112) trusty; urgency=medium

  * Fix import dependency

 -- Andrey Vasilenkov <indigo@yandex-team.ru>  Mon, 28 Dec 2015 16:20:04 +0300

mastermind (2.25.111) trusty; urgency=medium

  * Fix frozen couple check

 -- Andrey Vasilenkov <indigo@yandex-team.ru>  Mon, 28 Dec 2015 15:45:49 +0300

mastermind (2.25.110) trusty; urgency=medium

  * Skip cache groups on hosts that already have a cache key copy
  * Fix dc selection on distributing cache keys

 -- Andrey Vasilenkov <indigo@yandex-team.ru>  Mon, 28 Dec 2015 14:31:00 +0300

mastermind (2.25.109) trusty; urgency=medium

  * Remove old app manifest during installation

 -- Andrey Vasilenkov <indigo@yandex-team.ru>  Thu, 24 Dec 2015 12:59:06 +0300

mastermind (2.25.108) trusty; urgency=medium

  * Remove old weight balancer traits
  * Fix for updating node backends set on history updates
  * Update couple namespace handle to use new weight manager

 -- Andrey Vasilenkov <indigo@yandex-team.ru>  Wed, 23 Dec 2015 17:58:38 +0300

mastermind (2.25.107) trusty; urgency=medium

  * Account disk defragmentation when calculating couple weights

 -- Andrey Vasilenkov <indigo@yandex-team.ru>  Wed, 16 Dec 2015 11:58:31 +0300

mastermind (2.25.106) trusty; urgency=medium

  * Fix defragmentation jobs for cache couples

 -- Andrey Vasilenkov <indigo@yandex-team.ru>  Fri, 11 Dec 2015 19:02:32 +0300

mastermind (2.25.105) trusty; urgency=medium

  * Fix misprint

 -- Andrey Vasilenkov <indigo@yandex-team.ru>  Fri, 11 Dec 2015 15:52:49 +0300

mastermind (2.25.104) trusty; urgency=medium

  * Fix for new msgpack version

 -- Andrey Vasilenkov <indigo@yandex-team.ru>  Fri, 11 Dec 2015 15:16:45 +0300

mastermind (2.25.103) trusty; urgency=medium

  * Update cache distributor groups list on cache cleaning

 -- Andrey Vasilenkov <indigo@yandex-team.ru>  Fri, 11 Dec 2015 14:54:55 +0300

mastermind (2.25.102) trusty; urgency=medium

  * Fix for defragmentation job of cache groups

 -- Andrey Vasilenkov <indigo@yandex-team.ru>  Fri, 11 Dec 2015 14:08:43 +0300

mastermind (2.25.101) trusty; urgency=medium

  * Cache get_namespaces_states response using CachedGzipResponse
  * Cache get_cached_keys response using CachedGzipResponse

 -- Andrey Vasilenkov <indigo@yandex-team.ru>  Tue, 08 Dec 2015 17:21:04 +0300

mastermind (2.25.100) trusty; urgency=medium

  * Fix for newly built couple status calculation
  * Fix misprint in mastermind client

 -- Andrey Vasilenkov <indigo@yandex-team.ru>  Tue, 01 Dec 2015 16:48:01 +0300

mastermind (2.25.99) trusty; urgency=medium

  * Fix for running cached data update handlers

 -- Andrey Vasilenkov <indigo@yandex-team.ru>  Wed, 25 Nov 2015 19:29:24 +0300

mastermind (2.25.98) trusty; urgency=medium

  * Fix cocaine handlers registering

 -- Andrey Vasilenkov <indigo@yandex-team.ru>  Wed, 25 Nov 2015 14:58:59 +0300

mastermind (2.25.97) trusty; urgency=medium

  * Temporarily fix cocaine service usage from sync thread

 -- Andrey Vasilenkov <indigo@yandex-team.ru>  Tue, 24 Nov 2015 17:02:59 +0300

mastermind (2.25.96) trusty; urgency=medium

  * Optimize get_config_remotes handle

 -- Andrey Vasilenkov <indigo@yandex-team.ru>  Tue, 24 Nov 2015 11:56:08 +0300

mastermind (2.25.95) trusty; urgency=medium

  * Fix frequent weight and load data updating
  * Optimize history records fetching from mongo
  * Add exception-safe backend stats processing

 -- Andrey Vasilenkov <indigo@yandex-team.ru>  Mon, 23 Nov 2015 15:00:58 +0300

mastermind (2.25.94) trusty; urgency=medium

  * Fix defrag complete decision based on stalled stats

 -- Andrey Vasilenkov <indigo@yandex-team.ru>  Fri, 20 Nov 2015 17:52:35 +0300

mastermind (2.25.93) trusty; urgency=medium

    * Add orig path query arg settings
    * Fix select couple to upload namespace setting
    * Add redirect query args support

 -- Andrey Vasilenkov <indigo@yandex-team.ru>  Thu, 19 Nov 2015 19:13:34 +0300

mastermind (2.25.92) trusty; urgency=medium

  * Fix cocaine worker termination

 -- Andrey Vasilenkov <indigo@yandex-team.ru>  Thu, 19 Nov 2015 14:44:39 +0300

mastermind (2.25.91) trusty; urgency=medium

  * Split planner config section into several sections
  * Cache flow stats
  * Use cache to handle get_cache_keys

 -- Andrey Vasilenkov <indigo@yandex-team.ru>  Wed, 18 Nov 2015 21:45:31 +0300

mastermind (2.25.90) trusty; urgency=medium

  * Fix cache worker startup script

 -- Andrey Vasilenkov <indigo@yandex-team.ru>  Tue, 17 Nov 2015 22:47:31 +0300

mastermind (2.25.89) trusty; urgency=medium

  * Set python-tornado dependency (>= 4.0)

 -- Andrey Vasilenkov <indigo@yandex-team.ru>  Tue, 17 Nov 2015 16:04:13 +0300

mastermind (2.25.88) trusty; urgency=medium

  * Decreased cocaine workers' pool limit to 5

 -- Andrey Vasilenkov <indigo@yandex-team.ru>  Tue, 17 Nov 2015 14:31:24 +0300

mastermind (2.25.87) trusty; urgency=medium

  * Use simplejson for faster parsing
  * Using monitor pool to fetch monitor stats from elliptics nodes
  * Inventory worker implementation
  * Fix build tests running

 -- Andrey Vasilenkov <indigo@yandex-team.ru>  Tue, 17 Nov 2015 13:59:44 +0300

mastermind (2.25.86-hotfix1) trusty; urgency=medium

  * Optimize get_config_remotes handle

 -- Andrey Vasilenkov <indigo@yandex-team.ru>  Wed, 18 Nov 2015 17:05:55 +0300

mastermind (2.25.86) trusty; urgency=medium

  * Fix mastermind build

 -- Andrey Vasilenkov <indigo@yandex-team.ru>  Fri, 13 Nov 2015 15:37:00 +0300

mastermind (2.25.85) trusty; urgency=medium

  * Fix mastermind build

 -- Andrey Vasilenkov <indigo@yandex-team.ru>  Fri, 13 Nov 2015 15:08:21 +0300

mastermind (2.25.84) trusty; urgency=medium

  * Add free reserved space to couple statistics

 -- Andrey Vasilenkov <indigo@yandex-team.ru>  Fri, 13 Nov 2015 14:19:41 +0300

mastermind (2.25.83) trusty; urgency=medium

  * Increase startup-timeout for mastermind-cache worker

 -- Andrey Vasilenkov <indigo@yandex-team.ru>  Mon, 02 Nov 2015 12:26:18 +0300

mastermind (2.25.82) trusty; urgency=medium

  * Fix for searching for uncoupled group to restore backend without history

 -- Andrey Vasilenkov <indigo@yandex-team.ru>  Wed, 28 Oct 2015 11:37:03 +0300

mastermind (2.25.81) trusty; urgency=medium

  * Fix for searching for uncoupled group to restore backend without history

 -- Andrey Vasilenkov <indigo@yandex-team.ru>  Tue, 27 Oct 2015 23:47:59 +0300

mastermind (2.25.80) trusty; urgency=medium

  * Fix for searching for uncoupled group to restore backend without history

 -- Andrey Vasilenkov <indigo@yandex-team.ru>  Tue, 27 Oct 2015 21:23:43 +0300

mastermind (2.25.79) trusty; urgency=medium

  * Fix wrong node backend check on group restoring job
  * Fix accounting job for a couple status when group is down

 -- Andrey Vasilenkov <indigo@yandex-team.ru>  Tue, 27 Oct 2015 19:30:12 +0300

mastermind (2.25.78) trusty; urgency=medium

  * Add proper pymongo and bson dependencies (<< 3)

 -- Andrey Vasilenkov <indigo@yandex-team.ru>  Mon, 26 Oct 2015 21:08:02 +0300

mastermind (2.25.77) trusty; urgency=medium

  * Fix mastermind2.26-cache worker initialization

 -- Andrey Vasilenkov <indigo@yandex-team.ru>  Fri, 23 Oct 2015 14:25:00 +0300

mastermind (2.25.76) trusty; urgency=medium

  * Add handler for fetching couple free effective space monitor samples
  * Change monitor statistics collection settings

 -- Andrey Vasilenkov <indigo@yandex-team.ru>  Fri, 23 Oct 2015 14:03:28 +0300

mastermind (2.25.75) trusty; urgency=medium

  * Fix group detach node task during restore job

 -- Andrey Vasilenkov <indigo@yandex-team.ru>  Mon, 19 Oct 2015 14:52:49 +0300

mastermind (2.25.74) trusty; urgency=medium

  * Fix group detach node task during restore job

 -- Andrey Vasilenkov <indigo@yandex-team.ru>  Mon, 19 Oct 2015 14:26:10 +0300

mastermind (2.25.73) trusty; urgency=medium

  * Fix group detach node task during restore job

 -- Andrey Vasilenkov <indigo@yandex-team.ru>  Mon, 19 Oct 2015 12:57:02 +0300

mastermind (2.25.72) trusty; urgency=medium

  * Check uncoupled groups right before settings metakey
  * Prevent statistics calculation failing

 -- Andrey Vasilenkov <indigo@yandex-team.ru>  Tue, 13 Oct 2015 18:41:32 +0300

mastermind (2.25.71) trusty; urgency=medium

  * Fix exception type for non-blocking locks (when acquiring failed)
  * Fix group history update task scheduling

 -- Andrey Vasilenkov <indigo@yandex-team.ru>  Mon, 12 Oct 2015 14:16:06 +0300

mastermind (2.25.70) trusty; urgency=medium

  * Add ability to run worker without history collection

 -- Andrey Vasilenkov <indigo@yandex-team.ru>  Fri, 09 Oct 2015 19:29:22 +0300

mastermind (2.25.69) trusty; urgency=medium

  * Accept generators to GroupNodeBackendsSet

 -- Andrey Vasilenkov <indigo@yandex-team.ru>  Fri, 09 Oct 2015 18:15:17 +0300

mastermind (2.25.68) trusty; urgency=medium

  * Store group history in mongo instead of meta elliptics

 -- Andrey Vasilenkov <indigo@yandex-team.ru>  Fri, 09 Oct 2015 12:03:04 +0300

mastermind (2.25.66) trusty; urgency=medium

  * Fix settings comparison with basic python types

 -- Andrey Vasilenkov <indigo@yandex-team.ru>  Thu, 08 Oct 2015 12:55:36 +0300

mastermind (2.25.58) trusty; urgency=medium

  * Add couple primary and fallback hosts to namespaces states

 -- Andrey Vasilenkov <indigo@yandex-team.ru>  Sun, 13 Sep 2015 21:13:48 +0300

mastermind (2.25.57) trusty; urgency=medium

  * Fix effective free space calculcation when disk contains irrelevant data

 -- Andrey Vasilenkov <indigo@yandex-team.ru>  Thu, 10 Sep 2015 14:08:30 +0300

mastermind (2.25.56) trusty; urgency=medium

  * Fix effective free space calculcation when disk contains irrelevant data

 -- Andrey Vasilenkov <indigo@yandex-team.ru>  Thu, 10 Sep 2015 14:00:47 +0300

mastermind (2.25.55) trusty; urgency=medium

  * Set nolock flag for metakey read queries

 -- Andrey Vasilenkov <indigo@yandex-team.ru>  Mon, 07 Sep 2015 20:21:47 +0300

mastermind (2.25.54) trusty; urgency=medium

  * Increase startup timeout for mastermind worker

 -- Andrey Vasilenkov <indigo@yandex-team.ru>  Fri, 28 Aug 2015 18:44:52 +0300

mastermind (2.25.53) trusty; urgency=medium

  * Use read_latest call to get storage max group id

 -- Andrey Vasilenkov <indigo@yandex-team.ru>  Fri, 28 Aug 2015 17:59:31 +0300

mastermind (2.25.52) trusty; urgency=medium

  * Add draft on namespaces state query handler

 -- Andrey Vasilenkov <indigo@yandex-team.ru>  Fri, 28 Aug 2015 15:22:37 +0300

mastermind (2.25.51) trusty; urgency=medium

  * Add forced namespaces states update handler

 -- Andrey Vasilenkov <indigo@yandex-team.ru>  Fri, 28 Aug 2015 13:33:52 +0300

mastermind (2.25.50) trusty; urgency=medium

  * Take down the lock on src backend during move job final stage

 -- Andrey Vasilenkov <indigo@yandex-team.ru>  Fri, 28 Aug 2015 11:51:06 +0300

mastermind (2.25.49) trusty; urgency=medium

  * Add status_text of bad group to status_text of couple

 -- Andrey Vasilenkov <indigo@yandex-team.ru>  Fri, 21 Aug 2015 16:30:16 +0300

mastermind (2.25.48) trusty; urgency=medium

  * Add removed records size to group info

 -- Andrey Vasilenkov <indigo@yandex-team.ru>  Fri, 21 Aug 2015 11:29:43 +0300

mastermind (2.25.47) trusty; urgency=medium

  * Consider effective_free_space when deciding on couple status
  * Fix for node backend defrag task retrying

 -- Andrey Vasilenkov <indigo@yandex-team.ru>  Thu, 20 Aug 2015 13:17:28 +0300

mastermind (2.25.46) trusty; urgency=medium

  * Correct build

 -- Andrey Vasilenkov <indigo@yandex-team.ru>  Wed, 19 Aug 2015 16:59:32 +0300

mastermind (2.25.45) trusty; urgency=medium

  * Add autoapprove setting for move planner jobs

 -- Andrey Vasilenkov <indigo@yandex-team.ru>  Wed, 19 Aug 2015 16:52:30 +0300

mastermind (2.25.44) trusty; urgency=medium

  * Fix minor misprints

 -- Andrey Vasilenkov <indigo@yandex-team.ru>  Wed, 19 Aug 2015 12:18:16 +0300

mastermind (2.25.43) trusty; urgency=medium

  * Fix destination group selection for move planner

 -- Andrey Vasilenkov <indigo@yandex-team.ru>  Wed, 19 Aug 2015 01:49:13 +0300

mastermind (2.25.42) trusty; urgency=medium

  * Mastermind node info updater: couple status should be set to FULL if group
    is not filled but hdd has no more space available
  * Jobs processor: do not fail couple defrag job if couple lost its OK
    status

 -- Andrey Vasilenkov <indigo@yandex-team.ru>  Thu, 06 Aug 2015 15:27:26 +0300

mastermind (2.25.41) trusty; urgency=medium

  * Fetch elliptics backends' io stats

 -- Andrey Vasilenkov <indigo@yandex-team.ru>  Tue, 04 Aug 2015 19:42:51 +0300

mastermind (2.25.40) trusty; urgency=medium

  * Planner: take lock to prevent simultaneous move jobs planning on several
    workers

 -- Andrey Vasilenkov <indigo@yandex-team.ru>  Tue, 04 Aug 2015 19:15:40 +0300

mastermind (2.25.39) trusty; urgency=medium

  * mastermind fake sync: persistent locks removal fixed

 -- Andrey Vasilenkov <indigo@yandex-team.ru>  Mon, 03 Aug 2015 15:30:40 +0300

mastermind (2.25.38) trusty; urgency=medium

  * Mastermind lib: couple build result is wrapped into result object
    to be able to filter only successfully created couples
    (or, on the other side, only exceptions)
  * Passing dstat errors (can happen on virtual hosts)
  * Fix for fake sync manager persistent lock acquiring
  * Mastermind lib: fix for __contains__ method in namespaces queries
  * Fix for frequent node statistics update
  * Mastermind lib: node backends list as a property

 -- Andrey Vasilenkov <indigo@yandex-team.ru>  Tue, 28 Jul 2015 18:16:20 +0300

mastermind (2.25.37) trusty; urgency=medium

  * Obsolete prechecking of active jobs when moving groups from host

 -- Andrey Vasilenkov <indigo@yandex-team.ru>  Fri, 17 Jul 2015 13:52:24 +0300

mastermind (2.25.36) trusty; urgency=medium

  * Do not update whole cluster state on couple break

 -- Andrey Vasilenkov <indigo@yandex-team.ru>  Thu, 16 Jul 2015 20:07:31 +0300

mastermind (2.25.35) trusty; urgency=medium

  * Remove obsolete dstat_error_code usage

 -- Andrey Vasilenkov <indigo@yandex-team.ru>  Thu, 16 Jul 2015 18:39:04 +0300

mastermind (2.25.34) trusty; urgency=medium

  * Frequent node stat update bug fixed

 -- Andrey Vasilenkov <indigo@yandex-team.ru>  Wed, 15 Jul 2015 18:14:31 +0300

mastermind (2.25.33) trusty; urgency=medium

  * Restore job can stop non-started move job on force request
  * Do not acquire global jobs lock on jobs creation
  * Lock uncoupled groups during couple build so no jobs could use it

 -- Andrey Vasilenkov <indigo@yandex-team.ru>  Wed, 15 Jul 2015 17:51:12 +0300

mastermind (2.25.32) trusty; urgency=medium

  * get_dc_by_host inventory function should accept hostname, not ip

 -- Andrey Vasilenkov <indigo@yandex-team.ru>  Wed, 15 Jul 2015 15:09:27 +0300

mastermind (2.25.31) trusty; urgency=medium

  * Fix for couple defrag group representation

 -- Andrey Vasilenkov <indigo@yandex-team.ru>  Tue, 14 Jul 2015 14:52:13 +0300

mastermind (2.25.30) trusty; urgency=medium

  * Fix for group active job setting

 -- Andrey Vasilenkov <indigo@yandex-team.ru>  Tue, 14 Jul 2015 13:45:46 +0300

mastermind (2.25.29) trusty; urgency=medium

  * Mastermind util error wrapping

 -- Andrey Vasilenkov <indigo@yandex-team.ru>  Tue, 14 Jul 2015 12:38:07 +0300

mastermind (2.25.28) trusty; urgency=medium

  * Any type of job is now set as an active_job for a couple
  * get_namespaces_states now can accept namespaces list
  * Fix for storage_keys_diff handler when there are backends without fetched stats

 -- Andrey Vasilenkov <indigo@yandex-team.ru>  Mon, 13 Jul 2015 15:44:19 +0300

mastermind (2.25.27) trusty; urgency=medium

  * Misprint fixed

 -- Andrey Vasilenkov <indigo@yandex-team.ru>  Fri, 10 Jul 2015 18:10:17 +0300

mastermind (2.25.26) trusty; urgency=medium

  * Mark group as bad if migrating job id from meta does not match active job
    id

 -- Andrey Vasilenkov <indigo@yandex-team.ru>  Fri, 10 Jul 2015 14:08:06 +0300

mastermind (2.25.25) trusty; urgency=medium

  * Read-only node backend status check fixed
  * Using common mastermind queue for gatlinggun tasks
  * Mastermind returns empty cache keys when cache worker is not set up
  * Backward compatibility for ns setup mastermind util command (credits go to shindo@)
  * Checking group couple on move job start

 -- Andrey Vasilenkov <indigo@yandex-team.ru>  Thu, 09 Jul 2015 18:42:09 +0300

mastermind (2.25.24) trusty; urgency=medium

  * Checking if couple is participating in job before trying to move it from
    host

 -- Andrey Vasilenkov <indigo@yandex-team.ru>  Fri, 03 Jul 2015 18:46:44 +0300

mastermind (2.25.23) trusty; urgency=medium

  * Checking node backends count on group move
  * Handler to restart job if failed on start

 -- Andrey Vasilenkov <indigo@yandex-team.ru>  Fri, 03 Jul 2015 17:38:18 +0300

mastermind (2.25.22) trusty; urgency=medium

  * Removed obsolete stat_file_error usage, moved stat_commit error logic to node backend stat object
  * Fix for namespace creation workflow

 -- Andrey Vasilenkov <indigo@yandex-team.ru>  Thu, 02 Jul 2015 17:40:30 +0300

mastermind (2.25.21) trusty; urgency=medium

  * fix to trusty++;

 -- Andrey Vasilenkov <indigo@yandex-team.ru>  Wed, 01 Jul 2015 19:01:17 +0300

mastermind (2.25.20) trusty; urgency=medium

  * debian/rules fixed for trusty

 -- Andrey Vasilenkov <indigo@yandex-team.ru>  Wed, 01 Jul 2015 18:39:16 +0300

mastermind (2.25.19) trusty; urgency=medium

  * Use elliptics stats for decision on backend writability
  * Fragmentation in mm util is now formatted with fixed precision

 -- Andrey Vasilenkov <indigo@yandex-team.ru>  Wed, 01 Jul 2015 18:16:14 +0300

mastermind (2.25.18) precise; urgency=low

  * Checking backends on restore group creation

 -- Andrey Vasilenkov <indigo@yandex-team.ru>  Tue, 30 Jun 2015 17:23:42 +0300

mastermind (2.25.17) precise; urgency=low

  * Mastermind client implemented
  * Python package dependencies fixed
  * Statistics should not fail if uncoupled groups list cannot be composed
  * Defrag planner uses vfs free space to see if a couple can be defragged
  * Minor changes: pepify and obsolete code removed

 -- Andrey Vasilenkov <indigo@yandex-team.ru>  Tue, 30 Jun 2015 13:12:47 +0300

mastermind (2.25.16) precise; urgency=low

  * Do not store old namespaces states if failed to construct a new one

 -- Andrey Vasilenkov <indigo@yandex-team.ru>  Thu, 18 Jun 2015 16:54:36 +0300

mastermind (2.25.15) precise; urgency=low

  * Caching of namespaces states

 -- Andrey Vasilenkov <indigo@yandex-team.ru>  Thu, 18 Jun 2015 15:11:28 +0300

mastermind (2.25.14) precise; urgency=low

  * Job execution fixed
  * Separate register handler wrapper for handlers with native cocaine exceptions support

 -- Andrey Vasilenkov <indigo@yandex-team.ru>  Wed, 17 Jun 2015 13:03:30 +0300

mastermind (2.25.13) precise; urgency=low

  * Reconnectable service should log detailed information on unexpected errors

 -- Andrey Vasilenkov <indigo@yandex-team.ru>  Tue, 16 Jun 2015 14:45:41 +0300

mastermind (2.25.12) precise; urgency=low

  * Binary version dependency

 -- Andrey Vasilenkov <indigo@yandex-team.ru>  Tue, 16 Jun 2015 13:19:15 +0300

mastermind (2.25.11) precise; urgency=low

  * Python-mastermind common dependency
  * Logging added

 -- Andrey Vasilenkov <indigo@yandex-team.ru>  Tue, 16 Jun 2015 13:00:54 +0300

mastermind (2.25.10) precise; urgency=low

  * Common mastermind utils in a separate python package
  * Unnecessary locking of jobs global lock on couple defragmentation planning

 -- Andrey Vasilenkov <indigo@yandex-team.ru>  Mon, 15 Jun 2015 20:11:18 +0300

mastermind (2.25.9) precise; urgency=low

  * Resources accounting fixed

 -- Andrey Vasilenkov <indigo@yandex-team.ru>  Thu, 11 Jun 2015 17:48:09 +0300

mastermind (2.25.8) precise; urgency=low

  * Logging added

 -- Andrey Vasilenkov <indigo@yandex-team.ru>  Thu, 11 Jun 2015 17:21:36 +0300

mastermind (2.25.7) precise; urgency=low

  * Misprint fixed

 -- Andrey Vasilenkov <indigo@yandex-team.ru>  Thu, 11 Jun 2015 16:43:04 +0300

mastermind (2.25.6) precise; urgency=low

  * Misprint fixed

 -- Andrey Vasilenkov <indigo@yandex-team.ru>  Thu, 11 Jun 2015 16:22:53 +0300

mastermind (2.25.5) precise; urgency=low

  * Jobs: fix for resource unfolding

 -- Andrey Vasilenkov <indigo@yandex-team.ru>  Thu, 11 Jun 2015 15:48:11 +0300

mastermind (2.25.4) precise; urgency=low

  * Minor bug fix

 -- Andrey Vasilenkov <indigo@yandex-team.ru>  Thu, 11 Jun 2015 15:32:10 +0300

mastermind (2.25.3) precise; urgency=low

  * Minor bug fix

 -- Andrey Vasilenkov <indigo@yandex-team.ru>  Thu, 11 Jun 2015 13:28:07 +0300

mastermind (2.25.2) precise; urgency=low

  * Job processing tweaks

 -- Andrey Vasilenkov <indigo@yandex-team.ru>  Thu, 11 Jun 2015 12:40:16 +0300

mastermind (2.25.1) precise; urgency=low

  * Cached keys handler should be tolerant to cocaine connection errors
  * Do not take global jobs lock on moving all groups from host
  * Planner tasks should not take jobs lock unless they are actually creating jobs

 -- Andrey Vasilenkov <indigo@yandex-team.ru>  Wed, 10 Jun 2015 17:10:47 +0300

mastermind (2.24.45) precise; urgency=low

  * Config parameter name fixed

 -- Andrey Vasilenkov <indigo@yandex-team.ru>  Wed, 10 Jun 2015 13:52:06 +0300

mastermind (2.24.44) precise; urgency=low

  * Ids file for rsync tasks

 -- Andrey Vasilenkov <indigo@yandex-team.ru>  Tue, 09 Jun 2015 17:55:04 +0300

mastermind (2.24.43) precise; urgency=low

  * Add-units settings for namespace implemented

 -- Andrey Vasilenkov <indigo@yandex-team.ru>  Fri, 05 Jun 2015 17:23:11 +0300

mastermind (2.24.42) precise; urgency=low

  * get_cached_key handler proxied to mastermind2.26-cache (no retries for now)

 -- Andrey Vasilenkov <indigo@yandex-team.ru>  Thu, 04 Jun 2015 19:58:11 +0300

mastermind (2.24.41) precise; urgency=low

  * get_cached_keys handler updated
  * Namespace statistics fixed, is_full flag added
  * Ns settings updating fixed - __service key could have been omited on update

 -- Andrey Vasilenkov <indigo@yandex-team.ru>  Wed, 03 Jun 2015 19:58:59 +0300

mastermind (2.24.40) precise; urgency=low

  * Infrastructure: empty group set for tree nodes that has no groups in child
    nodes

 -- Andrey Vasilenkov <indigo@yandex-team.ru>  Tue, 02 Jun 2015 12:49:29 +0300

mastermind (2.24.39) precise; urgency=low

  * Added mastermind2.26-cache application to cocaine runlist

 -- Andrey Vasilenkov <indigo@yandex-team.ru>  Mon, 01 Jun 2015 16:21:11 +0300

mastermind (2.24.38) precise; urgency=low

  * Top update period is set via periodic timer
  * Lock on cache distribution task

 -- Andrey Vasilenkov <indigo@yandex-team.ru>  Mon, 01 Jun 2015 15:12:04 +0300

mastermind (2.24.37) precise; urgency=low

  * Fix for existing cache key update

 -- Andrey Vasilenkov <indigo@yandex-team.ru>  Fri, 29 May 2015 16:01:53 +0300

mastermind (2.24.36) precise; urgency=low

  * Cache worker: cache groups selection refactored

 -- Andrey Vasilenkov <indigo@yandex-team.ru>  Fri, 29 May 2015 15:16:56 +0300

mastermind (2.24.35) precise; urgency=low

  * Do not account service storage_cache namespace in namespace states

 -- Andrey Vasilenkov <indigo@yandex-team.ru>  Thu, 28 May 2015 14:10:12 +0300

mastermind (2.24.34) precise; urgency=low

  * Cache group defragmentation job creation

 -- Andrey Vasilenkov <indigo@yandex-team.ru>  Tue, 26 May 2015 23:45:25 +0300

mastermind (2.24.33) precise; urgency=low

  * Fix for app start without mongo set up

 -- Andrey Vasilenkov <indigo@yandex-team.ru>  Tue, 26 May 2015 12:15:55 +0300

mastermind (2.24.32) precise; urgency=low

  * Cache clean handler added

 -- Andrey Vasilenkov <indigo@yandex-team.ru>  Mon, 25 May 2015 19:56:32 +0300

mastermind (2.24.31) precise; urgency=low

  * Group type checking should be executed after backend state checking

 -- Andrey Vasilenkov <indigo@yandex-team.ru>  Mon, 25 May 2015 13:17:54 +0300

mastermind (2.24.30) precise; urgency=low

  * Misprint fixed

 -- Andrey Vasilenkov <indigo@yandex-team.ru>  Sun, 24 May 2015 20:33:13 +0300

mastermind (2.24.29) precise; urgency=low

  * Misprints fixed and more logging added

 -- Andrey Vasilenkov <indigo@yandex-team.ru>  Fri, 22 May 2015 23:00:10 +0300

mastermind (2.24.28) precise; urgency=low

  * Some logging added

 -- Andrey Vasilenkov <indigo@yandex-team.ru>  Fri, 22 May 2015 20:43:44 +0300

mastermind (2.24.27) precise; urgency=low

  * Misprint fixed

 -- Andrey Vasilenkov <indigo@yandex-team.ru>  Fri, 22 May 2015 17:57:55 +0300

mastermind (2.24.26) precise; urgency=low

  * Misprint fixed

 -- Andrey Vasilenkov <indigo@yandex-team.ru>  Fri, 22 May 2015 17:29:05 +0300

mastermind (2.24.25) precise; urgency=low

  * Misprints fixed

 -- Andrey Vasilenkov <indigo@yandex-team.ru>  Fri, 22 May 2015 17:13:30 +0300

mastermind (2.24.24) precise; urgency=low

  * Cache cleaner implemented
  * Added static/non-static flag to log record for broken namespaces

 -- Andrey Vasilenkov <indigo@yandex-team.ru>  Fri, 22 May 2015 16:49:00 +0300

mastermind (2.24.23) precise; urgency=low

  * Fix for key updated in mongodb: couple is used as a part of primary key
  * Minor refactoring

 -- Andrey Vasilenkov <indigo@yandex-team.ru>  Thu, 21 May 2015 12:59:49 +0300

mastermind (2.24.22) precise; urgency=low

  * Fixed new keys processing

 -- Andrey Vasilenkov <indigo@yandex-team.ru>  Thu, 21 May 2015 00:00:29 +0300

mastermind (2.24.21) precise; urgency=low

  * Do not remove unpopular keys on distribution stage

 -- Andrey Vasilenkov <indigo@yandex-team.ru>  Wed, 20 May 2015 23:34:15 +0300

mastermind (2.24.20) precise; urgency=low

  * Misprint fixed

 -- Andrey Vasilenkov <indigo@yandex-team.ru>  Wed, 20 May 2015 23:07:51 +0300

mastermind (2.24.19) precise; urgency=low

  * Top stats aggregation fix: cache groups statistics are accounted properly

 -- Andrey Vasilenkov <indigo@yandex-team.ru>  Wed, 20 May 2015 16:10:22 +0300

mastermind (2.24.18) precise; urgency=low

  * Aggregate keys by (key_id, couple) pair

 -- Andrey Vasilenkov <indigo@yandex-team.ru>  Tue, 19 May 2015 16:42:11 +0300

mastermind (2.24.17) precise; urgency=low

  * Do not use cache module in the main worker

 -- Andrey Vasilenkov <indigo@yandex-team.ru>  Mon, 18 May 2015 18:52:56 +0300

mastermind (2.24.16) precise; urgency=low

  * Couple defragmentation should start only when want_defrag > 1
  * Move job tweaks: -114 processing when node backend is being disabled, STALLED status for node backend stop task is considered ok
  * Removed unnecessary locks on task retry and skip
  * Couple defrag: if dnet_client returns -114 on defrag command, consider task successfully completed

 -- Andrey Vasilenkov <indigo@yandex-team.ru>  Mon, 18 May 2015 18:32:07 +0300

mastermind (2.24.15) precise; urgency=low

  * Refactored infrastructure data usage and correspondent cache workflow

 -- Andrey Vasilenkov <indigo@yandex-team.ru>  Sun, 17 May 2015 18:18:41 +0300

mastermind (2.24.14) precise; urgency=low

  * Uncoupled group checker changed

 -- Andrey Vasilenkov <indigo@yandex-team.ru>  Fri, 15 May 2015 17:31:44 +0300

mastermind (2.24.13) precise; urgency=low

  * Good uncoupled groups selector moved to infrastructure

 -- Andrey Vasilenkov <indigo@yandex-team.ru>  Fri, 15 May 2015 16:45:05 +0300

mastermind (2.24.12) precise; urgency=low

  * Cache worker initialization fixed

 -- Andrey Vasilenkov <indigo@yandex-team.ru>  Fri, 15 May 2015 15:35:13 +0300

mastermind (2.24.11) precise; urgency=low

  * Mark group as migrating right away when job is created
  * Job mark group minor workflow updates
  * Service statuses for couples with active jobs

 -- Andrey Vasilenkov <indigo@yandex-team.ru>  Wed, 13 May 2015 18:19:10 +0300

mastermind (2.24.10) precise; urgency=low

  * Fix for increasing cache key copies number

 -- Andrey Vasilenkov <indigo@yandex-team.ru>  Mon, 27 Apr 2015 20:24:00 +0300

mastermind (2.24.9) lucid; urgency=low

  * Fallback to default cocaine logging service if mm_cache_logging service is not set up in cocaine

 -- Andrey Vasilenkov <indigo@yandex-team.ru>  Mon, 27 Apr 2015 19:49:32 +0300

mastermind (2.24.8) lucid; urgency=low

  * Do not use not marked uncoupled groups located at cache groups paths as data uncoupled groups

 -- Andrey Vasilenkov <indigo@yandex-team.ru>  Mon, 27 Apr 2015 16:23:24 +0300

mastermind (2.24.7) lucid; urgency=low

  * Removed obsolete tornado version dependency

 -- Andrey Vasilenkov <indigo@yandex-team.ru>  Wed, 22 Apr 2015 23:01:00 +0300

mastermind (2.24.6) lucid; urgency=low

  * Misprint fixed

 -- Andrey Vasilenkov <indigo@yandex-team.ru>  Wed, 22 Apr 2015 18:50:12 +0300

mastermind (2.24.5) lucid; urgency=low

  * Removed obsolete cache manager usage

 -- Andrey Vasilenkov <indigo@yandex-team.ru>  Wed, 22 Apr 2015 18:45:04 +0300

mastermind (2.24.4) lucid; urgency=low

  * Fix for make_tree script

 -- Andrey Vasilenkov <indigo@yandex-team.ru>  Wed, 22 Apr 2015 18:01:23 +0300

mastermind (2.24.3) lucid; urgency=low

  * Misprint in postinst fixed

 -- Andrey Vasilenkov <indigo@yandex-team.ru>  Wed, 22 Apr 2015 17:47:11 +0300

mastermind (2.24.2) lucid; urgency=low

  * Misprint in postinst fixed

 -- Andrey Vasilenkov <indigo@yandex-team.ru>  Wed, 22 Apr 2015 17:28:27 +0300

mastermind (2.24.1) lucid; urgency=low

  * Distributed cache manager (for gatlinggun)

 -- Andrey Vasilenkov <indigo@yandex-team.ru>  Wed, 22 Apr 2015 17:04:56 +0300

mastermind (2.23.15) lucid; urgency=low

  * Added explicit couple text status to couple status change message
  * Returned back the lost check for groups move planner

 -- Andrey Vasilenkov <indigo@yandex-team.ru>  Thu, 07 May 2015 19:13:51 +0300

mastermind (2.23.14) lucid; urgency=low

  * Misprint fixed

 -- Andrey Vasilenkov <indigo@yandex-team.ru>  Thu, 07 May 2015 17:49:04 +0300

mastermind (2.23.13) lucid; urgency=low

  * Misprint fixed

 -- Andrey Vasilenkov <indigo@yandex-team.ru>  Thu, 07 May 2015 17:12:36 +0300

mastermind (2.23.12) lucid; urgency=low

  * Misprint fixed

 -- Andrey Vasilenkov <indigo@yandex-team.ru>  Thu, 07 May 2015 15:56:33 +0300

mastermind (2.23.11) lucid; urgency=low

  * Uncoupled group should be considered broken if it has more than one backend and DHT check is enabled
  * In-service check for uncoupled group fetching

 -- Andrey Vasilenkov <indigo@yandex-team.ru>  Thu, 07 May 2015 13:07:37 +0300

mastermind (2.23.10) lucid; urgency=low

  * Fix for restore group job creation when history record is unavailable

 -- Andrey Vasilenkov <indigo@yandex-team.ru>  Wed, 06 May 2015 20:14:19 +0300

mastermind (2.23.9) lucid; urgency=low

  * If no backends are found in history, planner restores group according to namespace distribution (same as for move group)

 -- Andrey Vasilenkov <indigo@yandex-team.ru>  Wed, 06 May 2015 19:39:27 +0300

mastermind (2.23.8) lucid; urgency=low

  * Move planner should use default uncoupled groups select function

 -- Andrey Vasilenkov <indigo@yandex-team.ru>  Wed, 29 Apr 2015 15:22:16 +0300

mastermind (2.23.7) lucid; urgency=low

  * Comparing source and destination DCs when planning move jobs

 -- Andrey Vasilenkov <indigo@yandex-team.ru>  Wed, 29 Apr 2015 09:29:29 +0300

mastermind (2.23.6) lucid; urgency=low

  * Misprints fixed

 -- Andrey Vasilenkov <indigo@yandex-team.ru>  Tue, 28 Apr 2015 18:17:11 +0300

mastermind (2.23.5) lucid; urgency=low

  * Busy hosts accounting fixed

 -- Andrey Vasilenkov <indigo@yandex-team.ru>  Tue, 28 Apr 2015 17:49:02 +0300

mastermind (2.23.4) lucid; urgency=low

  * Using groups merging on move jobs planning

 -- Andrey Vasilenkov <indigo@yandex-team.ru>  Tue, 28 Apr 2015 17:35:20 +0300

mastermind (2.23.3) lucid; urgency=low

  * Misprint fixed

 -- Andrey Vasilenkov <indigo@yandex-team.ru>  Mon, 20 Apr 2015 23:41:56 +0300

mastermind (2.23.2) lucid; urgency=low

  * Properly job slots checking in planner for couple defrag jobs

 -- Andrey Vasilenkov <indigo@yandex-team.ru>  Mon, 20 Apr 2015 23:25:43 +0300

mastermind (2.23.1) lucid; urgency=low

  * Config option for autoapproving defrag jobs

 -- Andrey Vasilenkov <indigo@yandex-team.ru>  Fri, 17 Apr 2015 17:39:54 +0300

mastermind (2.21.24) lucid; urgency=low

  * Misprint fixed

 -- Andrey Vasilenkov <indigo@yandex-team.ru>  Tue, 07 Apr 2015 17:05:41 +0300

mastermind (2.21.23) lucid; urgency=low

  * Planner will try to create job if there is less than max_executing_jobs running

 -- Andrey Vasilenkov <indigo@yandex-team.ru>  Mon, 06 Apr 2015 15:32:26 +0300

mastermind (2.21.22) lucid; urgency=low

  * Force update fixed

 -- Andrey Vasilenkov <indigo@yandex-team.ru>  Mon, 06 Apr 2015 14:32:10 +0300

mastermind (2.21.21) lucid; urgency=low

  * Fix for restore group job when executed on old node backend

 -- Andrey Vasilenkov <indigo@yandex-team.ru>  Mon, 30 Mar 2015 19:36:51 +0300

mastermind (2.21.20) lucid; urgency=low

  * Minor fixed

 -- Andrey Vasilenkov <indigo@yandex-team.ru>  Mon, 30 Mar 2015 19:13:53 +0300

mastermind (2.21.19) lucid; urgency=low

  * Success codes for minion are encoded as a sequence

 -- Andrey Vasilenkov <indigo@yandex-team.ru>  Mon, 30 Mar 2015 18:43:09 +0300

mastermind (2.21.18) lucid; urgency=low

  * Update metadb synchronously on executing minion cmd

 -- Andrey Vasilenkov <indigo@yandex-team.ru>  Fri, 27 Mar 2015 21:06:55 +0300

mastermind (2.21.17) lucid; urgency=low

  * Several minor fixes

 -- Andrey Vasilenkov <indigo@yandex-team.ru>  Fri, 27 Mar 2015 20:20:06 +0300

mastermind (2.21.16-1) lucid; urgency=low

  * Configurable autoapprove for recovery jobs

 -- Andrey Vasilenkov <indigo@yandex-team.ru>  Sat, 04 Apr 2015 12:33:17 +0300

mastermind (2.21.16) lucid; urgency=low

  * Do not crash if failed to resolve some infrastructure host
  * Do not crash when any of elliptics hostnames from config cannot be resolved

 -- Andrey Vasilenkov <indigo@yandex-team.ru>  Fri, 27 Mar 2015 18:01:57 +0300

mastermind (2.21.15) lucid; urgency=low

  * Fix for detaching node backend from group: based on group_id, not object of type storage.Group

 -- Andrey Vasilenkov <indigo@yandex-team.ru>  Tue, 24 Mar 2015 19:27:46 +0300

mastermind (2.21.14) lucid; urgency=low

  * Fix for detaching node backend from group: based on group_id, not object of type storage.Group

 -- Andrey Vasilenkov <indigo@yandex-team.ru>  Tue, 24 Mar 2015 19:00:33 +0300

mastermind (2.21.13) lucid; urgency=low

  * Do not fail job when elliptics request request for command status update was unsuccessful

 -- Andrey Vasilenkov <indigo@yandex-team.ru>  Tue, 24 Mar 2015 15:39:18 +0300

mastermind (2.21.12) lucid; urgency=low

  * Fix for busy uncoupled list groups fetching

 -- Andrey Vasilenkov <indigo@yandex-team.ru>  Tue, 24 Mar 2015 13:13:21 +0300

mastermind (2.21.11) lucid; urgency=low

  * Version bump for release-2.20 hotfix

 -- Andrey Vasilenkov <indigo@yandex-team.ru>  Mon, 23 Mar 2015 14:39:59 +0300

mastermind (2.21.10) lucid; urgency=low

  * Do not stop job execution when mark/unmark groups failed

 -- Andrey Vasilenkov <indigo@yandex-team.ru>  Fri, 20 Mar 2015 19:17:47 +0300

mastermind (2.21.9) lucid; urgency=low

  * Jobs processor uses periodic timer
  * Periodic timer implementation for timed queue

 -- Andrey Vasilenkov <indigo@yandex-team.ru>  Fri, 20 Mar 2015 16:52:58 +0300

mastermind (2.21.8) lucid; urgency=low

  * If job fails exception is saved to error messages list of job
  * Jobs index cleaning script
  * Removed jobs data from metadb's secondary indexes
  * Renamed mastermind util 'couple list-namespaces' handle to 'ns list'
  * Configurable minion request timeout

 -- Andrey Vasilenkov <indigo@yandex-team.ru>  Thu, 19 Mar 2015 16:42:05 +0300

mastermind (2.21.7) lucid; urgency=low

  * Resetting attempts counter on task manual retry

 -- Andrey Vasilenkov <indigo@yandex-team.ru>  Tue, 17 Mar 2015 17:11:18 +0300

mastermind (2.21.6) lucid; urgency=low

  * Misprint

 -- Andrey Vasilenkov <indigo@yandex-team.ru>  Tue, 17 Mar 2015 16:54:52 +0300

mastermind (2.21.5) lucid; urgency=low

  * Misprint

 -- Andrey Vasilenkov <indigo@yandex-team.ru>  Tue, 17 Mar 2015 16:45:53 +0300

mastermind (2.21.4) lucid; urgency=low

  * Fix for planner recovery job creation (a batch of applicable couple is empty)

 -- Andrey Vasilenkov <indigo@yandex-team.ru>  Tue, 17 Mar 2015 15:51:18 +0300

mastermind (2.21.3) lucid; urgency=low

  * tornado < 4.1 does not support raise_error option, fallback to async request with error checking

 -- Andrey Vasilenkov <indigo@yandex-team.ru>  Tue, 17 Mar 2015 15:07:02 +0300

mastermind (2.21.2) lucid; urgency=low

  * Fix for jobs rendering

 -- Andrey Vasilenkov <indigo@yandex-team.ru>  Mon, 16 Mar 2015 19:43:50 +0300

mastermind (2.21.1) lucid; urgency=low

  * Minion requests retry on http errors

 -- Andrey Vasilenkov <indigo@yandex-team.ru>  Mon, 16 Mar 2015 19:33:46 +0300

mastermind (2.20.6) lucid; urgency=low

  * Move job: fix for unmarking group that is down at the moment

 -- Andrey Vasilenkov <indigo@yandex-team.ru>  Mon, 23 Mar 2015 13:24:25 +0300

mastermind (2.20.5) lucid; urgency=low

  * Node backend statistics time is extracted from elliptics async result
  * Couple defragmentation by partitions

 -- Andrey Vasilenkov <indigo@yandex-team.ru>  Tue, 17 Mar 2015 20:01:35 +0300

mastermind (2.20.4) lucid; urgency=low

  * Jobs handler: move all groups from host
  * Moved src backend status check to move job start phase instead of creation phase

 -- Andrey Vasilenkov <indigo@yandex-team.ru>  Fri, 13 Mar 2015 20:41:18 +0300

mastermind (2.20.3) lucid; urgency=low

  * Fix for search-by-path using ipv6 ip addrs

 -- Andrey Vasilenkov <indigo@yandex-team.ru>  Wed, 11 Mar 2015 20:11:59 +0300

mastermind (2.20.2) lucid; urgency=low

  * Group history unified

 -- Andrey Vasilenkov <indigo@yandex-team.ru>  Wed, 11 Mar 2015 19:39:12 +0300

mastermind (2.20.1) lucid; urgency=low

  * Restore job: make src backend readonly if possible to prevent blob truncation

 -- Andrey Vasilenkov <indigo@yandex-team.ru>  Wed, 11 Mar 2015 17:06:15 +0300

mastermind (2.19.6) lucid; urgency=low

  * Fix for removing node backend from group

 -- Andrey Vasilenkov <indigo@yandex-team.ru>  Fri, 13 Mar 2015 12:35:54 +0300

mastermind (2.19.5) lucid; urgency=low

  * Manual locker commited

 -- Andrey Vasilenkov <indigo@yandex-team.ru>  Thu, 12 Mar 2015 15:49:31 +0300

mastermind (2.19.4) lucid; urgency=low

  * Fix for node history backend unlink

 -- Andrey Vasilenkov <indigo@yandex-team.ru>  Thu, 12 Mar 2015 14:55:52 +0300

mastermind (2.19.3) lucid; urgency=low

  * Recovery planner accounts locked couples

 -- Andrey Vasilenkov <indigo@yandex-team.ru>  Wed, 11 Mar 2015 15:30:51 +0300

mastermind (2.19.2) lucid; urgency=low

  * Planner does not operate without mongo db setup

 -- Andrey Vasilenkov <indigo@yandex-team.ru>  Thu, 05 Mar 2015 20:14:26 +0300

mastermind (2.19.1) lucid; urgency=low

  * Recover dc queue is replaced by dynamic weighting of couples using last recovery timestamp and keys difference
  * Couples can be indexed by unicode str
  * Workaround for hosts that cannot be resolved
  * Do not compare couple groups' metadata version numbers
  * Added namespace settings custom expiration time feature

 -- Andrey Vasilenkov <indigo@yandex-team.ru>  Thu, 05 Mar 2015 19:15:45 +0300

mastermind (2.18.15) lucid; urgency=low

  * Logging for move group planner improved
  * Refactored job accounting: now it should properly account destination hdds of existing jobs
  * Fix for lock release on error during groups' marking

 -- Andrey Vasilenkov <indigo@yandex-team.ru>  Wed, 11 Mar 2015 14:45:53 +0300

mastermind (2.18.14) lucid; urgency=low

  * Logging requests and test handler for ns_current_state logging

 -- Andrey Vasilenkov <indigo@yandex-team.ru>  Tue, 10 Mar 2015 12:53:16 +0300

mastermind (2.18.13) lucid; urgency=low

  * Effective space statistics fix

 -- Andrey Vasilenkov <indigo@yandex-team.ru>  Wed, 04 Mar 2015 14:49:07 +0300

mastermind (2.18.12) lucid; urgency=low

  * Fix for total effective_free_space count

 -- Andrey Vasilenkov <indigo@yandex-team.ru>  Tue, 03 Mar 2015 20:51:44 +0300

mastermind (2.18.11) lucid; urgency=low

  * Ensure path before checking locked hosts
  * Planner job creation fixed

 -- Andrey Vasilenkov <indigo@yandex-team.ru>  Tue, 03 Mar 2015 20:05:17 +0300

mastermind (2.18.10) lucid; urgency=low

  * Fix for group move handler --force option

 -- Andrey Vasilenkov <indigo@yandex-team.ru>  Mon, 02 Mar 2015 12:40:49 +0300

mastermind (2.18.9) lucid; urgency=low

  * Misprint fixed

 -- Andrey Vasilenkov <indigo@yandex-team.ru>  Fri, 27 Feb 2015 20:43:37 +0300

mastermind (2.18.8) lucid; urgency=low

  * Fix for mongo queries

 -- Andrey Vasilenkov <indigo@yandex-team.ru>  Fri, 27 Feb 2015 20:29:15 +0300

mastermind (2.18.7) lucid; urgency=low

  * Downtimes for both src_host and dst_host during rsync task execution
  * Use hostname in net downtimes
  * Rsync node task is now used for move job instead of common MinionCmdTask

 -- Andrey Vasilenkov <indigo@yandex-team.ru>  Fri, 27 Feb 2015 19:39:16 +0300

mastermind (2.18.6) lucid; urgency=low

  * IPv6 for tornado clients turned on

 -- Andrey Vasilenkov <indigo@yandex-team.ru>  Fri, 27 Feb 2015 16:18:09 +0300

mastermind (2.18.5) lucid; urgency=low

  * Implementation of net monitoring usage during rsync tasks executing

 -- Andrey Vasilenkov <indigo@yandex-team.ru>  Fri, 27 Feb 2015 15:05:11 +0300

mastermind (2.18.4) lucid; urgency=low

  * Fake sync manager get_children_locks implemented

 -- Andrey Vasilenkov <indigo@yandex-team.ru>  Wed, 25 Feb 2015 17:40:38 +0300

mastermind (2.18.3) lucid; urgency=low

  * Minor job processing refactoring fixes

 -- Andrey Vasilenkov <indigo@yandex-team.ru>  Tue, 24 Feb 2015 16:47:07 +0300

mastermind (2.18.2) lucid; urgency=low

  * Effective free space statistics calculation fixed
  * Minor job processor refactoring

 -- Andrey Vasilenkov <indigo@yandex-team.ru>  Fri, 20 Feb 2015 18:23:06 +0300

mastermind (2.18.1) lucid; urgency=low

  * Host lock implemented, prevents active operations on selected host

 -- Andrey Vasilenkov <indigo@yandex-team.ru>  Wed, 18 Feb 2015 17:28:31 +0300

mastermind (2.17.13) lucid; urgency=low

  * Logging

 -- Andrey Vasilenkov <indigo@yandex-team.ru>  Mon, 16 Feb 2015 18:39:50 +0300

mastermind (2.17.12) lucid; urgency=low

  * Fix for check-for-update settings checking

 -- Andrey Vasilenkov <indigo@yandex-team.ru>  Mon, 16 Feb 2015 17:37:23 +0300

mastermind (2.17.11) lucid; urgency=low

  * Logging

 -- Andrey Vasilenkov <indigo@yandex-team.ru>  Mon, 16 Feb 2015 17:23:52 +0300

mastermind (2.17.10) lucid; urgency=low

  * Mongo db is made optional (job processor and planner are disabled)

 -- Andrey Vasilenkov <indigo@yandex-team.ru>  Fri, 13 Feb 2015 18:59:33 +0300

mastermind (2.17.9) lucid; urgency=low

  * Return error code 1 if failed to create couple
  * Mongo db is made optional (job processor and planner are disabled)

 -- Andrey Vasilenkov <indigo@yandex-team.ru>  Fri, 13 Feb 2015 16:00:56 +0300

mastermind (2.17.8) lucid; urgency=low

  * Update groups status befire applying jobs

 -- Andrey Vasilenkov <indigo@yandex-team.ru>  Thu, 12 Feb 2015 18:23:58 +0300

mastermind (2.17.7) lucid; urgency=low

  * Fix for determing group space requirements on restore

 -- Andrey Vasilenkov <indigo@yandex-team.ru>  Tue, 10 Feb 2015 22:02:10 +0300

mastermind (2.17.6) lucid; urgency=low

  * Fix for determing group space requirements on restore

 -- Andrey Vasilenkov <indigo@yandex-team.ru>  Tue, 10 Feb 2015 21:50:42 +0300

mastermind (2.17.5) lucid; urgency=low

  * Fix for determing group space requirements on restore

 -- Andrey Vasilenkov <indigo@yandex-team.ru>  Tue, 10 Feb 2015 21:37:28 +0300

mastermind (2.17.4) lucid; urgency=low

  * Fix for restore candidates selection

 -- Andrey Vasilenkov <indigo@yandex-team.ru>  Tue, 10 Feb 2015 21:22:19 +0300

mastermind (2.17.3) lucid; urgency=low

  * Fix for couple status update on unlinking node backend from group

 -- Andrey Vasilenkov <indigo@yandex-team.ru>  Tue, 10 Feb 2015 18:46:56 +0300

mastermind (2.17.2) lucid; urgency=low

  * Fix for zookeeper lock release
  * Fix for updating couple status when all the groups did not respond during checking

 -- Andrey Vasilenkov <indigo@yandex-team.ru>  Mon, 09 Feb 2015 12:46:04 +0300

mastermind (2.17.1) lucid; urgency=low

  * Check-for-update option for namespace setup
  * Storage total keys diff handler
  * Reconnect timeout for mastermind-util is decreased to 3 sec
  * cocaine-runtime dependency added

 -- Andrey Vasilenkov <indigo@yandex-team.ru>  Fri, 06 Feb 2015 18:00:27 +0300

mastermind (2.16.10) lucid; urgency=low

  * Fix for rsync group node backend checking

 -- Andrey Vasilenkov <indigo@yandex-team.ru>  Fri, 06 Feb 2015 17:41:47 +0300

mastermind (2.16.9) lucid; urgency=low

  * Removed constraints on node backend status during restore group job

 -- Andrey Vasilenkov <indigo@yandex-team.ru>  Thu, 05 Feb 2015 20:17:43 +0300

mastermind (2.16.8) lucid; urgency=low

  * Restore group job can now accept source group as a parameter

 -- Andrey Vasilenkov <indigo@yandex-team.ru>  Thu, 05 Feb 2015 19:10:06 +0300

mastermind (2.16.7) lucid; urgency=low

  * Removed obsolete checking if tasks where successfully fetched from minions

 -- Andrey Vasilenkov <indigo@yandex-team.ru>  Thu, 05 Feb 2015 15:07:56 +0300

mastermind (2.16.6) lucid; urgency=low

  * Fix for job accounting of groups with broken namespace settings

 -- Andrey Vasilenkov <indigo@yandex-team.ru>  Thu, 05 Feb 2015 12:35:26 +0300

mastermind (2.16.5) lucid; urgency=low

  * Couples taking part in new and executing jobs are taken in account when creating new move job
  * Group move --lucky option to automatically select uncoupled group to move source group to

 -- Andrey Vasilenkov <indigo@yandex-team.ru>  Wed, 04 Feb 2015 16:09:30 +0300

mastermind (2.16.4) lucid; urgency=low

  * Detecting stat file error from monitor stats

 -- Andrey Vasilenkov <indigo@yandex-team.ru>  Mon, 02 Feb 2015 12:41:27 +0300

mastermind (2.16.3) lucid; urgency=low

  * Group move has 'force' parameter, which will try to cancel unimportant jobs

 -- Andrey Vasilenkov <indigo@yandex-team.ru>  Thu, 29 Jan 2015 18:13:03 +0300

mastermind (2.16.2) lucid; urgency=low

  * More informative error message when trying to restore uncoupled group
  * Script for moving jobs from elliptics to mongodb
  * Removed obsolete syslog-ng restart command from postinst
  * Fix for logging elliptics request nano-seconds

 -- Andrey Vasilenkov <indigo@yandex-team.ru>  Tue, 27 Jan 2015 19:33:03 +0300

mastermind (2.16.1) lucid; urgency=low

  * Optional unimportant jobs cancellation on creating restore job

 -- Andrey Vasilenkov <indigo@yandex-team.ru>  Mon, 26 Jan 2015 18:48:18 +0300

mastermind (2.15.34) lucid; urgency=low

  * Read preferences for mongo forced to PRIMARY_PREFFERED

 -- Andrey Vasilenkov <indigo@yandex-team.ru>  Mon, 26 Jan 2015 14:38:02 +0300

mastermind (2.15.33) lucid; urgency=low

  * Read preferences for mongo forced to PRIMARY_PREFFERED

 -- Andrey Vasilenkov <indigo@yandex-team.ru>  Mon, 26 Jan 2015 14:16:57 +0300

mastermind (2.15.32) lucid; urgency=low

  * Misprint fixed

 -- Andrey Vasilenkov <indigo@yandex-team.ru>  Fri, 23 Jan 2015 16:49:10 +0300

mastermind (2.15.31) lucid; urgency=low

  * Fix for marking jobs fetched from db as non-dirty

 -- Andrey Vasilenkov <indigo@yandex-team.ru>  Fri, 23 Jan 2015 13:34:35 +0300

mastermind (2.15.30) lucid; urgency=low

  * Fixed bug with jobs creation

 -- Andrey Vasilenkov <indigo@yandex-team.ru>  Fri, 23 Jan 2015 13:11:49 +0300

mastermind (2.15.29) lucid; urgency=low

  * Misprint fixed

 -- Andrey Vasilenkov <indigo@yandex-team.ru>  Thu, 22 Jan 2015 22:23:46 +0300

mastermind (2.15.28) lucid; urgency=low

  * Forced jobs ts convertion to int

 -- Andrey Vasilenkov <indigo@yandex-team.ru>  Thu, 22 Jan 2015 21:33:56 +0300

mastermind (2.15.27) lucid; urgency=low

  * Dependencies updated

 -- Andrey Vasilenkov <indigo@yandex-team.ru>  Thu, 22 Jan 2015 19:56:03 +0300

mastermind (2.15.26) lucid; urgency=low

  * Misprint fixed

 -- Andrey Vasilenkov <indigo@yandex-team.ru>  Thu, 22 Jan 2015 19:39:47 +0300

mastermind (2.15.25) lucid; urgency=low

  * Mongo working draft for testing

 -- Andrey Vasilenkov <indigo@yandex-team.ru>  Thu, 22 Jan 2015 17:09:56 +0300

mastermind (2.15.24) lucid; urgency=low

  * Fix for minions command execution

 -- Andrey Vasilenkov <indigo@yandex-team.ru>  Wed, 21 Jan 2015 16:53:22 +0300

mastermind (2.15.23) lucid; urgency=low

  * Misprint fixed

 -- Andrey Vasilenkov <indigo@yandex-team.ru>  Wed, 21 Jan 2015 13:37:07 +0300

mastermind (2.15.22) lucid; urgency=low

  * Fix for minion cmd command execution

 -- Andrey Vasilenkov <indigo@yandex-team.ru>  Wed, 21 Jan 2015 13:10:30 +0300

mastermind (2.15.21) lucid; urgency=low

  * General concurrent handler implemented, wraps all API handlers
  * Misprint fixes

 -- Andrey Vasilenkov <indigo@yandex-team.ru>  Mon, 19 Jan 2015 15:01:06 +0300

mastermind (2.15.20) lucid; urgency=low

  * Changed dependencies (cocaine-tools << 0.12, cocaine-framework-python << 0.12)

 -- Andrey Vasilenkov <indigo@yandex-team.ru>  Fri, 16 Jan 2015 14:17:35 +0300

mastermind (2.15.19) lucid; urgency=low

  * Changed dependencies (python-tornado << 4)

 -- Andrey Vasilenkov <indigo@yandex-team.ru>  Fri, 16 Jan 2015 14:04:29 +0300

mastermind (2.15.18) lucid; urgency=low

  * Fix for manual handlers for defrag and recover-dc jobs creation
  * Fix for cocaine worker timeouts on job creation
  * Refactored minion states update process

 -- Andrey Vasilenkov <indigo@yandex-team.ru>  Wed, 14 Jan 2015 16:44:18 +0300

mastermind (2.15.17) lucid; urgency=low

  * Increased cocaine worker pool-limit to 7

 -- Andrey Vasilenkov <indigo@yandex-team.ru>  Tue, 13 Jan 2015 20:43:40 +0300

mastermind (2.15.16) lucid; urgency=low

  * Increased worker heartbeat timeout to 240s

 -- Andrey Vasilenkov <indigo@yandex-team.ru>  Tue, 13 Jan 2015 18:27:19 +0300

mastermind (2.15.15) lucid; urgency=low

  * Temporary decreased jobs prefetch time span

 -- Andrey Vasilenkov <indigo@yandex-team.ru>  Tue, 13 Jan 2015 14:55:54 +0300

mastermind (2.15.14) lucid; urgency=low

  * Minor logging cleaning

 -- Andrey Vasilenkov <indigo@yandex-team.ru>  Tue, 13 Jan 2015 12:53:16 +0300

mastermind (2.15.13) lucid; urgency=low

  * Decreased cocaine pool-limit to 3

 -- Andrey Vasilenkov <indigo@yandex-team.ru>  Mon, 12 Jan 2015 20:34:19 +0300

mastermind (2.15.12) lucid; urgency=low

  * Job processing can be started as soon as minions states has been fetched from all hosts with executing minion tasks according to job processor data
  * Fix for invalid checking of minions history records

 -- Andrey Vasilenkov <indigo@yandex-team.ru>  Mon, 12 Jan 2015 20:07:54 +0300

mastermind (2.15.11) lucid; urgency=low

  * Start task threads after cocaine worker has been initialized

 -- Andrey Vasilenkov <indigo@yandex-team.ru>  Fri, 09 Jan 2015 19:18:53 +0300

mastermind (2.15.10) lucid; urgency=low

  * Infrastructure procedures logging improved

 -- Andrey Vasilenkov <indigo@yandex-team.ru>  Fri, 09 Jan 2015 18:26:10 +0300

mastermind (2.15.9) lucid; urgency=low

  * Startup timeout temporarily increased
  * Excessive logging removed

 -- Andrey Vasilenkov <indigo@yandex-team.ru>  Fri, 02 Jan 2015 02:44:08 +0300

mastermind (2.15.8) lucid; urgency=low

  * Added handler execution time to logs

 -- Andrey Vasilenkov <indigo@yandex-team.ru>  Wed, 24 Dec 2014 15:48:54 +0300

mastermind (2.15.7) lucid; urgency=low

  * Fix for recovery jobs queue fill

 -- Andrey Vasilenkov <indigo@yandex-team.ru>  Tue, 23 Dec 2014 16:05:36 +0300

mastermind (2.15.6) lucid; urgency=low

  * Fix for indexes batch reader

 -- Andrey Vasilenkov <indigo@yandex-team.ru>  Tue, 23 Dec 2014 14:28:14 +0300

mastermind (2.15.5) lucid; urgency=low

  * Misprint fixed

 -- Andrey Vasilenkov <indigo@yandex-team.ru>  Mon, 22 Dec 2014 18:49:02 +0300

mastermind (2.15.4) lucid; urgency=low

  * Misprint fixed

 -- Andrey Vasilenkov <indigo@yandex-team.ru>  Mon, 22 Dec 2014 18:47:00 +0300

mastermind (2.15.3) lucid; urgency=low

  * Fix for recovery jobs refactoring

 -- Andrey Vasilenkov <indigo@yandex-team.ru>  Mon, 22 Dec 2014 18:39:23 +0300

mastermind (2.15.2) lucid; urgency=low

  * Recover dc planner refactored a little bit
  * Do not take jobs global lock on job cancelling

 -- Andrey Vasilenkov <indigo@yandex-team.ru>  Mon, 22 Dec 2014 17:47:55 +0300

mastermind (2.15.1) lucid; urgency=low

  * Added optional flag for considering namespace broken when its' groups has unequal total space

 -- Andrey Vasilenkov <indigo@yandex-team.ru>  Fri, 19 Dec 2014 14:31:33 +0300

mastermind (2.14.17) lucid; urgency=low

  * Logging for tagged records

 -- Andrey Vasilenkov <indigo@yandex-team.ru>  Thu, 18 Dec 2014 19:47:14 +0300

mastermind (2.14.16) lucid; urgency=low

  * Job handler for getting jobs by job ids

 -- Andrey Vasilenkov <indigo@yandex-team.ru>  Thu, 18 Dec 2014 15:22:30 +0300

mastermind (2.14.15) lucid; urgency=low

  * Use max executing recover dc jobs limit in planner

 -- Andrey Vasilenkov <indigo@yandex-team.ru>  Mon, 15 Dec 2014 19:57:10 +0300

mastermind (2.14.14) lucid; urgency=low

  * Recover dc: limited job creation

 -- Andrey Vasilenkov <indigo@yandex-team.ru>  Mon, 15 Dec 2014 19:44:06 +0300

mastermind (2.14.13) lucid; urgency=low

  * No approving for recovery jobs

 -- Andrey Vasilenkov <indigo@yandex-team.ru>  Mon, 15 Dec 2014 19:22:40 +0300

mastermind (2.14.12) lucid; urgency=low

  * Do not take global jobs lock on jobs' approving

 -- Andrey Vasilenkov <indigo@yandex-team.ru>  Mon, 15 Dec 2014 18:45:43 +0300

mastermind (2.14.11) lucid; urgency=low

  * Minor misprint

 -- Andrey Vasilenkov <indigo@yandex-team.ru>  Sat, 13 Dec 2014 20:20:52 +0300

mastermind (2.14.10) lucid; urgency=low

  * Minor misprint

 -- Andrey Vasilenkov <indigo@yandex-team.ru>  Fri, 12 Dec 2014 19:22:17 +0300

mastermind (2.14.9) lucid; urgency=low

  * Checking move jobs for dc sharing prevention before starting

 -- Andrey Vasilenkov <indigo@yandex-team.ru>  Fri, 12 Dec 2014 19:09:16 +0300

mastermind (2.14.8) lucid; urgency=low

  * Misprint fixed

 -- Andrey Vasilenkov <indigo@yandex-team.ru>  Thu, 11 Dec 2014 18:42:25 +0300

mastermind (2.14.7) lucid; urgency=low

  * Misprint fixed

 -- Andrey Vasilenkov <indigo@yandex-team.ru>  Thu, 11 Dec 2014 18:33:41 +0300

mastermind (2.14.6) lucid; urgency=low

  * Cluster lock and couple data updating before deleting namespace

 -- Andrey Vasilenkov <indigo@yandex-team.ru>  Thu, 11 Dec 2014 18:29:02 +0300

mastermind (2.14.5) lucid; urgency=low

  * Namespace settings service flags and options implemented

 -- Andrey Vasilenkov <indigo@yandex-team.ru>  Thu, 11 Dec 2014 17:36:02 +0300

mastermind (2.14.4) lucid; urgency=low

  * Read-only backends support and new move job workflow with making source group read-only instead of disabling

 -- Andrey Vasilenkov <indigo@yandex-team.ru>  Thu, 11 Dec 2014 15:08:43 +0300

mastermind (2.14.3) lucid; urgency=low

  * Checking busy uncoupled groups before selecting uncouple group for group restoring

 -- Andrey Vasilenkov <indigo@yandex-team.ru>  Mon, 08 Dec 2014 19:46:01 +0300

mastermind (2.14.2) lucid; urgency=low

  * Optional parameter for search-by-path for search only within the last history record

 -- Andrey Vasilenkov <indigo@yandex-team.ru>  Mon, 08 Dec 2014 18:03:20 +0300

mastermind (2.14.1) lucid; urgency=low

  * Support for search-by-path * syntax

 -- Andrey Vasilenkov <indigo@yandex-team.ru>  Mon, 08 Dec 2014 16:56:51 +0300

mastermind (2.13.5) lucid; urgency=low

  * Recover job: do not perform defrag tasks before actual recovery starts
  * Added -M and -L options to recover dc task

 -- Andrey Vasilenkov <indigo@yandex-team.ru>  Wed, 10 Dec 2014 14:56:25 +0300

mastermind (2.13.4) lucid; urgency=low

  * Fix for statistics updating

 -- Andrey Vasilenkov <indigo@yandex-team.ru>  Tue, 09 Dec 2014 17:06:09 +0300

mastermind (2.13.3) lucid; urgency=low

  * Restore group job can now select appropriate uncouple group and merge several into one if necessary

 -- Andrey Vasilenkov <indigo@yandex-team.ru>  Fri, 05 Dec 2014 16:55:10 +0300

mastermind (2.13.2) lucid; urgency=low

  * Updating namespace settings when building couples
  * Convert couple meta script updated

 -- Andrey Vasilenkov <indigo@yandex-team.ru>  Tue, 02 Dec 2014 16:14:20 +0300

mastermind (2.13.1) lucid; urgency=low

  * Moved 'frozen' setting from couple meta key to group meta key

 -- Andrey Vasilenkov <indigo@yandex-team.ru>  Mon, 01 Dec 2014 19:49:32 +0300

mastermind (2.12.2) lucid; urgency=low

  * Fix for couple build handler timeout

 -- Andrey Vasilenkov <indigo@yandex-team.ru>  Fri, 28 Nov 2014 19:11:13 +0300

mastermind (2.12.1) lucid; urgency=low

  * Group restore job implemented
  * Cmd restore deprecated
  * Optimized statistics updating

 -- Andrey Vasilenkov <indigo@yandex-team.ru>  Fri, 28 Nov 2014 16:11:45 +0300

mastermind (2.11.4) lucid; urgency=low

  * Temporary increased mastermind startup time to 120 sec

 -- Andrey Vasilenkov <indigo@yandex-team.ru>  Thu, 27 Nov 2014 16:25:53 +0300

mastermind (2.11.3) lucid; urgency=low

  * Fix for couple build mastermind utils

 -- Andrey Vasilenkov <indigo@yandex-team.ru>  Fri, 21 Nov 2014 19:09:02 +0300

mastermind (2.11.2) lucid; urgency=low

  * Fix for default locking sync manager

 -- Andrey Vasilenkov <indigo@yandex-team.ru>  Fri, 21 Nov 2014 18:47:46 +0300

mastermind (2.11.1) lucid; urgency=low

  * New couple builder

 -- Andrey Vasilenkov <indigo@yandex-team.ru>  Fri, 21 Nov 2014 16:55:14 +0300

mastermind (2.10.2) lucid; urgency=low

  * Do not use integer size for weights dictionary for json-compatibility

 -- Andrey Vasilenkov <indigo@yandex-team.ru>  Thu, 13 Nov 2014 19:08:42 +0300

mastermind (2.10.1) lucid; urgency=low

  * Ns setup: removed signature port option
  * Additional verbose couple status
  * Config option for forbidding namespaces without settings - couples of such namespaces will be considered BROKEN
  * get_namespaces_states handle that combines all namespace state as one dict
  * Ns setup: removed storage-location option
  * Fix for uniform auth-keys format

 -- Andrey Vasilenkov <indigo@yandex-team.ru>  Mon, 10 Nov 2014 19:08:16 +0300

mastermind (2.9.92) lucid; urgency=low

  * Temporary removed additional node stale checking in balancer itself

 -- Andrey Vasilenkov <indigo@yandex-team.ru>  Thu, 13 Nov 2014 00:28:04 +0300

mastermind (2.9.91) lucid; urgency=low

  * Statistics stale status is checked only when statistics is updated
  * get_namespaces_states handle that combines all namespace state as one dict
  * Ns setup: removed storage-location option
  * Fix for uniform auth-keys format
  * Ns setup: storage-location is a boolean flag now

 -- Andrey Vasilenkov <indigo@yandex-team.ru>  Wed, 12 Nov 2014 20:04:23 +0300

mastermind (2.9.90) lucid; urgency=low

  * Job status handle

 -- Andrey Vasilenkov <indigo@yandex-team.ru>  Fri, 07 Nov 2014 18:36:41 +0300

mastermind (2.9.89) lucid; urgency=low

  * Distinct BROKEN status for couples and groups that have forbidden configuration
  * Config flags for forbidding dht and dc sharing among groups
  * Dependencies updated

 -- Andrey Vasilenkov <indigo@yandex-team.ru>  Thu, 06 Nov 2014 18:04:45 +0300

mastermind (2.9.88) lucid; urgency=low

  * Cmd restore: reconfiguring elliptics before starting node backend

 -- Andrey Vasilenkov <indigo@yandex-team.ru>  Wed, 05 Nov 2014 17:05:35 +0300

mastermind (2.9.87) lucid; urgency=low

  * Cluster global lock and update before changing its state (couple build and couple break)

 -- Andrey Vasilenkov <indigo@yandex-team.ru>  Tue, 04 Nov 2014 20:15:41 +0300

mastermind (2.9.86) lucid; urgency=low

  * Namespace settings using tagged indexes

 -- Andrey Vasilenkov <indigo@yandex-team.ru>  Sat, 01 Nov 2014 15:28:56 +0300

mastermind (2.9.85) lucid; urgency=low

  * Fixed broken couples status update in case of coupled groups having different namespaces
  * Configurable node backend stat stale timeout

 -- Andrey Vasilenkov <indigo@yandex-team.ru>  Fri, 31 Oct 2014 16:15:48 +0300

mastermind (2.9.84) lucid; urgency=low

  * Fix for free effective space info handle

 -- Andrey Vasilenkov <indigo@yandex-team.ru>  Wed, 29 Oct 2014 19:28:39 +0300

mastermind (2.9.83) lucid; urgency=low

  * Fix for namespace-aware handlers that can fail because of the broken couples
  * Cocaine framework dependencies

 -- Andrey Vasilenkov <indigo@yandex-team.ru>  Wed, 29 Oct 2014 18:51:52 +0300

mastermind (2.9.82) lucid; urgency=low

  * Mastermind util reconnects automatically on DisconnectionError of cocaine Service
  * Minions status fetching configurable timeout
  * Workaround for minions state update
  * Indexes uses batched read latest requests insted of a bulk read

 -- Andrey Vasilenkov <indigo@yandex-team.ru>  Wed, 29 Oct 2014 17:41:05 +0300

mastermind (2.9.81) lucid; urgency=low

  * Reserved space option for namespaces

 -- Andrey Vasilenkov <indigo@yandex-team.ru>  Tue, 28 Oct 2014 17:28:45 +0300

mastermind (2.9.80) lucid; urgency=low

  * Added alive and removed records counters

 -- Andrey Vasilenkov <indigo@yandex-team.ru>  Mon, 27 Oct 2014 18:03:18 +0300

mastermind (2.9.79) lucid; urgency=low

  * Rearranged locks acquiring

 -- Andrey Vasilenkov <indigo@yandex-team.ru>  Fri, 24 Oct 2014 16:33:44 +0400

mastermind (2.9.78) lucid; urgency=low

  * Do not share locks among different threads, this can cause unwanted sideeffects
  * Recover dc task: decreased number of threads by one to leave one group in couple available for data reads and writes

 -- Andrey Vasilenkov <indigo@yandex-team.ru>  Fri, 24 Oct 2014 15:44:26 +0400

mastermind (2.9.77) lucid; urgency=low

  * One more zero-weight couple fix

 -- Andrey Vasilenkov <indigo@yandex-team.ru>  Wed, 22 Oct 2014 15:10:53 +0400

mastermind (2.9.76) lucid; urgency=low

  * Ultimate fix for zero-weight couples

 -- Andrey Vasilenkov <indigo@yandex-team.ru>  Wed, 22 Oct 2014 14:07:49 +0400

mastermind (2.9.75) lucid; urgency=low

  * Fix for minions ready state

 -- Andrey Vasilenkov <indigo@yandex-team.ru>  Tue, 21 Oct 2014 19:02:16 +0400

mastermind (2.9.74) lucid; urgency=low

  * Misprints

 -- Andrey Vasilenkov <indigo@yandex-team.ru>  Tue, 21 Oct 2014 18:16:11 +0400

mastermind (2.9.73) lucid; urgency=low

  * Fix for blob max size stats

 -- Andrey Vasilenkov <indigo@yandex-team.ru>  Tue, 21 Oct 2014 16:12:16 +0400

mastermind (2.9.72) lucid; urgency=low

  * Do not create defrag jobs if not enough free space on any node backend
  * Max blob size as node backend statistics parameter
  * Couple defrag check timeout increased to 2 days
  * Using dstat error from elliptics monitor stat

 -- Andrey Vasilenkov <indigo@yandex-team.ru>  Tue, 21 Oct 2014 14:56:02 +0400

mastermind (2.9.71) lucid; urgency=low

  * Redirect namespace options
  * Json output for group search-by-path handle

 -- Andrey Vasilenkov <indigo@yandex-team.ru>  Mon, 20 Oct 2014 18:08:18 +0400

mastermind (2.9.70) lucid; urgency=low

  * Minions gzip turned on

 -- Andrey Vasilenkov <indigo@yandex-team.ru>  Mon, 20 Oct 2014 16:16:41 +0400

mastermind (2.9.69) lucid; urgency=low

  * Couple defrag planner uses records removed size to select couples to defrag

 -- Andrey Vasilenkov <indigo@yandex-team.ru>  Fri, 17 Oct 2014 18:51:02 +0400

mastermind (2.9.68) lucid; urgency=low

  * Couple defragmentation planner

 -- Andrey Vasilenkov <indigo@yandex-team.ru>  Fri, 17 Oct 2014 15:17:52 +0400

mastermind (2.9.67) lucid; urgency=low

   * Couple defragmentation job

 -- Andrey Vasilenkov <indigo@yandex-team.ru>  Thu, 16 Oct 2014 16:24:57 +0400

mastermind (2.9.66) lucid; urgency=low

  * Misprints

 -- Andrey Vasilenkov <indigo@yandex-team.ru>  Wed, 15 Oct 2014 19:37:55 +0400

mastermind (2.9.65) lucid; urgency=low

  * Jobs locks are performed on job creation
  * Fix for tree map generation for flowmastermind

 -- Andrey Vasilenkov <indigo@yandex-team.ru>  Wed, 15 Oct 2014 16:35:09 +0400

mastermind (2.9.64) lucid; urgency=low

  * Move jobs: check src couple status before stopping node backend
  * Fix for move jobs tasks order
  * Check for last error to prevent lock acquire errors duplication
  * Defrag tasks for recover dc jobs added

 -- Andrey Vasilenkov <indigo@yandex-team.ru>  Tue, 14 Oct 2014 16:22:36 +0400

mastermind (2.9.63) lucid; urgency=low

  * Added features to namespace settings with two options: multipart-content-length-threshold and select-couple-to-upload
  * Fix for zookeeper lock release when failed to process job

 -- Andrey Vasilenkov <indigo@yandex-team.ru>  Mon, 13 Oct 2014 18:37:41 +0400

mastermind (2.9.62) lucid; urgency=low

  * Fix for couple repair

 -- Andrey Vasilenkov <indigo@yandex-team.ru>  Sun, 12 Oct 2014 23:06:15 +0400

mastermind (2.9.61) lucid; urgency=low

  * Minions status fetch fixed

 -- Andrey Vasilenkov <indigo@yandex-team.ru>  Sun, 12 Oct 2014 14:48:02 +0400

mastermind (2.9.60) lucid; urgency=low

  * Removed minions ready percentage, 100% minion response is required

 -- Andrey Vasilenkov <indigo@yandex-team.ru>  Fri, 10 Oct 2014 13:33:18 +0400

mastermind (2.9.59) lucid; urgency=low

  * Profile name fix in mastermind deployment script
  * Fix for max group number inconsistency

 -- Andrey Vasilenkov <indigo@yandex-team.ru>  Thu, 09 Oct 2014 17:46:00 +0400

mastermind (2.9.58) lucid; urgency=low

  * Detaching node backend from uncoupled group on move job completion

 -- Andrey Vasilenkov <indigo@yandex-team.ru>  Thu, 09 Oct 2014 16:30:33 +0400

mastermind (2.9.57) lucid; urgency=low

  * Separate max executing jobs counters per job type
  * Json output fix for mastermind util

 -- Andrey Vasilenkov <indigo@yandex-team.ru>  Thu, 09 Oct 2014 15:06:32 +0400

mastermind (2.9.56) lucid; urgency=low

  * Fix for flowmastermind statistics

 -- Andrey Vasilenkov <indigo@yandex-team.ru>  Wed, 08 Oct 2014 21:01:03 +0400

mastermind (2.9.55) lucid; urgency=low

  * Fix for flowmastermind statistics

 -- Andrey Vasilenkov <indigo@yandex-team.ru>  Wed, 08 Oct 2014 20:44:54 +0400

mastermind (2.9.54) lucid; urgency=low

  * Additional checking for busy hosts

 -- Andrey Vasilenkov <indigo@yandex-team.ru>  Wed, 08 Oct 2014 19:18:04 +0400

mastermind (2.9.53) lucid; urgency=low

  * Misprint fixed

 -- Andrey Vasilenkov <indigo@yandex-team.ru>  Wed, 08 Oct 2014 18:39:51 +0400

mastermind (2.9.52) lucid; urgency=low

  * Misprint fixed

 -- Andrey Vasilenkov <indigo@yandex-team.ru>  Wed, 08 Oct 2014 18:29:59 +0400

mastermind (2.9.51) lucid; urgency=low

  * Fix for job move planning

 -- Andrey Vasilenkov <indigo@yandex-team.ru>  Wed, 08 Oct 2014 18:08:14 +0400

mastermind (2.9.50) lucid; urgency=low

  * Jobs tagging optimized

 -- Andrey Vasilenkov <indigo@yandex-team.ru>  Wed, 08 Oct 2014 17:47:41 +0400

mastermind (2.9.49) lucid; urgency=low

  * Usage of tag secondary indexes

 -- Andrey Vasilenkov <indigo@yandex-team.ru>  Tue, 07 Oct 2014 20:01:43 +0400

mastermind (2.9.48) lucid; urgency=low

  * Fix for zk lock acquirings

 -- Andrey Vasilenkov <indigo@yandex-team.ru>  Mon, 06 Oct 2014 18:54:14 +0400

mastermind (2.9.47) lucid; urgency=low

  * Fix for zk lock acquirings

 -- Andrey Vasilenkov <indigo@yandex-team.ru>  Mon, 06 Oct 2014 18:43:01 +0400

mastermind (2.9.46) lucid; urgency=low

  * Fix for zk lock acquirings

 -- Andrey Vasilenkov <indigo@yandex-team.ru>  Mon, 06 Oct 2014 18:32:22 +0400

mastermind (2.9.45) lucid; urgency=low

  * Fix for zk lock acquirings

 -- Andrey Vasilenkov <indigo@yandex-team.ru>  Mon, 06 Oct 2014 17:58:13 +0400

mastermind (2.9.44) lucid; urgency=low

  * Fix for zk lock acquirings

 -- Andrey Vasilenkov <indigo@yandex-team.ru>  Mon, 06 Oct 2014 17:44:54 +0400

mastermind (2.9.43) lucid; urgency=low

  * Minor bugs fixed

 -- Andrey Vasilenkov <indigo@yandex-team.ru>  Thu, 02 Oct 2014 08:59:09 +0400

mastermind (2.9.42) lucid; urgency=low

  * Remove path and migrate dst dir for move jobs

 -- Andrey Vasilenkov <indigo@yandex-team.ru>  Wed, 01 Oct 2014 19:04:04 +0400

mastermind (2.9.41) lucid; urgency=low

  * Fix for namespace statistics fetching

 -- Andrey Vasilenkov <indigo@yandex-team.ru>  Wed, 01 Oct 2014 17:29:12 +0400

mastermind (2.9.40) lucid; urgency=low

  * Wait timeout for dnet_client minion commands

 -- Andrey Vasilenkov <indigo@yandex-team.ru>  Tue, 30 Sep 2014 19:57:17 +0400

mastermind (2.9.39) lucid; urgency=low

  * Use timeout for zookeeper locks

 -- Andrey Vasilenkov <indigo@yandex-team.ru>  Tue, 30 Sep 2014 14:26:28 +0400

mastermind (2.9.38) lucid; urgency=low

  * Move jobs planner: take lost space instead of moved data size into consideration

 -- Andrey Vasilenkov <indigo@yandex-team.ru>  Mon, 29 Sep 2014 15:14:44 +0400

mastermind (2.9.37) lucid; urgency=low

  * Create maximum one move job per host
  * Do not process jobs till minions status is fetched

 -- Andrey Vasilenkov <indigo@yandex-team.ru>  Fri, 26 Sep 2014 13:04:21 +0400

mastermind (2.9.36) lucid; urgency=low

  * Minor fixes

 -- Andrey Vasilenkov <indigo@yandex-team.ru>  Thu, 25 Sep 2014 14:46:47 +0400

mastermind (2.9.35) lucid; urgency=low

  * Fix for selecting src and dst datacenters for move jobs

 -- Andrey Vasilenkov <indigo@yandex-team.ru>  Thu, 25 Sep 2014 14:06:45 +0400

mastermind (2.9.34) lucid; urgency=low

  * More logging

 -- Andrey Vasilenkov <indigo@yandex-team.ru>  Thu, 25 Sep 2014 12:49:21 +0400

mastermind (2.9.33) lucid; urgency=low

  * temporary proxy fix to prevent bad response caching

 -- Andrey Vasilenkov <indigo@yandex-team.ru>  Wed, 24 Sep 2014 18:54:46 +0400

mastermind (2.9.32) lucid; urgency=low

  * New algorithm for move jobs generation
  * Minor bug fixes

 -- Andrey Vasilenkov <indigo@yandex-team.ru>  Wed, 24 Sep 2014 17:51:09 +0400

mastermind (2.9.31) lucid; urgency=low

  * create_group_ids uses new service name

 -- Andrey Vasilenkov <indigo@yandex-team.ru>  Wed, 24 Sep 2014 14:28:17 +0400

mastermind (2.9.30) lucid; urgency=low

  * cmd restore should now work with old history records

 -- Andrey Vasilenkov <indigo@yandex-team.ru>  Wed, 24 Sep 2014 12:11:26 +0400

mastermind (2.9.29) lucid; urgency=low

  * Fix for zookeeper lock ensuring path

 -- Andrey Vasilenkov <indigo@yandex-team.ru>  Tue, 23 Sep 2014 13:53:35 +0400

mastermind (2.9.28) lucid; urgency=low

  * Failover in case of bad monitor_stat for node and/or node_backend

 -- Andrey Vasilenkov <indigo@yandex-team.ru>  Mon, 22 Sep 2014 15:28:25 +0400

mastermind (2.9.27) lucid; urgency=low

  * Less logs

 -- Andrey Vasilenkov <indigo@yandex-team.ru>  Thu, 18 Sep 2014 17:56:02 +0400

mastermind (2.9.26) lucid; urgency=low

  * More logs

 -- Andrey Vasilenkov <indigo@yandex-team.ru>  Thu, 18 Sep 2014 17:30:44 +0400

mastermind (2.9.25) lucid; urgency=low

  * Log fix

 -- Andrey Vasilenkov <indigo@yandex-team.ru>  Thu, 18 Sep 2014 17:18:15 +0400

mastermind (2.9.24) lucid; urgency=low

  * Logging invalid backend statistics

 -- Andrey Vasilenkov <indigo@yandex-team.ru>  Thu, 18 Sep 2014 17:05:59 +0400

mastermind (2.9.23) lucid; urgency=low

  * Search group by hostname and path

 -- Andrey Vasilenkov <indigo@yandex-team.ru>  Wed, 17 Sep 2014 21:16:14 +0400

mastermind (2.9.22) lucid; urgency=low

  * Namespace couple weights are considered valid only if there is more than min_units of writeable couples
  * Namespace settings for min-units number

 -- Andrey Vasilenkov <indigo@yandex-team.ru>  Tue, 16 Sep 2014 19:30:54 +0400

mastermind (2.9.21) lucid; urgency=low

  * Storage location option for namespace setup
  * Required parameters for couple build command: namespace and initial state

 -- Andrey Vasilenkov <indigo@yandex-team.ru>  Mon, 15 Sep 2014 15:31:32 +0400

mastermind (2.9.20) lucid; urgency=low

  * Groups key count for recovery jobs

 -- Andrey Vasilenkov <indigo@yandex-team.ru>  Fri, 12 Sep 2014 15:30:24 +0400

mastermind (2.9.19) lucid; urgency=low

  * Minor fix

 -- Andrey Vasilenkov <indigo@yandex-team.ru>  Fri, 12 Sep 2014 13:48:22 +0400

mastermind (2.9.18) lucid; urgency=low

  * Additional option of processes number for recovery job

 -- Andrey Vasilenkov <indigo@yandex-team.ru>  Fri, 12 Sep 2014 13:17:16 +0400

mastermind (2.9.17) lucid; urgency=low

  * Minor fix

 -- Andrey Vasilenkov <indigo@yandex-team.ru>  Thu, 11 Sep 2014 16:58:42 +0400

mastermind (2.9.16) lucid; urgency=low

  * Additional parameters for recovery dc

 -- Andrey Vasilenkov <indigo@yandex-team.ru>  Thu, 11 Sep 2014 16:51:51 +0400

mastermind (2.9.15) lucid; urgency=low

  * Fix for setting task start time

 -- Andrey Vasilenkov <indigo@yandex-team.ru>  Mon, 08 Sep 2014 14:50:13 +0400

mastermind (2.9.14) lucid; urgency=low

  * Use all remotes when creating recovery dc jobs

 -- Andrey Vasilenkov <indigo@yandex-team.ru>  Fri, 05 Sep 2014 18:13:46 +0400

mastermind (2.9.13) lucid; urgency=low

  * Minor fix

 -- Andrey Vasilenkov <indigo@yandex-team.ru>  Fri, 05 Sep 2014 15:43:36 +0400

mastermind (2.9.12) lucid; urgency=low

  * Implemented recover dc jobs

 -- Andrey Vasilenkov <indigo@yandex-team.ru>  Fri, 05 Sep 2014 15:31:40 +0400

mastermind (2.9.11) lucid; urgency=low

  * Compatible fetching eblob path from config

 -- Andrey Vasilenkov <indigo@yandex-team.ru>  Thu, 04 Sep 2014 12:42:34 +0400

mastermind (2.9.10) lucid; urgency=low

  * Fix for fetching the list of all namespaces when there are broken couples
  * Support of new elliptics 26 monitor stat format

 -- Andrey Vasilenkov <indigo@yandex-team.ru>  Wed, 03 Sep 2014 17:32:57 +0400

mastermind (2.9.9) lucid; urgency=low

  * Tasks fixes

 -- Andrey Vasilenkov <indigo@yandex-team.ru>  Thu, 28 Aug 2014 13:55:09 +0400

mastermind (2.9.8) lucid; urgency=low

  * Jobs fixes

 -- Andrey Vasilenkov <indigo@yandex-team.ru>  Thu, 28 Aug 2014 11:53:23 +0400

mastermind (2.9.7) lucid; urgency=low

  * Fix for jobs processor logs messages

 -- Andrey Vasilenkov <indigo@yandex-team.ru>  Tue, 26 Aug 2014 19:40:37 +0400

mastermind (2.9.6) lucid; urgency=low

  * Manual move job creation: checking uncoupled group dc
  * Fix for application name parameter for console util

 -- Andrey Vasilenkov <indigo@yandex-team.ru>  Tue, 26 Aug 2014 16:39:27 +0400

mastermind (2.9.5) lucid; urgency=low

  * Tasks parameters for minions updated to using node backends

 -- Andrey Vasilenkov <indigo@yandex-team.ru>  Mon, 25 Aug 2014 16:28:27 +0400

mastermind (2.9.4) lucid; urgency=low

  * Cache handlers turned back on
  * Using only necessary monitor stat categories

 -- Andrey Vasilenkov <indigo@yandex-team.ru>  Mon, 25 Aug 2014 11:01:18 +0400

mastermind (2.9.3) lucid; urgency=low

  * Fix for mixing old and new history records

 -- Andrey Vasilenkov <indigo@yandex-team.ru>  Fri, 22 Aug 2014 17:11:34 +0400

mastermind (2.9.2) lucid; urgency=low

  * Fix for deployment script

 -- Andrey Vasilenkov <indigo@yandex-team.ru>  Fri, 22 Aug 2014 13:43:32 +0400

mastermind (2.9.1) lucid; urgency=low

  * Optional mastermind app name for mastermind util

 -- Andrey Vasilenkov <indigo@yandex-team.ru>  Fri, 22 Aug 2014 12:37:16 +0400

mastermind (2.9.0) lucid; urgency=low

  * Support for elliptics26

 -- Andrey Vasilenkov <indigo@yandex-team.ru>  Thu, 21 Aug 2014 18:57:53 +0400

mastermind (2.8.49) lucid; urgency=low

  * Storage location option for namespace setup
  * Required parameters for couple build command: namespace and initial state

 -- Andrey Vasilenkov <indigo@yandex-team.ru>  Mon, 15 Sep 2014 15:28:50 +0400

mastermind (2.8.48) lucid; urgency=low

  * Group weights handler accepts namespace as optional parameter

 -- Andrey Vasilenkov <indigo@yandex-team.ru>  Fri, 12 Sep 2014 17:32:30 +0400

mastermind (2.8.47) lucid; urgency=low

  * Fix for minion nc http fetcher

 -- Andrey Vasilenkov <indigo@yandex-team.ru>  Wed, 10 Sep 2014 18:08:33 +0400

mastermind (2.8.46) lucid; urgency=low

  * Fix for empty couples namespace

 -- Andrey Vasilenkov <indigo@yandex-team.ru>  Tue, 09 Sep 2014 16:52:50 +0400

mastermind (2.8.45) lucid; urgency=low

  * Added optional move task for move jobs
  * Fix for applying smoother plan simultaneously from several workers
  * Handler for elliptics remote nodes list

 -- Andrey Vasilenkov <indigo@yandex-team.ru>  Wed, 20 Aug 2014 17:38:25 +0400

mastermind (2.8.44) lucid; urgency=low

  * Additional checkings for move jobs: number of keys of uncoupled group

 -- Andrey Vasilenkov <indigo@yandex-team.ru>  Thu, 14 Aug 2014 12:47:09 +0400

mastermind (2.8.43) lucid; urgency=low

  * Fix for couple build with all n groups are mandatory

 -- Andrey Vasilenkov <indigo@yandex-team.ru>  Wed, 13 Aug 2014 16:27:13 +0400

mastermind (2.8.42) lucid; urgency=low

  * Fix for couple info namespace key

 -- Andrey Vasilenkov <indigo@yandex-team.ru>  Tue, 12 Aug 2014 17:19:45 +0400

mastermind (2.8.41) lucid; urgency=low

  * Explicit family for elliptics nodes

 -- Andrey Vasilenkov <indigo@yandex-team.ru>  Tue, 12 Aug 2014 16:34:29 +0400

mastermind (2.8.40) lucid; urgency=low

  * Fix for couple broken namespace checking
  * Implemented broken jobs and dedicated node stop tasks for enhanced checking

 -- Andrey Vasilenkov <indigo@yandex-team.ru>  Tue, 12 Aug 2014 15:53:54 +0400
mastermind (2.8.39) lucid; urgency=low

  * Jobs logging changed
  * Syncing infrastructure state before updating

 -- Andrey Vasilenkov <indigo@yandex-team.ru>  Mon, 11 Aug 2014 16:25:39 +0400

mastermind (2.8.38) lucid; urgency=low

  * Creation of +N nonoverlapping couples if dcs are available

 -- Andrey Vasilenkov <indigo@yandex-team.ru>  Fri, 08 Aug 2014 19:43:38 +0400

mastermind (2.8.37) lucid; urgency=low

  * Update namespaces settings by default, overwrite is optional
  * Prefer using group with the most alive keys number for restoration
  * Creation of +N nonoverlapping couples if dcs are available
  * Independent timeout for elliptics nodes and elliptics meta nodes

 -- Andrey Vasilenkov <indigo@yandex-team.ru>  Thu, 07 Aug 2014 16:10:57 +0400

mastermind (2.8.36) lucid; urgency=low

  * Filtering groups by total space for building couples
  * All space counters of namespaces statistics as integers (bytes)
  * Additional parameter for move jobs: group file path for removal

 -- Andrey Vasilenkov <indigo@yandex-team.ru>  Tue, 05 Aug 2014 17:58:56 +0400

mastermind (2.8.35) lucid; urgency=low

  * Fix for minions commands status processing

 -- Andrey Vasilenkov <indigo@yandex-team.ru>  Mon, 04 Aug 2014 15:18:24 +0400

mastermind (2.8.34) lucid; urgency=low

  * Namespaces statistics handle
  * Creating groups move tasks is disabled by default
  * Minor fixes

 -- Andrey Vasilenkov <indigo@yandex-team.ru>  Fri, 01 Aug 2014 14:40:33 +0400

mastermind (2.8.33) lucid; urgency=low

  * Fix for cocaine app deployment

 -- Andrey Vasilenkov <indigo@yandex-team.ru>  Thu, 31 Jul 2014 12:57:17 +0400

mastermind (2.8.32) lucid; urgency=low

  * Jobs processing turned on
  * Treemap filtering
  * Outages statistics

 -- Andrey Vasilenkov <indigo@yandex-team.ru>  Wed, 30 Jul 2014 19:02:53 +0400

mastermind (2.8.31) lucid; urgency=low

  * Fix for namespace balancer couple weights

 -- Andrey Vasilenkov <indigo@yandex-team.ru>  Fri, 18 Jul 2014 14:49:14 +0400

mastermind (2.8.30) lucid; urgency=low

  * Fix for cmd restore status fetching, added retries
  * Content length threshold namespace settings
  * Fix for statistics of groups with no nodes

 -- Andrey Vasilenkov <indigo@yandex-team.ru>  Wed, 16 Jul 2014 15:55:46 +0400

mastermind (2.8.29) lucid; urgency=low

  * Group restore updated: checking for DHT rings and starting node up after restoration

 -- Andrey Vasilenkov <indigo@yandex-team.ru>  Thu, 10 Jul 2014 17:23:03 +0400

mastermind (2.8.28) lucid; urgency=low

  * Temporary disabled new modules

 -- Andrey Vasilenkov <indigo@yandex-team.ru>  Wed, 09 Jul 2014 19:34:45 +0400

mastermind (2.8.27) lucid; urgency=low

  * Fix for elliptics id transforming

 -- Andrey Vasilenkov <indigo@yandex-team.ru>  Wed, 09 Jul 2014 19:29:19 +0400

mastermind (2.8.26) lucid; urgency=low

  * Fix for metakey parallel read

 -- Andrey Vasilenkov <indigo@yandex-team.ru>  Wed, 09 Jul 2014 19:22:11 +0400

mastermind (2.8.25) lucid; urgency=low

  * Fix for ns settings fetching from elliptics indexes

 -- Andrey Vasilenkov <indigo@yandex-team.ru>  Wed, 09 Jul 2014 12:26:24 +0400

mastermind (2.8.24) lucid; urgency=low

  * Settings for elliptics client pools in mastermind config

 -- Andrey Vasilenkov <indigo@yandex-team.ru>  Thu, 03 Jul 2014 17:34:51 +0400

mastermind (2.8.23) lucid; urgency=low

  * Fix for cocaine crashlog content

 -- Andrey Vasilenkov <indigo@yandex-team.ru>  Tue, 24 Jun 2014 16:55:28 +0400

mastermind (2.8.22) lucid; urgency=low

  * Multipurpose authkey namespace settings

 -- Andrey Vasilenkov <indigo@yandex-team.ru>  Fri, 20 Jun 2014 19:22:04 +0400

mastermind (2.8.21) lucid; urgency=low

  * Fix for couple namespace processing

 -- Andrey Vasilenkov <indigo@yandex-team.ru>  Fri, 25 Apr 2014 19:36:56 +0400

mastermind (2.8.20) lucid; urgency=low

  * Keys statistics and fragmentation tree map

 -- Andrey Vasilenkov <indigo@yandex-team.ru>  Wed, 23 Apr 2014 18:46:24 +0400

mastermind (2.8.19) lucid; urgency=low

  * Minor change in couple statistics format

 -- Andrey Vasilenkov <indigo@yandex-team.ru>  Mon, 14 Apr 2014 14:50:00 +0400

mastermind (2.8.18) lucid; urgency=low

  * Fix for python 2.6.5 logging handlers

 -- Andrey Vasilenkov <indigo@yandex-team.ru>  Thu, 10 Apr 2014 17:02:44 +0400

mastermind (2.8.17) lucid; urgency=low

  * By-state formatter for couples list
  * Fix for couple breaking (couple metadata is also being removed)
  * Logging refactored

 -- Andrey Vasilenkov <indigo@yandex-team.ru>  Thu, 10 Apr 2014 16:34:44 +0400

mastermind (2.8.16) lucid; urgency=low

  * Used space stats for couples

 -- Andrey Vasilenkov <indigo@yandex-team.ru>  Thu, 03 Apr 2014 17:44:41 +0400

mastermind (2.8.15) lucid; urgency=low

  * Do not start if elliptics nodes and/or metanodes are unavailable

 -- Andrey Vasilenkov <indigo@yandex-team.ru>  Thu, 03 Apr 2014 17:08:35 +0400

mastermind (2.8.14) lucid; urgency=low

  * Network map for namespaces

 -- Andrey Vasilenkov <indigo@yandex-team.ru>  Thu, 03 Apr 2014 15:09:28 +0400

mastermind (2.8.13) lucid; urgency=low

  * Couple statistics for flowmastermind
  * Namespace signature settings added

 -- Andrey Vasilenkov <indigo@yandex-team.ru>  Tue, 01 Apr 2014 16:39:16 +0400

mastermind (2.8.12) lucid; urgency=low

  * Json output for couples list command

 -- Andrey Vasilenkov <indigo@yandex-team.ru>  Thu, 27 Mar 2014 14:46:04 +0400

mastermind (2.8.11) lucid; urgency=low

  * Fix for fetching closed couples info
  * Mastermind-utils handle for fetching metadata and any arbitrary key from group
  * Used space returned along with free space for group info
  * Bash completion for command options
  * Universal couple list handle unifying all list-xxx handles
  * Fix for minions tasks status fetching
  * Admin actions log

 -- Andrey Vasilenkov <indigo@yandex-team.ru>  Thu, 27 Mar 2014 13:16:45 +0400

mastermind (2.8.10) lucid; urgency=low

  * Fix: fix for detaching inexistent nodes

 -- Andrey Vasilenkov <indigo@yandex-team.ru>  Tue, 18 Mar 2014 18:55:06 +0400

mastermind (2.8.9) lucid; urgency=low

  * Fix: closed couples added to treemap

 -- Andrey Vasilenkov <indigo@yandex-team.ru>  Fri, 14 Mar 2014 19:03:39 +0400

mastermind (2.8.8) lucid; urgency=low

  * Fix: closed couples added to treemap

 -- Andrey Vasilenkov <indigo@yandex-team.ru>  Fri, 14 Mar 2014 18:49:30 +0400

mastermind (2.8.7) lucid; urgency=low

  * Fix: flowmastermind statistics fix

 -- Andrey Vasilenkov <indigo@yandex-team.ru>  Thu, 13 Mar 2014 18:38:51 +0400

mastermind (2.8.6) lucid; urgency=low

  * Feature: treemap groups statistics for flowmastermind

 -- Andrey Vasilenkov <indigo@yandex-team.ru>  Thu, 13 Mar 2014 13:38:12 +0400

mastermind (2.8.5) lucid; urgency=low

  * Fix: removing manifest for safe deploy to cocaine v11 cloud

 -- Andrey Vasilenkov <indigo@yandex-team.ru>  Mon, 24 Feb 2014 17:40:12 +0400

mastermind (2.8.4) lucid; urgency=low

  * Feature: handle for forcing nodes stats update
  * Feature: handles for namespace setup

 -- Andrey Vasilenkov <indigo@yandex-team.ru>  Mon, 24 Feb 2014 12:26:51 +0400

mastermind (2.8.3) lucid; urgency=low

  * Feature: added couple free size to get_group_weights handle

 -- Andrey Vasilenkov <indigo@yandex-team.ru>  Wed, 19 Feb 2014 15:21:58 +0400

mastermind (2.8.2) lucid; urgency=low

  * Fix: configurable minion port

 -- Andrey Vasilenkov <indigo@yandex-team.ru>  Wed, 19 Feb 2014 12:48:38 +0400

mastermind (2.8.1) lucid; urgency=low

  * Feature: using minion for remote command execution
  * Feature: minion commands history for flowmastermind

 -- Andrey Vasilenkov <indigo@yandex-team.ru>  Tue, 18 Feb 2014 16:34:34 +0400

mastermind (2.7.18) lucid; urgency=low

  * Feature: configurable wait_timeout for elliptics sessions
  * Fix: sleep on startup to wait for elliptics nodes to collect data

 -- Andrey Vasilenkov <indigo@yandex-team.ru>  Tue, 28 Jan 2014 17:17:24 +0400

mastermind (2.7.17) lucid; urgency=low

  * Feature: closed and bad couples statistics for flowmastermind
  * Feature: couple info handler added
  * Feature: command for detaching node from group
  * Fix: synchronous node info update on worker start

 -- Andrey Vasilenkov <indigo@yandex-team.ru>  Mon, 27 Jan 2014 15:31:00 +0400

mastermind (2.7.16) lucid; urgency=low

  * Fix: couple break handler

 -- Andrey Vasilenkov <indigo@yandex-team.ru>  Wed, 25 Dec 2013 19:53:28 +0400

mastermind (2.7.15) lucid; urgency=low

  * Feature: data memory availability feature for flowmastermind

 -- Andrey Vasilenkov <indigo@yandex-team.ru>  Wed, 25 Dec 2013 18:47:50 +0400

mastermind (2.7.14) lucid; urgency=low

  * Feature: added per namespace statistics for flowmastermind
  * Feature: closed couple marker for group info request
  * Fix: inventory queries logging

 -- Andrey Vasilenkov <indigo@yandex-team.ru>  Tue, 24 Dec 2013 20:30:13 +0400

mastermind (2.7.13) lucid; urgency=low

  * Fix: flowmastermind total counters fix

 -- Andrey Vasilenkov <indigo@yandex-team.ru>  Fri, 20 Dec 2013 17:10:37 +0400

mastermind (2.7.12) lucid; urgency=low

  * Fix: dc data cache in metastorage for inventory failovers
  * Feature: flowmastermind statistics export handler
  * Feature: configurable cocaine worker disown timeout

 -- Andrey Vasilenkov <indigo@yandex-team.ru>  Fri, 20 Dec 2013 14:45:47 +0400

mastermind (2.7.11) lucid; urgency=low

  * node info updater delayed

 -- Andrey Vasilenkov <indigo@yandex-team.ru>  Wed, 11 Dec 2013 02:18:07 +0400

mastermind (2.7.10) lucid; urgency=low

  * Disabled inventory (temp)

 -- Andrey Vasilenkov <indigo@yandex-team.ru>  Wed, 11 Dec 2013 02:05:53 +0400

mastermind (2.7.9) lucid; urgency=low

  * Removed node info updating on start

 -- Andrey Vasilenkov <indigo@yandex-team.ru>  Wed, 11 Dec 2013 01:57:03 +0400

mastermind (2.7.8) lucid; urgency=low

  * Feature: elliptics statistics compatibility (2.24.14.30)
  * Feature: bash completion

 -- Andrey Vasilenkov <indigo@yandex-team.ru>  Tue, 03 Dec 2013 17:45:47 +0400

mastermind (2.7.7) lucid; urgency=low

  * Feature: elliptics async api compatibility (2.24.14.29)

 -- Andrey Vasilenkov <indigo@yandex-team.ru>  Thu, 28 Nov 2013 19:07:56 +0400

mastermind (2.7.6) lucid; urgency=low

  * Fix: removed lower threshold of 100 IOPS for maximum node performance

 -- Andrey Vasilenkov <indigo@yandex-team.ru>  Tue, 26 Nov 2013 13:15:22 +0400

mastermind (2.7.5) lucid; urgency=low

  * Feature: removed cached state usage
  * Fix: balancer load average counter
  * Fix: do not unlink nodes from group automatically

 -- Andrey Vasilenkov <indigo@yandex-team.ru>  Mon, 25 Nov 2013 16:55:21 +0400

mastermind (2.7.4) lucid; urgency=low

  * Feature: async node statistics requests
  * Fix: do not create couples from bad groups

 -- Andrey Vasilenkov <indigo@yandex-team.ru>  Fri, 22 Nov 2013 16:32:28 +0400

mastermind (2.7.3) lucid; urgency=low

  * Feature: degradational requests frequency for nodes with constant timeout experiences

 -- Andrey Vasilenkov <indigo@yandex-team.ru>  Tue, 19 Nov 2013 20:27:20 +0400

mastermind (2.7.2) lucid; urgency=low

  * Fix: couple creation using groups with empty nodes list
  * Fix: unnecessary infrastructure state update removed

 -- Andrey Vasilenkov <indigo@yandex-team.ru>  Mon, 18 Nov 2013 19:15:12 +0400

mastermind (2.7.1) lucid; urgency=low

  * Feature: history of group nodes
  * Feature: group restoration command generation and execution

 -- Andrey Vasilenkov <indigo@yandex-team.ru>  Wed, 13 Nov 2013 19:18:41 +0400

mastermind (2.6.5) lucid; urgency=low

  * Feature: list of couple namespaces

 -- Andrey Vasilenkov <indigo@yandex-team.ru>  Fri, 08 Nov 2013 16:01:26 +0400

mastermind (2.6.4+2elliptics2.20) lucid; urgency=low

  * Fix: inventory import

 -- Andrey Vasilenkov <indigo@yandex-team.ru>  Wed, 13 Nov 2013 14:03:47 +0400

mastermind (2.6.4+1elliptics2.20) lucid; urgency=low

  * Feature: compatibility with elliptics 2.20

 -- Andrey Vasilenkov <indigo@yandex-team.ru>  Wed, 30 Oct 2013 13:24:30 +0400

mastermind (2.6.4) lucid; urgency=low

  * Feature: storage cached state via cocaine cache storage

 -- Andrey Vasilenkov <indigo@yandex-team.ru>  Wed, 30 Oct 2013 13:23:20 +0400

mastermind (2.6.3) lucid; urgency=low

  * List of balancer closed groups feature

 -- Andrey Vasilenkov <indigo@yandex-team.ru>  Thu, 24 Oct 2013 18:39:54 +0400

mastermind (2.6.2) lucid; urgency=low

  * Fix for zero bandwidth bug

 -- Andrey Vasilenkov <indigo@yandex-team.ru>  Wed, 16 Oct 2013 16:33:44 +0400

mastermind (2.6.1) lucid; urgency=low

  * Fix for couple weights with different couple sizes

 -- Andrey Vasilenkov <indigo@yandex-team.ru>  Mon, 14 Oct 2013 18:55:46 +0400

mastermind (2.6.0) lucid; urgency=low

  * Cache using gatlinggun

 -- Andrey Vasilenkov <indigo@yandex-team.ru>  Fri, 11 Oct 2013 19:58:40 +0400

mastermind (2.5) lucid; urgency=low

  * New feature: frozen couples

 -- Andrey Vasilenkov <indigo@yandex-team.ru>  Tue, 08 Oct 2013 18:10:01 +0400

mastermind (2.4) lucid; urgency=low

  * Compatibility with cocaine 0.10.6 

 -- Andrey Vasilenkov <indigo@yandex-team.ru>  Mon, 07 Oct 2013 13:19:17 +0400

mastermind (2.3) lucid; urgency=low

  * Namespaces implemented
  * mastermind util updated

 -- Andrey Vasilenkov <indigo@yandex-team.ru>  Tue, 10 Sep 2013 15:26:33 +0400

mastermind (2.2) lucid; urgency=low

  * Updated create_group_ids to work with new mastermind
  * Updated deploy scripts

 -- Anton Kortunov <toshik@yandex-team.ru>  Thu, 15 Aug 2013 17:41:25 +0400

mastermind (2.1) lucid; urgency=low

  * mastermind_deploy.sh updated to work with cocaine v10
  * Added debian/*.install files

 -- Anton Kortunov <toshik@yandex-team.ru>  Mon, 05 Aug 2013 20:50:00 +0400

mastermind (2.0) lucid; urgency=low

  * New storage model
  * Cocaine v10 support

 -- Anton Kortunov <toshik@yandex-team.ru>  Mon, 05 Aug 2013 20:15:08 +0400

mastermind (1.9) lucid; urgency=low

  * Fixed get-group-weight

 -- Anton Kortunov <toshik@yandex-team.ru>  Mon, 27 May 2013 21:13:42 +0400

mastermind (1.8) lucid; urgency=low

  * Show couples in bad groups

 -- Anton Kortunov <toshik@yandex-team.ru>  Mon, 27 May 2013 20:52:31 +0400

mastermind (1.7) lucid; urgency=low

  * Fixed damon flag in collection thread
  * Set pool-limit to 10 in manifest

 -- Anton Kortunov <toshik@yandex-team.ru>  Thu, 23 May 2013 14:50:21 +0400

mastermind (1.6) lucid; urgency=low

  * Set collecting thread as daemon for normal shutdown

 -- Anton Kortunov <toshik@yandex-team.ru>  Wed, 22 May 2013 21:26:02 +0400

mastermind (1.5) lucid; urgency=low

  * Fixed statistics expiration time

 -- Anton Kortunov <toshik@yandex-team.ru>  Thu, 04 Apr 2013 15:00:39 +0400

mastermind (1.4) lucid; urgency=low

  * Improved statistics collection

 -- Anton Kortunov <toshik@yandex-team.ru>  Thu, 21 Mar 2013 14:51:25 +0400

mastermind (1.3) lucid; urgency=low

  * ver++ 

 -- Andrey Godin <agodin@yandex-team.ru>  Wed, 26 Dec 2012 16:23:11 +0400

mastermind (1.2) lucid; urgency=low

  * change path to config mastermind; 

 -- Andrey Godin <agodin@yandex-team.ru>  Wed, 26 Dec 2012 16:11:58 +0400

mastermind (1.1) lucid; urgency=low

  * Fixed signature mismatch

 -- Anton Kortunov <toshik@yandex-team.ru>  Mon, 24 Dec 2012 16:44:32 +0400

mastermind (1.0) lucid; urgency=low

  * Use balancelogic

 -- Anton Kortunov <toshik@yandex-team.ru>  Fri, 21 Dec 2012 13:58:12 +0400

mastermind (0.11) lucid; urgency=low

  * Fixed lookup_addr function call

 -- Anton Kortunov <toshik@yandex-team.ru>  Fri, 21 Dec 2012 13:35:58 +0400

mastermind (0.10) lucid; urgency=low

  * fixed reading metabalancer key

 -- Anton Kortunov <toshik@yandex-team.ru>  Mon, 17 Dec 2012 15:03:22 +0400

mastermind (0.9) lucid; urgency=low

  * chow logging dir 

 -- Andrey Godin <agodin@yandex-team.ru>  Fri, 14 Dec 2012 14:26:15 +0400

mastermind (0.8) lucid; urgency=low

  * Removed unnecessary return in couple_groups

 -- toshik <toshik@elisto22f.dev.yandex.net>  Mon, 10 Dec 2012 13:06:43 +0400

mastermind (0.7) unstable; urgency=low

  * Raise correct exception
    

 -- Andrey Godin <agodin@yandex-team.ru>  Fri, 07 Dec 2012 19:31:07 +0400

mastermind (0.6) unstable; urgency=low

  * add support inventory; 
  * add create group by suggest;	

 -- Andrey Godin <agodin@yandex-team.ru>  Fri, 07 Dec 2012 16:21:05 +0400

mastermind (0.5) unstable; urgency=low

  * fix remove bad-groups
  * add dev version invetory.py 

 -- Andrey Godin <agodin@yandex-team.ru>  Thu, 06 Dec 2012 17:35:58 +0400

mastermind (0.4) unstable; urgency=low

  * Call collect() from timer event, not from aggregate() 

 -- Andrey Godin <agodin@yandex-team.ru>  Thu, 06 Dec 2012 13:09:34 +0400

mastermind (0.1) unstable; urgency=low

  * Initial Release.

 -- Andrey Godin <agodin@yandex-team.ru>  Tue, 13 Nov 2012 10:58:14 +0400<|MERGE_RESOLUTION|>--- conflicted
+++ resolved
@@ -1,14 +1,10 @@
-<<<<<<< HEAD
+mastermind (2.28.120) trusty; urgency=medium
+
+  * Fix job start_ts setting
+
+ -- Andrey Vasilenkov <indigo@yandex-team.ru>  Tue, 20 Dec 2016 14:06:04 +0300
+
 mastermind (2.28.119) trusty; urgency=medium
-=======
-mastermind-cocainev11 (2.28.120) trusty; urgency=medium
-
-  * Fix job start_ts setting
-
- -- Andrey Vasilenkov <indigo@yandex-team.ru>  Tue, 20 Dec 2016 14:06:04 +0300
-
-mastermind-cocainev11 (2.28.119) trusty; urgency=medium
->>>>>>> 3e44dca1
 
   * Set dc to 'unknown' value when strict detection is not required
 
