#!/usr/bin/python
# encoding: utf-8
import logging
import signal
import sys
from time import sleep

# NB: pool should be initialized before importing
# any of cocaine-framework-python modules to avoid
# tornado ioloop dispatcher issues
import monitor_pool

from cocaine.worker import Worker

sys.path.append('/usr/lib')

import elliptics

import log
log.setup_logger('mm_logging')

# storage should be imported before balancer
# TODO: remove this dependency
import storage
import balancer
import external_storage
import helpers
import history
import infrastructure
import jobs
import couple_records
import minions_monitor
import node_info_updater
from planner import Planner
from planner.move_planner import MovePlanner
from planner.external_storage_converting_planner import ExternalStorageConvertingPlanner
from manual_locks import manual_locker
from namespaces import NamespacesSettings
from mastermind_core.config import config
from mastermind_core.meta_db import meta_db

logger = logging.getLogger()
i = iter(xrange(100))
logger.info("trace %d" % (i.next()))


def term_handler(signo, frame):
    # required to guarantee execution of cleanup functions registered
    # with atexit.register
    sys.exit(0)


signal.signal(signal.SIGTERM, term_handler)

nodes = config.get('elliptics', {}).get('nodes', []) or config["elliptics_nodes"]
logger.info("config: %s" % str(nodes))

logger.info("trace %d" % (i.next()))
log = elliptics.Logger(str(config["dnet_log"]), config["dnet_log_mask"])

node_config = elliptics.Config()
node_config.io_thread_num = config.get('io_thread_num', 1)
node_config.nonblocking_io_thread_num = config.get('nonblocking_io_thread_num', 1)
node_config.net_thread_num = config.get('net_thread_num', 1)

logger.info(
    'Node config: io_thread_num {0}, nonblocking_io_thread_num {1}, '
    'net_thread_num {2}'.format(
        node_config.io_thread_num,
        node_config.nonblocking_io_thread_num,
        node_config.net_thread_num
    )
)

n = elliptics.Node(log, node_config)

logger.info("trace %d" % (i.next()))

addresses = []
for node in nodes:
    try:
        addresses.append(elliptics.Address(
            host=str(node[0]), port=node[1], family=node[2]))
    except Exception as e:
        logger.error('Failed to connect to storage node: {0}:{1}:{2}'.format(
            node[0], node[1], node[2]))
        pass

try:
    n.add_remotes(addresses)
except Exception as e:
    logger.error('Failed to connect to any elliptics storage node: {0}'.format(
        e))
    raise ValueError('Failed to connect to any elliptics storage node')

logger.info("trace %d" % (i.next()))

wait_timeout = config.get('wait_timeout', 5)
logger.info('sleeping for wait_timeout for nodes to collect data ({0} sec)'.format(wait_timeout))
sleep(wait_timeout)

logger.info("trace %d" % (i.next()))
logger.info("before creating worker")
W = Worker(
    disown_timeout=config.get('disown_timeout', 2),
    heartbeat_timeout=config.get('heartbeat_timeout', 5),
)
logger.info("after creating worker")


def init_namespaces_settings(meta_db):
    namespaces_settings = NamespacesSettings(meta_db)
    return namespaces_settings


namespaces_settings = init_namespaces_settings(meta_db)
b = balancer.Balancer(n, meta_db, namespaces_settings)

logger.info("after creating balancer")


def init_infrastructure(jf, ghf, namespaces_settings):
    infstruct = infrastructure.infrastructure
    infstruct.init(n, jf, ghf, namespaces_settings)
    helpers.register_handle(W, infstruct.shutdown_node_cmd)
    helpers.register_handle(W, infstruct.start_node_cmd)
    helpers.register_handle(W, infstruct.disable_node_backend_cmd)
    helpers.register_handle(W, infstruct.enable_node_backend_cmd)
    helpers.register_handle(W, infstruct.reconfigure_node_cmd)
    helpers.register_handle(W, infstruct.recover_group_cmd)
    helpers.register_handle(W, infstruct.defrag_node_backend_cmd)
    helpers.register_handle(W, infstruct.search_history_by_path)
    b._set_infrastructure(infstruct)
    return infstruct


def init_node_info_updater(jf, crf, statistics, namespaces_settings):
    logger.info("trace node info updater %d" % (i.next()))
    niu = node_info_updater.NodeInfoUpdater(
        node=n,
        job_finder=jf,
        namespaces_settings=namespaces_settings,
        couple_record_finder=crf,
        prepare_namespaces_states=True,
        prepare_flow_stats=True,
        statistics=statistics)
    logger.info('node info updater: starting')
    niu.start()
    logger.info('node info updater: started')
    helpers.register_handle(W, niu.force_nodes_update)
    helpers.register_handle(W, niu.force_update_namespaces_states)
    helpers.register_handle(W, niu.force_update_flow_stats)

    return niu


def init_statistics():
    helpers.register_handle(W, b.statistics.get_groups_tree)
    helpers.register_handle(W, b.statistics.get_couple_statistics)
    return b.statistics


def init_minions():
    m = minions_monitor.MinionsMonitor(meta_db)
    helpers.register_handle(W, m.get_command)
    helpers.register_handle(W, m.execute_cmd)
    helpers.register_handle(W, m.terminate_cmd)
    return m


def init_planner(job_processor, niu, namespaces_settings, move_planner, external_storage_converting_planner):
    planner = Planner(meta_db, niu, job_processor, namespaces_settings)
<<<<<<< HEAD
    helpers.register_handle(W, planner.restore_group)
    helpers.register_handle(W, planner.move_group)
    helpers.register_handle(W, planner.move_groups_from_host)
    helpers.register_handle(W, planner.convert_external_storage_to_groupset)
    helpers.register_handle(W, planner.restore_groups_from_path)
    helpers.register_handle(W, planner.ttl_cleanup)
=======
    register_handle(planner.restore_group)
    register_handle(planner.move_group)
    register_handle(planner.move_groups_from_host)
    register_handle(planner.restore_groups_from_path)
    register_handle(planner.ttl_cleanup)
>>>>>>> 74e69224

    if move_planner:
        planner.add_planner(move_planner)
    if external_storage_converting_planner:
        planner.add_planner(external_storage_converting_planner)

    return planner


def init_move_planner(job_processor, niu):
    planner = MovePlanner(meta_db, niu, job_processor)
    return planner


def init_external_storage_converting_planner(job_processor, namespaces_settings):
    if not config['metadata'].get('external_storage', {}).get('db'):
        logger.warn(
            'External storage db is not set up ("metadata.external_storage.db" key), external '
            'storage convert planner will not be initialized'
        )
        return None
    planner = ExternalStorageConvertingPlanner(meta_db, job_processor, namespaces_settings)
    register_handle(planner.convert_external_storage_to_groupset)
    return planner


def init_job_finder():
    if not config['metadata'].get('jobs', {}).get('db'):
        logger.error(
            'Job finder metadb is not set up '
            '("metadata.jobs.db" key), will not be initialized'
        )
        return None
    jf = jobs.JobFinder(meta_db)
    helpers.register_handle(W, jf.get_job_list)
    helpers.register_handle(W, jf.get_job_status)
    helpers.register_handle(W, jf.get_jobs_status)
    return jf


def init_external_storage_meta():
    if not config['metadata'].get('external_storage', {}).get('db'):
        logger.error(
            'External storage metadb is not set up '
            '("metadata.external_storage.db" key), will not be initialized'
        )
        return None
    external_storage_meta = external_storage.ExternalStorageMeta(meta_db)
    helpers.register_handle(W, external_storage_meta.get_external_storage_mapping)
    return external_storage_meta


def init_couple_record_finder():
    if not config['metadata'].get('couples', {}).get('db'):
        msg = (
            'Couple finder metadb is not set up '
            '("metadata.couples.db" key), will not be initialized'
        )
        logger.error(msg)
        raise RuntimeError(msg)
    crf = couple_records.CoupleRecordFinder(meta_db)
    return crf


def init_group_history_finder():
    if not config['metadata'].get('history', {}).get('db'):
        logger.error(
            'History finder metadb is not set up '
            '("metadata.history.db" key), will not be initialized'
        )
        return None
    ghf = history.GroupHistoryFinder(meta_db)
    return ghf


def init_job_processor(jf, minions_monitor, niu, external_storage_meta, couple_record_finder):
    if jf is None:
        logger.error(
            'Job processor will not be initialized because '
            'job finder is not initialized'
        )
        return None
    j = jobs.JobProcessor(
        jf,
        n,
        meta_db,
        niu,
        minions_monitor,
        external_storage_meta=external_storage_meta,
        couple_record_finder=couple_record_finder,
    )
    helpers.register_handle(W, j.create_job)
    helpers.register_handle(W, j.cancel_job)
    helpers.register_handle(W, j.approve_job)
    helpers.register_handle(W, j.stop_jobs)
    helpers.register_handle(W, j.retry_failed_job_task)
    helpers.register_handle(W, j.skip_failed_job_task)
    helpers.register_handle(W, j.restart_failed_to_start_job)
    helpers.register_handle(W, j.build_lrc_groups)
    helpers.register_handle(W, j.add_groupset_to_couple)
    return j


def init_manual_locker(manual_locker):
    helpers.register_handle(W, manual_locker.host_acquire_lock)
    helpers.register_handle(W, manual_locker.host_release_lock)
    return manual_locker


<<<<<<< HEAD
try:
    jf = init_job_finder()
    logger.info('Job finder module initialized')
    external_storage_meta = init_external_storage_meta()
    logger.info('External storage meta module initialized')
    crf = init_couple_record_finder()
    logger.info('Couple record finder module initialized')
    ghf = init_group_history_finder()
    logger.info('Group history finder module initialized')
    io = init_infrastructure(jf, ghf, namespaces_settings)
    logger.info('Infrastructure module initialized')
    niu = init_node_info_updater(jf, crf, b.statistics, namespaces_settings)
    logger.info('Node info updater module initialized')
    b.niu = niu
    b.start()
    init_statistics()
    logger.info('Statistics module initialized')
    m = init_minions()
    logger.info('Minions module initialized')
    j = init_job_processor(jf, m, niu, external_storage_meta, crf)
    logger.info('Job processor module initialized')
    if j:
        move_planner = init_move_planner(j, niu, namespaces_settings)
        po = init_planner(j, niu, namespaces_settings, move_planner)
        j.planner = po
    else:
        po = None
    ml = init_manual_locker(manual_locker)
except Exception:
    logger.exception('Module initialization failed')
    raise
=======
jf = init_job_finder()

external_storage_meta = init_external_storage_meta()
crf = init_couple_record_finder()
ghf = init_group_history_finder()
io = init_infrastructure(jf, ghf, namespaces_settings)
niu = init_node_info_updater(jf, crf, b.statistics, namespaces_settings)
b.niu = niu
b.start()
init_statistics()
m = init_minions()
j = init_job_processor(jf, m, niu, external_storage_meta, crf)
if j:
    move_planner = init_move_planner(j, niu)
    external_storage_converting_planner = init_external_storage_converting_planner(j, namespaces_settings)
    po = init_planner(j, niu, namespaces_settings, move_planner, external_storage_converting_planner)
    j.planner = po
else:
    po = None
ml = init_manual_locker(manual_locker)
>>>>>>> 74e69224


for handler in balancer.handlers(b):
    logger.info("registering bounded function %s" % handler)
    if getattr(handler, '__wne', False):
        helpers.register_handle_wne(W, handler)
    else:
        helpers.register_handle(W, handler)

logger.info('activating timed queues')
try:
    tq_to_activate = [io, b.niu, m, j, po, b]
    for tqo in tq_to_activate:
        if tqo is None:
            continue
        tqo._start_tq()
except Exception as e:
    logger.error('failed to activate timed queue: {0}'.format(e))
    raise
logger.info('finished activating timed queues')

logger.info("Starting worker")
W.run()
logger.info("Initialized")<|MERGE_RESOLUTION|>--- conflicted
+++ resolved
@@ -170,20 +170,11 @@
 
 def init_planner(job_processor, niu, namespaces_settings, move_planner, external_storage_converting_planner):
     planner = Planner(meta_db, niu, job_processor, namespaces_settings)
-<<<<<<< HEAD
     helpers.register_handle(W, planner.restore_group)
     helpers.register_handle(W, planner.move_group)
     helpers.register_handle(W, planner.move_groups_from_host)
-    helpers.register_handle(W, planner.convert_external_storage_to_groupset)
     helpers.register_handle(W, planner.restore_groups_from_path)
     helpers.register_handle(W, planner.ttl_cleanup)
-=======
-    register_handle(planner.restore_group)
-    register_handle(planner.move_group)
-    register_handle(planner.move_groups_from_host)
-    register_handle(planner.restore_groups_from_path)
-    register_handle(planner.ttl_cleanup)
->>>>>>> 74e69224
 
     if move_planner:
         planner.add_planner(move_planner)
@@ -206,7 +197,7 @@
         )
         return None
     planner = ExternalStorageConvertingPlanner(meta_db, job_processor, namespaces_settings)
-    register_handle(planner.convert_external_storage_to_groupset)
+    helpers.register_handle(W, planner.convert_external_storage_to_groupset)
     return planner
 
 
@@ -293,7 +284,6 @@
     return manual_locker
 
 
-<<<<<<< HEAD
 try:
     jf = init_job_finder()
     logger.info('Job finder module initialized')
@@ -317,7 +307,8 @@
     logger.info('Job processor module initialized')
     if j:
         move_planner = init_move_planner(j, niu, namespaces_settings)
-        po = init_planner(j, niu, namespaces_settings, move_planner)
+        external_storage_converting_planner = init_external_storage_converting_planner(j, namespaces_settings)
+        po = init_planner(j, niu, namespaces_settings, move_planner, external_storage_converting_planner)
         j.planner = po
     else:
         po = None
@@ -325,28 +316,6 @@
 except Exception:
     logger.exception('Module initialization failed')
     raise
-=======
-jf = init_job_finder()
-
-external_storage_meta = init_external_storage_meta()
-crf = init_couple_record_finder()
-ghf = init_group_history_finder()
-io = init_infrastructure(jf, ghf, namespaces_settings)
-niu = init_node_info_updater(jf, crf, b.statistics, namespaces_settings)
-b.niu = niu
-b.start()
-init_statistics()
-m = init_minions()
-j = init_job_processor(jf, m, niu, external_storage_meta, crf)
-if j:
-    move_planner = init_move_planner(j, niu)
-    external_storage_converting_planner = init_external_storage_converting_planner(j, namespaces_settings)
-    po = init_planner(j, niu, namespaces_settings, move_planner, external_storage_converting_planner)
-    j.planner = po
-else:
-    po = None
-ml = init_manual_locker(manual_locker)
->>>>>>> 74e69224
 
 
 for handler in balancer.handlers(b):
