--- conflicted
+++ resolved
@@ -317,7 +317,6 @@
     return manual_locker
 
 
-<<<<<<< HEAD
 try:
     jf = init_job_finder()
     logger.info('Job finder module initialized')
@@ -338,6 +337,7 @@
     m = init_minions()
     logger.info('Minions module initialized')
     j = init_job_processor(jf, m, niu, external_storage_meta, crf)
+    b.job_processor = j
     logger.info('Job processor module initialized')
     if j:
         po = init_planner(j, niu, namespaces_settings)
@@ -348,27 +348,6 @@
 except Exception:
     logger.exception('Module initialization failed')
     raise
-=======
-jf = init_job_finder()
-
-external_storage_meta = init_external_storage_meta()
-crf = init_couple_record_finder()
-ghf = init_group_history_finder()
-io = init_infrastructure(jf, ghf, namespaces_settings)
-niu = init_node_info_updater(jf, crf, b.statistics, namespaces_settings, external_storage_meta)
-b.niu = niu
-b.start()
-init_statistics()
-m = init_minions()
-j = init_job_processor(jf, m, niu, external_storage_meta, crf)
-b.job_processor = j
-if j:
-    po = init_planner(j, niu, namespaces_settings)
-    j.planner = po
-else:
-    po = None
-ml = init_manual_locker(manual_locker)
->>>>>>> 1fdc98ce
 
 
 for handler in balancer.handlers(b):
