--- conflicted
+++ resolved
@@ -95,16 +95,11 @@
         logger.debug('uncoupled groups: ' + str(result))
         return result
 
-<<<<<<< HEAD
-    def _empty_group_ids(self):
-        return [group.group_id for group in get_good_uncoupled_groups()]
-=======
     def _empty_group_ids(self, in_service=False, status=storage.Status.INIT):
         return [group.group_id
                 for group in infrastructure.infrastructure.get_good_uncoupled_groups(
                     including_in_service=in_service,
                     status=status)]
->>>>>>> 65300e0a
 
     STATES = {
         'good': [storage.Status.OK],
@@ -1381,7 +1376,6 @@
             [g.group_id for g in couple.groups], e))
         raise
 
-<<<<<<< HEAD
     return
 
 
@@ -1422,7 +1416,4 @@
     if max_node_backends and len(group.node_backends) > max_node_backends:
         return False
 
-    return True
-=======
-    return
->>>>>>> 65300e0a
+    return True