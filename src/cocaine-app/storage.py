--- conflicted
+++ resolved
@@ -188,13 +188,10 @@
     def __str__(self):
         return self.addr
 
-<<<<<<< HEAD
-=======
     def serialize(self):
         return {
             'addr': self.addr,
         }
->>>>>>> 34a2b687
 
 class Node(object):
     def __init__(self, host, port, group):
@@ -408,15 +405,12 @@
     def __eq__(self, other):
         return self.group_id == other
 
-<<<<<<< HEAD
-=======
     def serialize(self):
         return {
             'group_id': self.group_id,
             'meta': self.meta,
             'nodes': [n.serialize() for n in self.nodes],
         }
->>>>>>> 34a2b687
 
 class Couple(object):
     def __init__(self, groups):
