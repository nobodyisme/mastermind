--- conflicted
+++ resolved
@@ -1,14 +1,9 @@
 {
     "concurrency": 10,
-    "handshake-timeout": 800,
+    "handshake-timeout": 1200,
     "heartbeat-timeout": 240,
     "log-output": true,
     "pool-limit": 5,
-<<<<<<< HEAD
     "queue-limit": 100,
     "spawn-timeout": 1600
-=======
-    "startup-timeout": 1200,
-    "heartbeat-timeout": 240
->>>>>>> 998dc4d6
 }