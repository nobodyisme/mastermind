from contextlib import contextmanager
import json
import logging
import os.path
import random
import threading
import time
import traceback
import uuid

from config import config
import indexes
from infrastructure import infrastructure, port_to_dir
import keys
import storage
import timed_queue
from sync import sync_manager


logger = logging.getLogger('mm.jobs')


class Job(object):

    STATUS_NOT_APPROVED = 'not_approved'
    STATUS_NEW = 'new'
    STATUS_EXECUTING = 'executing'
    STATUS_PENDING = 'pending'
    STATUS_BROKEN = 'broken'
    STATUS_COMPLETED = 'completed'
    STATUS_CANCELLED = 'cancelled'

    COMMON_PARAMS = ('need_approving',)

    def __init__(self, need_approving=False):
        self.id = uuid.uuid4().hex
        self.status = (self.STATUS_NOT_APPROVED
                       if need_approving else
                       self.STATUS_NEW)
        self.start_ts = None
        self.finish_ts = None
        self.type = None
        self.tasks = []
        self.__tasklist_lock = threading.Lock()
        self.error_msg = []

    @contextmanager
    def tasks_lock(self):
        with self.__tasklist_lock:
            yield

    @classmethod
    def new(cls, **kwargs):
        cparams = {}
        for cparam in cls.COMMON_PARAMS:
            if cparam in kwargs:
                cparams[cparam] = kwargs[cparam]
        job = cls(**cparams)
        for param in cls.PARAMS:
            setattr(job, param, kwargs.get(param, None))
        return job

    @classmethod
    def from_data(cls, data):
        job = cls()
        job.load(data)
        return job

    def load(self, data):
        self.id = data['id'].encode('utf-8')
        self.status = data['status']
        self.start_ts = data['start_ts']
        self.finish_ts = data['finish_ts']
        self.type = data['type']
        self.error_msg = data.get('error_msg', [])

        with self.__tasklist_lock:
            self.tasks = [TaskFactory.make_task(task_data) for task_data in data['tasks']]

        for param in self.PARAMS:
            val = data.get(param, None)
            if isinstance(val, unicode):
                val = val.encode('utf-8')
            setattr(self, param, val)

        return self

    def _dump(self):
        data = {'id': self.id,
                'status': self.status,
                'start_ts': self.start_ts,
                'finish_ts': self.finish_ts,
                'type': self.type,
                'error_msg': self.error_msg}

        data.update(dict([(k, getattr(self, k)) for k in self.PARAMS]))
        return data

    def dump(self):
        data = self._dump()
        data['tasks'] = [task.dump() for task in self.tasks]
        return data

    def human_dump(self):
        data = self._dump()
        data['tasks'] = [task.human_dump() for task in self.tasks]
        return data

    def create_tasks(self):
        raise RuntimeError('Job creation should be implemented '
            'in derived class')


class MoveJob(Job):

    # used to write group id
    GROUP_FILE_PATH = config.get('restore', {}).get('group_file', None)

    # used to mark source node that content has been moved away from it
    GROUP_FILE_MARKER_PATH = config.get('restore', {}).get('group_file_marker', None)

<<<<<<< HEAD
    PARAMS = ('group', 'uncoupled_group',
              'src_host', 'src_port', 'src_backend_id', 'src_base_path',
              'dst_host', 'dst_port', 'dst_backend_id', 'dst_base_path')
=======
    GROUP_FILE_DIR_MOVE_DST = config.get('restore', {}).get('group_file_dir_move_dst', None)

    PARAMS = ('group', 'uncoupled_group', 'src_host', 'src_port', 'dst_host', 'dst_port')
>>>>>>> 3d5700ac

    def __init__(self, **kwargs):
        super(MoveJob, self).__init__(**kwargs)
        self.type = JobFactory.TYPE_MOVE_JOB

    @property
    def src_node(self):
        return '{0}:{1}'.format(self.src_host, self.src_port).encode('utf-8')

    @property
    def dst_node(self):
        return '{0}:{1}'.format(self.dst_host, self.dst_port).encode('utf-8')

    def human_dump(self):
        data = super(MoveJob, self).human_dump()
        data['src_hostname'] = infrastructure.get_hostname_by_addr(data['src_host'])
        data['dst_hostname'] = infrastructure.get_hostname_by_addr(data['dst_host'])
        return data

    def marker_format(self, marker):
        return marker.format(
            group_id=str(self.group),
            src_host=self.src_host,
            src_hostname=infrastructure.get_hostname_by_addr(self.src_host),
            src_backend_id=self.src_backend_id,
            src_port=str(self.src_port),
            src_base_path=self.src_base_path,
            dst_host=self.dst_host,
            dst_hostname=infrastructure.get_hostname_by_addr(self.dst_host),
            dst_port=str(self.dst_port),
            dst_base_path=self.dst_base_path,
            dst_backend_id=self.dst_backend_id)

    def create_tasks(self):

        # TODO: add src/dst base paths because they are now subjected to change

        shutdown_cmd = infrastructure.shutdown_node_cmd([
            self.dst_host, self.dst_port, self.dst_backend_id])
        task = NodeStopTask.new(group=self.uncoupled_group,
                                uncoupled=True,
                                host=self.dst_host,
                                cmd=shutdown_cmd,
                                params={'node': self.dst_node,
                                        'group': str(self.group)})
        self.tasks.append(task)

        shutdown_cmd = infrastructure.shutdown_node_cmd([
            self.src_host, self.src_port, self.src_backend_id])

        group_file_marker = (os.path.join(infrastructure.node_path(port=self.src_port),
                                          self.GROUP_FILE_MARKER_PATH)
                             if self.GROUP_FILE_MARKER_PATH else
                             '')
        group_file = (os.path.join(infrastructure.node_path(port=self.src_port),
                                   self.GROUP_FILE_PATH)
                      if self.GROUP_FILE_PATH else
                      '')

        params = {'node': self.src_node,
                  'group': str(self.group),
                  'group_file_marker': self.marker_format(group_file_marker),
                  'remove_group_file': group_file}

        if self.GROUP_FILE_DIR_MOVE_DST and group_file:
            params['move_src'] = os.path.join(os.path.dirname(group_file))
            params['move_dst'] = os.path.join(
                infrastructure.node_path(port=self.src_port),
                self.GROUP_FILE_DIR_MOVE_DST)

        task = NodeStopTask.new(group=self.group,
                                host=self.src_host,
                                cmd=shutdown_cmd,
                                params=params)
        self.tasks.append(task)

        move_cmd = infrastructure.move_group_cmd(
            src_host=self.src_host,
            src_port=self.src_port,
            dst_port=self.dst_port)
        group_file = (os.path.join(infrastructure.node_path(port=self.dst_port),
                                   self.GROUP_FILE_PATH)
                      if self.GROUP_FILE_PATH else
                      '')

        task = MinionCmdTask.new(host=self.dst_host,
                                 cmd=move_cmd,
                                 params={'group': str(self.group),
                                         'group_file': group_file})
        self.tasks.append(task)

        start_cmd = infrastructure.start_node_cmd([self.dst_host, self.dst_port])
        task = MinionCmdTask.new(host=self.dst_host,
                                 cmd=start_cmd,
                                 params={'node': self.dst_node})
        self.tasks.append(task)

        task = HistoryRemoveNodeTask.new(group=self.group,
                                         host=self.src_host,
                                         port=self.src_port)
        self.tasks.append(task)


class JobBrokenError(Exception):
    pass


class Task(object):

    STATUS_QUEUED = 'queued'
    STATUS_EXECUTING = 'executing'
    STATUS_FAILED = 'failed'
    STATUS_SKIPPED = 'skipped'
    STATUS_COMPLETED = 'completed'

    def __init__(self):
        self.status = self.STATUS_QUEUED
        self.id = uuid.uuid4().hex
        self.type = None
        self.start_ts = None
        self.finish_ts = None
        self.error_msg = []

    @classmethod
    def new(cls, **kwargs):
        task = cls()
        for param in cls.PARAMS:
            setattr(task, param, kwargs.get(param, None))
        return task

    @classmethod
    def from_data(cls, data):
        task = cls()
        task.load(data)
        return task

    def load(self, data):
        # TODO: remove 'or' part
        self.id = data['id'] or uuid.uuid4().hex
        self.status = data['status']
        self.type = data['type']
        self.start_ts = data['start_ts']
        self.finish_ts = data['finish_ts']
        self.error_msg = data['error_msg']

        for param in self.PARAMS:
            val = data.get(param, None)
            if isinstance(val, unicode):
                val = val.encode('utf-8')
            setattr(self, param, val)

    def dump(self):
        res = {'status': self.status,
               'id': self.id,
               'type': self.type,
               'start_ts': self.start_ts,
               'finish_ts': self.finish_ts,
               'error_msg': self.error_msg}
        res.update(dict([(k, getattr(self, k)) for k in self.PARAMS]))
        return res

    def human_dump(self):
        return self.dump()

    def __str__(self):
        raise RuntimeError('__str__ method should be implemented in '
            'derived class')


class MinionCmdTask(Task):

    PARAMS = ('group', 'host', 'cmd', 'params', 'minion_cmd_id')
    TASK_TIMEOUT = 600

    def __init__(self):
        super(MinionCmdTask, self).__init__()
        self.minion_cmd = None
        self.minion_cmd_id = None
        self.type = TaskFactory.TYPE_MINION_CMD

    def update_status(self, minions):
        try:
            self.minion_cmd = minions.get_command([self.minion_cmd_id])
            logger.debug('Task {0}, minion command status was updated: {1}'.format(
                self.id, self.minion_cmd))
        except ValueError:
            logger.warn('Task {0}, minion command status {1} is not fetched '
                'from minions'.format(self.id, self.minion_cmd_id))
            pass

    def execute(self, minions):
        minion_response = minions.execute_cmd([self.host,
            self.cmd, self.params])
        self.minion_cmd = minion_response.values()[0]
        logger.info('Task {0}, minions task execution: {1}'.format(self.id, self.minion_cmd))
        self.minion_cmd_id = self.minion_cmd['uid']

    def human_dump(self):
        data = super(MinionCmdTask, self).human_dump()
        data['hostname'] = infrastructure.get_hostname_by_addr(data['host'])
        return data

    @property
    def finished(self):
        return ((self.minion_cmd is None and
                 time.time() - self.start_ts > self.TASK_TIMEOUT) or
                self.minion_cmd['progress'] == 1.0)

    @property
    def failed(self):
        return self.minion_cmd is None or self.minion_cmd['exit_code'] != 0

    def __str__(self):
        return 'MinionCmdTask[id: {0}]<{1}>'.format(self.id, self.cmd)


class NodeStopTask(MinionCmdTask):

    PARAMS = MinionCmdTask.PARAMS + ('uncoupled',)

    def __init__(self):
        super(NodeStopTask, self).__init__()
        self.type = TaskFactory.TYPE_NODE_STOP_TASK

    def execute(self, minions):

        if self.group:
            # checking if task still applicable
            logger.info('Task {0}: checking group {1} and host {2} '
                'consistency'.format(self, self.group, self.host))

            if not self.group in storage.groups:
                raise JobBrokenError('Group {0} is not found')

            group = storage.groups[self.group]
            if len(group.nodes) != 1 or group.nodes[0].host.addr != self.host:
                raise JobBrokenError('Task {0}: group {1} has more than '
                    'one node: {2}, expected host {3}'.format(self, self.group,
                        [str(node) for node in group.nodes], self.host))

            if group.nodes[0].status != storage.Status.OK:
                raise JobBrokenError('Task {0}: node of group {1} has '
                    'status {2}, should be {3}'.format(self, self.group,
                        self.nodes[0].status, storage.Status.OK))

            if self.uncoupled:
                if group.couple:
                    raise JobBrokenError('Task {0}: group {1} happens to be '
                        'already coupled'.format(self, self.group))
                if group.nodes[0].stat.files + group.nodes[0].stat.files_removed > 0:
                    raise JobBrokenError('Task {0}: group {1} has non-zero '
                        'number of keys (including removed)')

        super(NodeStopTask, self).execute(minions)


class HistoryRemoveNodeTask(Task):

    PARAMS = ('group', 'host', 'port', 'backend_id')
    TASK_TIMEOUT = 600

    def __init__(self):
        super(HistoryRemoveNodeTask, self).__init__()
        self.type = TaskFactory.TYPE_HISTORY_REMOVE_NODE

    def update_status(self):
        # infrastructure state is updated by itself via task queue
        pass

    def execute(self):
        self.id = uuid.uuid4().hex
        group = storage.groups[self.group]
        try:
            infrastructure.detach_node(group, self.host, self.port, self.backend_id)
        except ValueError as e:
            # TODO: Think about changing ValueError to some dedicated exception
            # to differentiate between event when there is no such node in group
            # and an actual ValueError being raised
            logger.error('Failed to execute {0}: {1}'.format(str(self), e))
            pass

        nb_str = '{0}:{1}/{2}'.format(self.host, self.port, self.backend_id).encode('utf-8')
        node_backend = nb_str in storage.node_backends and storage.node_backends[nb_str] or None
        if node_backend and node_backend in group.node_backends:
            logger.info('Removing node backend {0} from group {1} node backends'.format(node_backend, group))
            group.remove_node_backend(node_backend)
            group.update_status_recursive()
            logger.info('Removed node backend {0} from group {1} node backends'.format(node_backend, group))

    def human_dump(self):
        data = super(HistoryRemoveNodeTask, self).human_dump()
        data['hostname'] = infrastructure.get_hostname_by_addr(data['host'])
        return data

    @property
    def finished(self):
        return (not self.__node_in_group() or
                time.time() - self.start_ts > self.TASK_TIMEOUT)

    @property
    def failed(self):
        return (time.time() - self.start_ts > self.TASK_TIMEOUT and
                self.__node_in_group())

    def __node_in_group(self):
        group = storage.groups[self.group]
        node_backend = '{0}:{1}/{2}'.format(self.host, self.port, self.backend_id).encode('utf-8')
        logger.debug('Checking node backend {0} with group {1} node backends: {2}'.format(
            node_backend, group, group.node_backends))
        nb_in_group = group.has_node_backend(node_backend)

        nb_in_history = infrastructure.node_backend_in_last_history_state(
            group.group_id, self.host, self.port, self.backend_id)
        logger.debug('Checking node backend {0} in group {1} history set: {2}'.format(
            node_backend, group.group_id, node_in_history))

        if nb_in_group:
            logger.info('Node backend {0} is still in group {1}'.format(node_backend, group))
        if nb_in_history:
            logger.info('Node backend {0} is still in group\'s {1} history'.format(node_backend, group))

        return nb_in_group or nb_in_history

    def __str__(self):
        return 'HistoryRemoveNodeTask[id: {0}]<remove {1}:{2}/{3} from group {4}>'.format(
            self.id, self.host, self.port, self.backend_id, self.group)


class JobFactory(object):

    TYPE_MOVE_JOB = 'move_job'

    @classmethod
    def make_job(cls, data):
        job_type = data.get('type', None)
        if job_type == cls.TYPE_MOVE_JOB:
            return MoveJob.from_data(data)
        raise ValueError('Unknown job type {0}'.format(job_type))


class TaskFactory(object):

    TYPE_MINION_CMD = 'minion_cmd'
    TYPE_NODE_STOP_TASK = 'node_stop_task'
    TYPE_HISTORY_REMOVE_NODE = 'history_remove_node'

    @classmethod
    def make_task(cls, data):
        task_type = data.get('type', None)
        if task_type == cls.TYPE_NODE_STOP_TASK:
            return NodeStopTask.from_data(data)
        if task_type == cls.TYPE_MINION_CMD:
            return MinionCmdTask.from_data(data)
        if task_type == cls.TYPE_HISTORY_REMOVE_NODE:
            return HistoryRemoveNodeTask.from_data(data)
        raise ValueError('Unknown task type {0}'.format(task_type))


class JobProcessor(object):

    JOBS_EXECUTE = 'jobs_execute'
    JOBS_UPDATE = 'jobs_update'
    JOBS_LOCK = 'jobs'

    MAX_EXECUTING_JOBS = config.get('jobs', {}).get('max_executing_jobs', 2)

    def __init__(self, meta_session, minions):
        logger.info('Starting JobProcessor')
        self.meta_session = meta_session
        self.minions = minions

        self.jobs = {}
        self.jobs_index = indexes.SecondaryIndex(keys.MM_JOBS_IDX,
            keys.MM_JOBS_KEY_TPL, self.meta_session)

        self.__tq = timed_queue.TimedQueue()
        self.__tq.start()

        self.__tq.add_task_in(self.JOBS_UPDATE,
            4, self._update_jobs)
        self.__tq.add_task_in(self.JOBS_EXECUTE,
            5, self._execute_jobs)

    def _load_job(self, job_rawdata):
        job_data = json.loads(job_rawdata)
        if not job_data['id'] in self.jobs:
            job = self.jobs[job_data['id']] = JobFactory.make_job(job_data)
            logger.info('Job loaded from job index: {0}'.format(job.id))
        else:
            # TODO: Think about other ways of updating job
            job = self.jobs[job_data['id']].load(job_data)
        return job

    def _update_jobs(self):
        try:
            self._do_update_jobs()
        except Exception as e:
            logger.error('Failed to update jobs: {0}\n{1}'.format(
                e, traceback.format_exc()))
        finally:
            self.__tq.add_task_in(self.JOBS_UPDATE,
                config.get('jobs', {}).get('update_period', 50),
                self._update_jobs)


    def _do_update_jobs(self):
        [self._load_job(job) for job in self.jobs_index]

    def _execute_jobs(self):

        logger.info('Jobs execution started')
        try:
            logger.debug('Lock acquiring')
            with sync_manager.lock(self.JOBS_LOCK):
                logger.debug('Lock acquired')
                # TODO: check! # fetch jobs - read_latest!!!
                self._do_update_jobs()

                (new_jobs, executing_jobs) = ([], [])
                for job in self.jobs.itervalues():
                    if job.status == Job.STATUS_EXECUTING:
                        executing_jobs.append(job)
                    elif job.status == Job.STATUS_NEW:
                        new_jobs.append(job)

                # check number of running jobs
                free_slots = max(0, self.MAX_EXECUTING_JOBS - len(executing_jobs))
                ready_jobs = executing_jobs + new_jobs[:free_slots]

                logger.debug('{0} jobs to process'.format(len(ready_jobs)))

                for job in ready_jobs:
                    try:
                        with job.tasks_lock():
                            self.__process_job(job)
                    except Exception as e:
                        logger.error('Failed to process job {0}: '
                            '{1}\n{2}'.format(job.id, e, traceback.format_exc()))
                        continue
                    self.jobs_index[job.id] = self.__dump_job(job)

        except Exception as e:
            logger.error('Failed to process existing jobs: {0}\n{1}'.format(
                e, traceback.format_exc()))
        finally:
            logger.info('Jobs execution finished')
            self.__tq.add_task_in(self.JOBS_EXECUTE,
                config.get('jobs', {}).get('execute_period', 60),
                self._execute_jobs)

    def __process_job(self, job):

        logger.debug('Job {0}, processing started: {1}'.format(job.id, job.dump()))

        if all([task.status == Task.STATUS_QUEUED for task in job.tasks]):
            logger.info('Setting job {0} start time'.format(job.id))
            job.start_ts = time.time()

        for task in job.tasks:
            if task.status == Task.STATUS_EXECUTING:

                logger.info('Job {0}, task {1} status update'.format(
                    job.id, task))
                try:
                    self.__update_task_status(task)
                except Exception as e:
                    logger.error('Job {0}, failed to update task {1} status: '
                        '{2}\n{3}'.format(job.id, task, e, traceback.format_exc()))
                    task.error_msg.append(str(e))
                    task.status = Task.STATUS_FAILED
                    job.status = Job.STATUS_PENDING
                    job.finish_ts = time.time()
                    break

                if not task.finished:
                    logger.debug('Job {0}, task {1} is not finished'.format(
                        job.id, task))
                    break

                task.finish_ts = time.time()

                task.status = (Task.STATUS_FAILED
                               if task.failed else
                               Task.STATUS_COMPLETED)

                logger.debug('Job {0}, task {1} is finished, status {2}'.format(
                    job.id, task, task.status))

                if task.status == Task.STATUS_FAILED:
                    job.status = Job.STATUS_PENDING
                    job.finish_ts = time.time()
                    break
                else:
                    continue
                pass
            elif task.status == Task.STATUS_QUEUED:
                try:
                    logger.info('Job {0}, executing new task {1}'.format(job.id, task))
                    self.__execute_task(task)
                    logger.info('Job {0}, task {1} execution was successfully requested'.format(
                        job.id, task))
                    task.status = Task.STATUS_EXECUTING
                    job.status = Job.STATUS_EXECUTING
                except JobBrokenError as e:
                    logger.error('Job {0}, cannot execute task {1}, '
                        'not applicable for current storage state: {2}'.format(
                            job.id, task, e))
                    task.status = Task.STATUS_FAILED
                    job.status = Job.STATUS_BROKEN
                    job.error_msg.append({
                        'ts': time.time(),
                        'msg': str(e)
                    })
                    job.finish_ts = time.time()
                except Exception as e:
                    logger.error('Job {0}, failed to execute task {1}: {2}\n{3}'.format(
                        job.id, task, e, traceback.format_exc()))
                    task.status = Task.STATUS_FAILED
                    job.status = Job.STATUS_PENDING
                    job.finish_ts = time.time()
                break

        if all([task.status in (Task.STATUS_COMPLETED, Task.STATUS_SKIPPED)
                for task in job.tasks]):
            logger.info('Job {0}, tasks processing is finished'.format(job.id))
            job.status = Job.STATUS_COMPLETED
            job.finish_ts = time.time()

    def __update_task_status(self, task):
        if isinstance(task, MinionCmdTask):
            task.update_status(self.minions)
        elif isinstance(task, HistoryRemoveNodeTask):
            task.update_status()
        else:
            raise ValueError('Status of task with type "{0}" cannot be '
                'updated'.format(type(task)))

    def __execute_task(self, task):
        if not task.start_ts:
            task.start_ts = time.time()
        if isinstance(task, MinionCmdTask):
            task.execute(self.minions)
        elif isinstance(task, HistoryRemoveNodeTask):
            task.execute()
        else:
            raise ValueError('Task with type "{0}" cannot be '
                'executed'.format(type(task)))

    def __dump_job(self, job):
        return json.dumps(job.dump())

    def __load_job(self, data):
        return json.loads(data)

    def create_job(self, request):
        try:
            try:
                job_type = request[0]
            except IndexError:
                raise ValueError('Job type is required')

            if job_type not in (JobFactory.TYPE_MOVE_JOB,):
                raise ValueError('Invalid job type: {0}'.format(job_type))

            try:
                params = request[1]
            except IndexError:
                params = {}

            # Forcing manual approval of newly created job
            params['need_approving'] = True

            if job_type == JobFactory.TYPE_MOVE_JOB:
                JobType = MoveJob
            job = JobType.new(**params)
            job.create_tasks()

            with sync_manager.lock(self.JOBS_LOCK):
                logger.info('Job {0} created: {1}'.format(job.id, job.dump()))
                self.jobs_index[job.id] = self.__dump_job(job)

            self.jobs[job.id] = job
        except Exception as e:
            logger.error('Failed to create job: {0}\n{1}'.format(e,
                traceback.format_exc()))
            raise

        return job.dump()

    def get_job_list(self, request):
        return [job.human_dump() for job in sorted(self.jobs.itervalues(),
            key=lambda j: (j.finish_ts, j.start_ts))]

    # def clear_jobs(self, request):
    #     try:
    #         for raw_job in self.jobs_index:
    #             job = self.__load_job(raw_job)
    #             del self.jobs_index[job['id'].encode('utf-8')]
    #     except Exception as e:
    #         logger.error('Failed to clear all jobs: {0}\n{1}'.format(e,
    #             traceback.format_exc()))
    #         raise

    def cancel_job(self, request):
        job_id = None
        try:
            try:
                job_id = request[0]
            except IndexError as e:
                raise ValueError('Job id is required')

            job = self.jobs[job_id]

            logger.debug('Lock acquiring')
            with sync_manager.lock(self.JOBS_LOCK), job.tasks_lock():
                logger.debug('Lock acquired')

                if job.status not in (Job.STATUS_PENDING,
                    Job.STATUS_NOT_APPROVED, Job.STATUS_BROKEN):
                    raise ValueError('Job {0}: status is "{1}", should have been '
                        '"{2}|{3}"'.format(job.id, job.status,
                            Job.STATUS_PENDING, Job.STATUS_NOT_APPROVED))

                job.status = Job.STATUS_CANCELLED
                self.jobs_index[job.id] = self.__dump_job(job)

                logger.info('Job {0}: status set to {1}'.format(job.id, job.status))

        except Exception as e:
            logger.error('Failed to cancel job {0}: {1}\n{2}'.format(
                job_id, e, traceback.format_exc()))
            raise

        return job.dump()

    def approve_job(self, request):
        job_id = None
        try:
            try:
                job_id = request[0]
            except IndexError as e:
                raise ValueError('Job id is required')

            job = self.jobs[job_id]

            logger.debug('Lock acquiring')
            with sync_manager.lock(self.JOBS_LOCK), job.tasks_lock():
                logger.debug('Lock acquired')

                if job.status != Job.STATUS_NOT_APPROVED:
                    raise ValueError('Job {0}: status is "{1}", should have been '
                        '"{2}"'.format(job.id, job.status, Job.STATUS_NOT_APPROVED))

                job.status = Job.STATUS_NEW
                self.jobs_index[job.id] = self.__dump_job(job)

                logger.info('Job {0}: status set to {1}'.format(job.id, job.status))

        except Exception as e:
            logger.error('Failed to cancel job {0}: {1}\n{2}'.format(
                job_id, e, traceback.format_exc()))
            raise

        return job.dump()

    def retry_failed_job_task(self, request):
        job_id = None
        try:
            try:
                job_id, task_id = request[:2]
            except ValueError as e:
                raise ValueError('Job id and task id are required')

            job = self.__change_failed_task_status(job_id, task_id, Task.STATUS_QUEUED)

        except Exception as e:
            logger.error('Failed to retry job task, job {0}, task {1}: '
                '{2}\n{3}'.format(job_id, task_id, e, traceback.format_exc()))
            raise

        return job.dump()

    def skip_failed_job_task(self, request):
        job_id = None
        try:
            try:
                job_id, task_id = request[:2]
            except ValueError as e:
                raise ValueError('Job id and task id are required')

            job = self.__change_failed_task_status(job_id, task_id, Task.STATUS_SKIPPED)

        except Exception as e:
            logger.error('Failed to skip job task, job {0}, task {1}: '
                '{2}\n{3}'.format(job_id, task_id, e, traceback.format_exc()))
            raise

        return job.dump()

    def __change_failed_task_status(self, job_id, task_id, status):
        if not job_id in self.jobs:
            raise ValueError('Job {0}: job is not found'.format(job_id))
        job = self.jobs[job_id]

        if job.status not in (Job.STATUS_PENDING, Job.STATUS_BROKEN):
            raise ValueError('Job {0}: status is "{1}", should have been '
                '{2}|{3}'.format(job.id, job.status, Job.STATUS_PENDING, Job.STATUS_BROKEN))

        logger.debug('Lock acquiring')
        with sync_manager.lock(self.JOBS_LOCK), job.tasks_lock():
            logger.debug('Lock acquired')

            task = None
            for t in job.tasks:
                if t.id == task_id:
                    task = t
                    break
            else:
                raise ValueError('Job {0} does not contain task '
                    'with id {1}'.format(job_id, task_id))

            if task.status != Task.STATUS_FAILED:
                raise ValueError('Job {0}: task {1} has status {2}, should '
                    'have been failed'.format(job.id, task.id, task.status))

            task.status = status
            job.status = Job.STATUS_EXECUTING
            self.jobs_index[job.id] = self.__dump_job(job)
            logger.info('Job {0}: task {1} status was reset to {2}, '
                'job status was reset to {3}'.format(
                    job.id, task.id, task.status, job.status))

        return job<|MERGE_RESOLUTION|>--- conflicted
+++ resolved
@@ -119,15 +119,11 @@
     # used to mark source node that content has been moved away from it
     GROUP_FILE_MARKER_PATH = config.get('restore', {}).get('group_file_marker', None)
 
-<<<<<<< HEAD
+    GROUP_FILE_DIR_MOVE_DST = config.get('restore', {}).get('group_file_dir_move_dst', None)
+
     PARAMS = ('group', 'uncoupled_group',
               'src_host', 'src_port', 'src_backend_id', 'src_base_path',
               'dst_host', 'dst_port', 'dst_backend_id', 'dst_base_path')
-=======
-    GROUP_FILE_DIR_MOVE_DST = config.get('restore', {}).get('group_file_dir_move_dst', None)
-
-    PARAMS = ('group', 'uncoupled_group', 'src_host', 'src_port', 'dst_host', 'dst_port')
->>>>>>> 3d5700ac
 
     def __init__(self, **kwargs):
         super(MoveJob, self).__init__(**kwargs)
